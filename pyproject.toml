--- conflicted
+++ resolved
@@ -56,10 +56,7 @@
   "sources: Test the various Source subclasses generate beams with desired properties",
   "beam: Tests for the Beam class",
   "linac_unit_test: Unit tests for the Linac class",
-<<<<<<< HEAD
   "StageBasic: Unit tests for the StageBasic class",
   "StageBasic_linac: Integration tests for StageBasic linacs",
-=======
   "presets: Tests for collider presets",
->>>>>>> f4714c59
 ]
--- conflicted
+++ resolved
@@ -54,14 +54,10 @@
 markers = [
   "core: Test core functionality",
   "stageGeometry: Test stage geometry calculation functionality",
-<<<<<<< HEAD
+  "spin: Test spin and polarization functionality",
+  "sources: Test the various Source subclasses generate beams with desired properties",
+  "beam: Tests for the Beam class",
   "transverse_wake_instability_linac: Test linacs based on StagePrtclTransWakeInstability",
   "StagePrtclTransWakeInstability: Tests on StagePrtclTransWakeInstability",
-  "spin: test spin and polarization functionality",
-=======
-  "spin: Test spin and polarization functionality",
->>>>>>> c938aea2
-  "sources: Test the various Source subclasses generate beams with desired properties",
-  "beam: Tests for the Beam class",
   "linac_unit_test: Unit tests for the Linac class",
 ]
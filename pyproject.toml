--- conflicted
+++ resolved
@@ -53,11 +53,8 @@
 markers = [
   "core: Test core functionality",
   "stageGeometry: Test stage geometry calculation functionality",
-<<<<<<< HEAD
   "transverse_wake_instability_linac: Test linacs based on StagePrtclTransWakeInstability",
   "StagePrtclTransWakeInstability: Tests on StagePrtclTransWakeInstability",
-=======
   "sources: Test the various Source subclasses generate beams with desired properties",
   "beam: Tests for the Beam class",
->>>>>>> 5c8965e9
 ]
--- conflicted
+++ resolved
@@ -25,12 +25,8 @@
    "ax-platform",
    "CLICopti >= 2.2",
    "RF-Track",
-<<<<<<< HEAD
-   "impactx-noacc >= 25.4",
+   "impactx-noacc >= 25.06"
    "pandas"
-=======
-   "impactx-noacc >= 25.06"
->>>>>>> 7925486a
 ]
 requires-python = ">=3,<3.13"
 

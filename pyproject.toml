--- conflicted
+++ resolved
@@ -20,11 +20,7 @@
    "matplotlib",
    "PyQt6",
    "pyqtgraph",
-<<<<<<< HEAD
-   "Wake-T==0.8.0",
-=======
    "Wake-T == 0.8.0",
->>>>>>> 069daf66
    "ax-platform",
    "CLICopti >= 2.2",
    "RF-Track",

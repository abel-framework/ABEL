--- conflicted
+++ resolved
@@ -4,79 +4,6 @@
 
 class CONFIG:
 
-<<<<<<< HEAD
-    # select cluster
-    cluster_name = 'lumi' # lumi/betzy/heplab/etc.
-    #cluster_name = 'LOCAL' # lumi/betzy/LOCAL/etc.
-    #cluster_name = 'betzy'
-    
-    if cluster_name == 'lumi':
-        #project_name = 'your_project_number_here'
-        #project_name = 'project_465001379' # PLASMACOLLIDER project (E. Adli)
-        project_name = 'project_465000962' # SPARTA project (C. A. Lindstrøm)
-        partition_name_standard = 'standard-g'
-        partition_name_small = 'small-g'
-    elif cluster_name == 'betzy':
-        #project_name = 'your_project_number_here'
-        project_name = 'nn11003k'
-        partition_name_standard = ''
-        partition_name_small = ''
-    elif cluster_name == 'LOCAL':
-        project_name = ''
-        partition_name_standard = ''
-        partition_name_small = ''
-    else:
-        raise ValueError('cluster_name in CONFIG must be one of the valid options')
-    
-    ## ABEL STANDARD VALUES
-    
-    # plot width default
-    plot_fullwidth_default = 18 # [cm]
-    plot_width_default = 8 # [cm]
-    
-    
-    # default colormap
-    default_cmap = cmaps.FLASHForward # 'GnBu'
-    
-    
-    ## ABEL DIRECTORIES
-    
-    # path to tracking data directory
-    run_data_path = 'run_data/'
-    
-    # temporary directory
-    temp_path = run_data_path + 'temp/'
-    
-    
-    ## EXTERNAL CODE DIRECTORIES
-    
-    # common software path
-
-    #software_path = '/your/project/path/here/'
-    software_path = '/project/project_465001379/software/'
-    #software_path = '/home/kyrsjo/code'
-
-    
-    # path to ELEGANT directory
-    elegant_use_container = True
-    elegant_path = software_path + 'elegant/'
-    if elegant_use_container:
-        #bind_path = '/your/bind/path/here'
-        bind_path = '/pfs/lustrep2/scratch/project_465001379'
-        elegant_exec = 'singularity exec --bind ' + bind_path + ':' + bind_path + ' ' + elegant_path + 'elegant.sif '
-        elegant_rpnflag = ''
-    else:
-        elegant_exec = elegant_path
-        elegant_rpnflag = ' -rpnDefns=' + CONFIG.elegant_path + 'defns.rpn'
-    
-    # path to HiPACE++ directory
-    hipace_path = os.path.join(software_path, 'hipace')
-    hipace_binary = os.path.join(hipace_path,'build/bin/hipace')
-    
-    # path to GUINEA-PIG directory
-    guineapig_path = software_path + 'guinea-pig/bin/'
-    
-=======
     #List of paths to look for ABEL's configuration file, in order of preference.
     # If nothing was found, copy the one in templatepath into the first name in searchpath, and retry.
     _config_searchpath   = [os.path.join(os.path.expanduser('~'), ".abelconfig.toml"),]
@@ -211,4 +138,3 @@
                 print(f'CONFIG.{d} = "{att}"')
             else:
                 print(f'CONFIG.{d} = {att}')
->>>>>>> 0af1c1ed

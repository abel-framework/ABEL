import os
import abel.utilities.colors as cmaps
import matplotlib.pyplot as plt

class CONFIG:

    # select cluster
<<<<<<< HEAD
    cluster_name = 'lumi' # lumi/betzy/heplab/etc.
=======
    cluster_name = 'LOCAL' # lumi/betzy/LOCAL/etc.
>>>>>>> 13b7e76e
    
    if cluster_name == 'lumi':
        #project_name = 'your_project_number_here'
        project_name = 'project_465000445' # PLASMACOLLIDER project (E. Adli)
        #project_name = 'project_465000962' # SPARTA project (C. A. Lindstrøm)
        partition_name_standard = 'standard-g'
        partition_name_small = 'small-g'
    elif cluster_name == 'betzy':
        project_name = 'your_project_number_here'
        #project_name = 'nn11003k'
        partition_name_standard = ''
        partition_name_small = ''
    elif cluster_name == 'LOCAL':
        project_name = ''
        partition_name_standard = ''
        partition_name_small = ''
    else:
        raise ValueError('cluster_name in CONFIG must be one of the valid options')
    
    ## ABEL STANDARD VALUES
    
    # plot width default
    plot_fullwidth_default = 18 # [cm]
    plot_width_default = 8 # [cm]
    
    
    # default colormap
    default_cmap = cmaps.FLASHForward # 'GnBu'
    
    
    ## ABEL DIRECTORIES
    
    # path to tracking data directory
    run_data_path = 'run_data/'
    
    # temporary directory
    temp_path = run_data_path + 'temp/'
    
    
    ## EXTERNAL CODE DIRECTORIES
    
    # common software path
<<<<<<< HEAD
    #software_path = '/your/project/path/here/'
    software_path = '/project/project_465000445/software/'
=======
    software_path = '/your/project/path/here/'
    #software_path = '/project/project_465000445/software/'
    #software_path = '/home/kyrsjo/code'
>>>>>>> 13b7e76e
    
    # path to ELEGANT directory
    elegant_use_container = True
    elegant_path = software_path + 'elegant/'
    if elegant_use_container:
        bind_path = '/your/bind/path/here'
        #bind_path = '/pfs/lustrep2/scratch/project_465000445'
        elegant_exec = 'singularity exec --bind ' + bind_path + ':' + bind_path + ' ' + elegant_path + 'elegant.sif '
        elegant_rpnflag = ''
    else:
        elegant_exec = elegant_path
        elegant_rpnflag = ' -rpnDefns=' + CONFIG.elegant_path + 'defns.rpn'
    
    # path to HiPACE++ directory
    hipace_path = os.path.join(software_path, 'hipace')
    hipace_binary = os.path.join(hipace_path,'build/bin/hipace')
    
    # path to GUINEA-PIG directory
    guineapig_path = software_path + 'guinea-pig/bin/'
    <|MERGE_RESOLUTION|>--- conflicted
+++ resolved
@@ -5,11 +5,8 @@
 class CONFIG:
 
     # select cluster
-<<<<<<< HEAD
     cluster_name = 'lumi' # lumi/betzy/heplab/etc.
-=======
     cluster_name = 'LOCAL' # lumi/betzy/LOCAL/etc.
->>>>>>> 13b7e76e
     
     if cluster_name == 'lumi':
         #project_name = 'your_project_number_here'
@@ -52,14 +49,11 @@
     ## EXTERNAL CODE DIRECTORIES
     
     # common software path
-<<<<<<< HEAD
-    #software_path = '/your/project/path/here/'
-    software_path = '/project/project_465000445/software/'
-=======
+
     software_path = '/your/project/path/here/'
     #software_path = '/project/project_465000445/software/'
     #software_path = '/home/kyrsjo/code'
->>>>>>> 13b7e76e
+
     
     # path to ELEGANT directory
     elegant_use_container = True

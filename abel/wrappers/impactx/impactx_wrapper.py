# This file is part of ABEL
# Copyright 2025, The ABEL Authors
# Authors: C.A.Lindstrøm(1), J.B.B.Chen(1), O.G.Finnerud(1), D.Kalvik(1), E.Hørlyk(1), A.Huebl(2), K.N.Sjobak(1), E.Adli(1)
# Affiliations: 1) University of Oslo, 2) LBNL
# License: GPL-3.0-or-later

import numpy as np
from abel.CONFIG import CONFIG
import uuid, os, shutil
import scipy.constants as SI
from types import SimpleNamespace

def run_impactx(lattice, beam0, nom_energy=None, runnable=None, keep_data=False, save_beams=False, space_charge=False, csr=False, isr=False, verbose=False):
    """
    Run an ImpactX [1]_ particle-tracking simulation using a specified lattice and 
    input beam. 
    
    This function 

    1. Sets up an ImpactX simulation specifying allocated resources.
    
    2. Configures relevant physics options including space charge effects, CSR 
       (coherent synchrotron radiation) and ISR (incoherent synchrotron 
       radiation). 
    
    3. Executes the simulation, converts the results back into an ABEL beam 
       object, and returns the tracked beam and its evolution data.
       
    Parameters
    ----------
    lattice : list
        Contains a sequence consisting of ImpactX beamline elements (e.g., 
        drifts, bends, lenses, or multipoles). Defines the lattice through which 
        ``beam0`` is tracked.
        
    beam0 : ``Beam``
        Input ABEL beam object representing the particle distribution before 
        entering the lattice.
        
    nom_energy : [eV] float, optional
        Nominal beam energy used to determine the ISR order and scaling. If 
        ``None``, first order ISR effects are always used. If greater than 
        1 TeV, third order ISR effects are enabled. Defaults to ``None``.

    runnable : ``Runnable``, optional
        ABEL ``Runnable`` object. If provided and ``save_beams`` is ``True``, 
        the beam files are saved to the shot directory specified by 
        :func:`runnable.shot_path() <abel.Runnable.shot_path>`. The pickled file 
        ``runnable.obj`` is also saved to the same directory.

    keep_data : bool, optional
        If ``True``, the ImpactX run directory containing simulation outputs and 
        the pickled file ``runnable.obj`` is preserved after the simulation 
        completes. If ``False``, it is deleted automatically. Defaults to 
        ``False``.

    save_beams : bool, optional
        If ``True``, saves beam snapshots for each simulation step via 
        ``extract_beams()``. Defaults to ``False``.

    space_charge : bool, optional
        Enable space charge effects in the simulation. Defaults to ``False``.

    csr : bool, optional
        Enable CSR modeling. When enabled, the ImpactX simulation parameter 
        ``sim.csr_bins`` is set to 150. Defaults to ``False``.

    isr : bool, optional
        Enable ISR modeling. The ISR order is automatically determined based on 
        ``nom_energy``. Defaults to ``False``.

    verbose : bool, optional
        If ``True``, prints detailed ImpactX tracking output to the console. 
        Defaults to ``False``.


    Returns
    -------
    beam : ``Beam``
        Output ABEL ``Beam`` object after transport through the given lattice.

    evol : :class:`types.SimpleNamespace`
        Beam parameter evolution data extracted from the ImpactX run (e.g. 
        emittances, beta functions, centroid offsets).

    References
    ----------
    .. [1] ImpactX Documentation: https://impactx.readthedocs.io/en/latest/
    """
    
    # create a new directory
    original_folder = os.getcwd()
    if runnable is not None:
        runfolder = CONFIG.temp_path + str(uuid.uuid4())
    else:
        runfolder = 'impactx_sims'
    if not os.path.exists(runfolder):
        os.makedirs(runfolder)
    os.chdir(runfolder)
    
    # make simulation
    sim = initialize_impactx_sim(verbose=verbose)
    
    # physics flags
    sim.space_charge = space_charge
    sim.csr = csr
    if csr:
        sim.csr_bins = 150
    sim.isr = isr
    if isr:
        if nom_energy is not None and nom_energy > 1e12:
            sim.isr_order = 3
        else:
            sim.isr_order = 1
    
    # convert to ImpactX particle container
    _, sim = beam2particle_container(beam0, sim=sim, verbose=verbose, nom_energy=nom_energy)
    
    # assign the lattice
    sim.lattice.extend(lattice)
    
    # run simulation
    sim.verbose = int(verbose)
    if verbose:
        sim.track_particles()
    else:
        eval('sim.track_particles()')
    
    # convert back to ABEL beam
    beam = particle_container2beam(sim.particle_container())

    # clean shutdown
    sim.finalize()

    # extract evolution
    evol = extract_evolution();

    # copy meta data from input beam (will be iterated by super)
    beam.trackable_number = beam0.trackable_number
    beam.stage_number = beam0.stage_number
    beam.location = beam0.location

    # change back to original directory
    os.chdir(original_folder)

    # save beams if requested
    if runnable is not None and save_beams:
        beams = extract_beams(runfolder, beam0=beam0)
        for beam_step in beams:
            beam_step.save(runnable=runnable)
        
    # delete run folder (or move it to the run folder)
    if not keep_data:
        shutil.rmtree(runfolder)
    else:
        new_dir = shutil.move(runfolder, runnable.shot_path()) # TODO: what if runnable is None?
        os.rename(new_dir, os.path.join(os.path.dirname(new_dir),'impactx_sims'))

    return beam, evol


# ==================================================
def run_envelope_impactx(lattice, distr, nom_energy=None, peak_current=None, space_charge="2D", runnable=None, keep_data=False, verbose=False):
    """
    Run an ImpactX envelope-tracking simulation using a given lattice and 
    initial beam distribution.

    Parameters
    ----------
    lattice : list
		Contains a sequence consisting of ImpactX beamline elements (e.g., 
        drifts, bends, lenses, or multipoles). Defines the lattice through which 
        ``beam0`` is tracked.

    distr : ImpcatX ``distribution``
        ImpactX distribution function specifying the initial beam envelope 
        parameters and correlations.

    nom_energy : [eV] float, optional
        Nominal kinetic energy of the reference particle. Used to set 
        relativistic scaling. Defaults to ``None``.

    peak_current : [A] float, optional
        Peak current of the beam. Defaults to ``None``.

    space_charge : str | bool, optional
        Space charge model to use. Options include ``'2D'``, ``'3D'``, or 
        ``False`` to disable. Defaults to ``'2D'``.

    runnable : ``Runnable``, optional
		ABEL ``Runnable`` object. Used to specify the run folder if provided.

    keep_data : bool, optional
        If ``True``, the temporary ImpactX run directory is preserved after 
        simulation. Defaults to ``False``.

    verbose : bool, optional
        If ``True``, prints ImpactX progress and diagnostic information. 
        Defaults to ``False``.

    Returns
    -------
    evol : :class:`types.SimpleNamespace`
        Object containing the envelope evolution along the lattice, including 
        beam size, emittance, and energy as a function of the longitudinal 
        coordinate.
    """
    
    # create a new directory
    original_folder = os.getcwd()
    if runnable is not None:
        runfolder = CONFIG.temp_path + str(uuid.uuid4())
    else:
        runfolder = 'impactx_sims'
    if not os.path.exists(runfolder):
        os.makedirs(runfolder)
    os.chdir(runfolder)

    # make simulation
    sim = initialize_impactx_sim(verbose=verbose)

    # physics flags
    sim.space_charge = space_charge
    
    # reference particle
    ref = sim.particle_container().ref_particle()
    ref.set_charge_qe(1.0).set_mass_MeV(SI.m_e*SI.c**2/SI.e/1e6).set_kin_energy_MeV(nom_energy/1e6) # TODO: what if nom_energy is None?

    # initialize the envelope
    sim.init_envelope(ref, distr, peak_current) # TODO: what if peak_current is None?

    # assign the lattice
    sim.lattice.extend(lattice)
    
    # run simulation
    sim.verbose = int(verbose)
    if verbose:
        sim.track_envelope()
    else:
        eval('sim.track_envelope()')
    
    # clean shutdown
    sim.finalize()

    # extract evolution
    evol = extract_evolution();
    
    # change back to original directory
    os.chdir(original_folder)

    # delete run folder
    if not keep_data:
        shutil.rmtree(runfolder)

    return evol


<<<<<<< HEAD
=======
# ==================================================
def initialize_amrex(verbose=False, verbose_debug=False):
    """Initialize AMReX."""
    
    import amrex.space3d as amr

    # add before the simulation setup
    pp_prof = amr.ParmParse("tiny_profiler")
    pp_prof.add("enabled", int(verbose))
    
    if not amr.initialized():
        if verbose:
            amr.initialize(['amrex.omp_threads=1', f'amrex.verbose={int(verbose_debug)}'])
        else:
            eval('amr.initialize(["amrex.omp_threads=1", "amrex.verbose=0"])')


# ==================================================
>>>>>>> 4025a68e
def initialize_impactx_sim(verbose=False):
    """Initialize the ImpactX simulation."""
    
    #import amrex.space3d as amr
    from impactx import ImpactX

    # make simulation object
    sim = ImpactX()

    # serial run on one CPU core
    sim.omp_threads = 1

    # set ImpactX verbosity
    sim.verbose = int(verbose)
    sim.tiny_profiler = verbose
    
    # enable diagnostics
    sim.diagnostics = True
    #   Note: Diagnostics in every element's slice steps is verbose.
    #         Disable for speed if if only beam monitors and final results are needed.
    sim.slice_step_diagnostics = True

    # set numerical parameters and IO control
    sim.particle_shape = 2  # B-spline order
    
    # domain decomposition & space charge mesh
    sim.init_grids()
    
    return sim


# ==================================================
def extract_beams(path='', runnable=None, beam0=None):
    """
    Extract the saved beam snapshots from ImpactX monitor OpenPMD files.

    This function reads the particle data stored by ImpactX in
    ``diags/openPMD/monitor.h5`` and reconstructs a list of ``Beam`` objects 
    representing the beam at each diagnostic step.

    Parameters
    ----------
    path : str, optional
        Path to the ImpactX simulation directory containing the OpenPMD output.
        Defaults to `''`.

    runnable : ``Runnable``, optional
        ABEL ``Runnable`` object used to locate the simulation directory 
        (``runnable.shot_path()/impactx_sims``). If provided, ``path`` is 
        ignored.

    beam0 : ``Beam``, optional
        Reference beam whose metadata (e.g., ``beam0.trackable_number`` and 
        ``beam0.stage_number``) are used to tag the extracted beams.

    Returns
    -------
    beams : list of ``Beam``
        List of reconstructed ``Beam`` objects, one for each saved monitor 
        snapshot.
    """
    
    from abel.classes.beam import Beam
    import openpmd_api as io

    if runnable is not None:
        path = os.path.join(runnable.shot_path(), 'impactx_sims') # TODO: even if path is provided, this will overwrite it.
        
    # load OpenPMD series
    series = io.Series(os.path.join(path,'diags/openPMD/monitor.h5'), io.Access.read_only)
    steps = list(series.iterations)
    
    ss = np.zeros_like(steps, dtype=np.float64)
    dispx2 = np.zeros_like(steps, dtype=np.float64)

    beams = []
    for i in range(len(steps)):
        
        beam_raw = series.iterations[steps[i]].particles["beam"]
        
        ss[i] = beam_raw.get_attribute("s_ref")
        pz_ref = beam_raw.get_attribute("pz_ref")
        
        beam_df = beam_raw.to_df()
        Q = np.sum(beam_df.qm*beam_df.weighting)*(SI.m_e*SI.c**2)
        
        xs = np.array(beam_df.position_x)
        ys = np.array(beam_df.position_y)
        zs = -np.array(beam_df.position_t)
        uxs = pz_ref*(np.array(beam_df.momentum_x))*SI.c
        uys = pz_ref*(np.array(beam_df.momentum_y))*SI.c
        uzs = pz_ref*(1-np.array(beam_df.momentum_t))*SI.c
        
        beam = Beam()
        beam.set_phase_space(Q, xs, ys, zs, uxs=uxs, uys=uys, uzs=uzs)
        beam.location = ss[i]
        if beam0 is not None:
            beam.trackable_number = beam0.trackable_number+1
            beam.stage_number = beam0.stage_number+1

        beams.append(beam)

    return beams
        

# ==================================================
def extract_evolution(path=''):
    """
    Extract the beam evolution from the ImpactX reduced beam diagnostics.

    This function reads the reduced diagnostic files generated by ImpactX,
    typically stored in ``diags/reduced_beam_characteristics.*`` and 
    ``diags/ref_particle.*``. It compiles the evolution of beam parameters such as
    emittance, betatron functions, beam size, bunch length, dispersion, 
    and energy as a function of longitudinal position ``s``.
    
    The function automatically detects the ImpactX version and adapts
    to the diagnostic format changes introduced in ImpactX 25.10+.
    

    Parameters
    ----------
    path : str, optional
        Path to the directory containing the ImpactX diagnostic files.
        Should include the trailing slash, e.g. ``'impactx_sims/'``.
        Defaults to ``''`` (current working directory).


    Returns
    -------
    evol : :class:`types.SimpleNamespace`
        Data structure containing beam evolution parameters, including:

        - ``location`` : [m] numpy.ndarray — Longitudinal position.
        - ``emit_nx``, ``emit_ny`` : [m rad] numpy.ndarray — Normalized emittances.
        - ``beta_x``, ``beta_y`` : [m] numpy.ndarray — Beta functions.
        - ``beam_size_x``, ``beam_size_y`` : [m] numpy.ndarray — RMS beam sizes.
        - ``bunch_length`` : [m] numpy.ndarray — RMS bunch length.
        - ``x``, ``y``, ``z`` : [m] numpy.ndarray — Mean centroid positions.
        - ``energy`` : [eV] numpy.ndarray — Mean beam energy.
        - ``rel_energy_spread`` : numpy.ndarray — Relative RMS energy spread.
        - ``dispersion_x``, ``dispersion_y`` : [m] numpy.ndarray — Dispersion functions.
        - ``charge`` : [C] numpy.ndarray — Total beam charge.
    """

    """Extract the beam evolution from the reduced beam diagnostics."""
    
    from abel.utilities.relativity import gamma2energy
    import pandas as pd
    import impactx

    # read CSV file
    try:
        ref = pd.read_csv(path+"diags/ref_particle.0.0", delimiter=r"\s+")
        diags = pd.read_csv(path+"diags/reduced_beam_characteristics.0.0", delimiter=r"\s+")
    except:
        ref = pd.read_csv(path+"diags/ref_particle.0", delimiter=r"\s+")
        diags = pd.read_csv(path+"diags/reduced_beam_characteristics.0", delimiter=r"\s+")
    
    # breaking change in CSV files in ImpactX 25.10+
    impactx_major, impactx_minor = impactx.__version__.split(".")
    is_new_impactx = (
        float(impactx_major) == 25 and float(impactx_minor) >= 10
    ) or float(impactx_major) >= 26 

    # extract numbers
    evol = SimpleNamespace()
    evol.location = diags["s"]
    evol.emit_nx = diags["emittance_xn"]
    evol.emit_ny = diags["emittance_yn"]
    evol.beta_x = diags["beta_x"]
    evol.beta_y = diags["beta_y"]
    if is_new_impactx:
        evol.rel_energy_spread = diags["sigma_pt"]
        evol.beam_size_x = diags["sigma_x"]
        evol.beam_size_y = diags["sigma_y"]
        evol.bunch_length = diags["sigma_t"]
        evol.x = diags["mean_x"]
        evol.y = diags["mean_y"]
        evol.z = diags["mean_t"]
        evol.energy = gamma2energy(-ref["pt"]*(1-diags["mean_pt"]))#ref["pt"])#gamma2energy(diags["mean_pt"]-ref["pt"])
    else:
        evol.rel_energy_spread = diags["sig_pt"]
        evol.beam_size_x = diags["sig_x"]
        evol.beam_size_y = diags["sig_y"]
        evol.bunch_length = diags["sig_t"]
        evol.x = diags["x_mean"]
        evol.y = diags["y_mean"]
        evol.z = diags["t_mean"]
        evol.energy = gamma2energy(-ref["pt"]*(1-diags["pt_mean"]))#ref["pt"])#gamma2energy(diags["mean_pt"]-ref["pt"])
    evol.charge = diags["charge_C"]
    evol.dispersion_x = diags["dispersion_x"]
    evol.dispersion_y = diags["dispersion_y"]
    
    return evol


# ==================================================    
# convert from ImpactX particle container to ABEL beam
def particle_container2beam(particle_container):
    """
    Convert from ImpactX particle container to an ABEL beam object.

    Parameters
    ----------
    particle_container : ImpactX ``ParticleContainer``
        ImpactX ``ParticleContainer`` to be converted.

    Returns
    -------
    beam : ``Beam``
        ABEL ``Beam`` object.
    """
    
    from abel.classes.beam import Beam
    
    beam = Beam()
    beam.reset_phase_space(int(particle_container.total_number_of_particles()))
    
    array = particle_container.to_df().to_numpy()
    ref = particle_container.ref_particle()
    
    beam.set_xs(array[:,1])
    beam.set_ys(array[:,2])
    beam.set_zs(-array[:,3])
    
    beam.set_uxs(ref.pz*(array[:,4])*SI.c)
    beam.set_uys(ref.pz*(array[:,5])*SI.c)
    beam.set_uzs(ref.pz*(1-array[:,6])*SI.c)
    
    q_particle = array[0,7]*(SI.m_e*SI.c**2/SI.e)*SI.e
    beam.set_qs(array[:,8]*q_particle)
    
    beam.location = ref.s
    
    return beam


# ==================================================
# convert from ABEL beam to ImpactX particle container
def beam2particle_container(beam, nom_energy=None, sim=None, verbose=False):
    """
    Convert from an ABEL beam object to an ImpactX particle container.

    Parameters
    ----------
    beam : ``Beam``
        ABEL ``Beam`` object.

    nom_energy : [eV] float, optional
        Nominal kinetic energy of the reference particle. Used to set reference 
        particle kinetic energy. When ``None``, will use ``beam.energy()``. 
        Defaults to ``None``.

    sim : ImpactX simulation object, optional
        If ``None``, one is created via :func:`initialize_impactx_sim`. Defaults 
        to ``None``.

    verbose : bool, optional
        If ``True``, prints ImpactX progress and diagnostic information. 
        Defaults to ``False``.


    Returns
    -------
    particle_container : ImpactX ``ParticleContainer``
        ImpactX ``ParticleContainer`` object.

    sim : ImpactX simulation object 
    """

    import amrex.space3d as amr
    from impactx import Config
    import abel.wrappers.impactx.transformation_utilities as pycoord
    
    # make simulation object if not already existing
    if sim is None:
        sim = initialize_impactx_sim(verbose=verbose)

    # select beam energy as nominal if none given
    if nom_energy is None:
        nom_energy = beam.energy()
        
    # reference particle
    ref = sim.particle_container().ref_particle()
    ref.set_charge_qe(beam.charge_sign())
    ref.set_mass_MeV(0.510998950)
    ref.set_kin_energy_MeV(nom_energy/1e6)
    ref.s = beam.location
    
    dx, dy, dz, dpx, dpy, dpz = pycoord.to_ref_part_t_from_global_t(ref, beam.xs(), beam.ys(), beam.zs(), beam.uxs()/SI.c, beam.uys()/SI.c, beam.uzs()/SI.c)
    dx, dy, dt, dpx, dpy, dpt = pycoord.to_s_from_t(ref, dx, dy, dz, dpx, dpy, dpz)
    
    if not Config.have_gpu:  # initialize using cpu-based PODVectors
        dx_podv = amr.PODVector_real_std()
        dy_podv = amr.PODVector_real_std()
        dt_podv = amr.PODVector_real_std()
        dpx_podv = amr.PODVector_real_std()
        dpy_podv = amr.PODVector_real_std()
        dpt_podv = amr.PODVector_real_std()
    else:  # initialize on device using arena/gpu-based PODVectors
        dx_podv = amr.PODVector_real_arena()
        dy_podv = amr.PODVector_real_arena()
        dt_podv = amr.PODVector_real_arena()
        dpx_podv = amr.PODVector_real_arena()
        dpy_podv = amr.PODVector_real_arena()
        dpt_podv = amr.PODVector_real_arena()
    
    for p_dx in dx:
        dx_podv.push_back(p_dx)
    for p_dy in dy:
        dy_podv.push_back(p_dy)
    for p_dt in dt:
        dt_podv.push_back(p_dt)
    for p_dpx in dpx:
        dpx_podv.push_back(p_dpx)
    for p_dpy in dpy:
        dpy_podv.push_back(p_dpy)
    for p_dpt in dpt:
        dpt_podv.push_back(p_dpt)

    particle_container = sim.particle_container()
    qm_eev = -1.0 / 0.510998950e6  # electron charge/mass in e / eV
    particle_container.add_n_particles(dx_podv, dy_podv, dt_podv, dpx_podv, dpy_podv, dpt_podv, qm_eev, beam.abs_charge())

    return particle_container, sim
<|MERGE_RESOLUTION|>--- conflicted
+++ resolved
@@ -255,27 +255,6 @@
     return evol
 
 
-<<<<<<< HEAD
-=======
-# ==================================================
-def initialize_amrex(verbose=False, verbose_debug=False):
-    """Initialize AMReX."""
-    
-    import amrex.space3d as amr
-
-    # add before the simulation setup
-    pp_prof = amr.ParmParse("tiny_profiler")
-    pp_prof.add("enabled", int(verbose))
-    
-    if not amr.initialized():
-        if verbose:
-            amr.initialize(['amrex.omp_threads=1', f'amrex.verbose={int(verbose_debug)}'])
-        else:
-            eval('amr.initialize(["amrex.omp_threads=1", "amrex.verbose=0"])')
-
-
-# ==================================================
->>>>>>> 4025a68e
 def initialize_impactx_sim(verbose=False):
     """Initialize the ImpactX simulation."""
     

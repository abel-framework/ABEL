# This file is part of ABEL
# Copyright 2025, The ABEL Authors
# Authors: C.A.Lindstrøm(1), J.B.B.Chen(1), O.G.Finnerud(1), D.Kalvik(1), E.Hørlyk(1), A.Huebl(2), K.N.Sjobak(1), E.Adli(1)
# Affiliations: 1) University of Oslo, 2) LBNL
# License: GPL-3.0-or-later

import numpy as np


# =============================================
def generate_trace_space(epsilon, beta, alpha, N, symmetrize=False):
    """
    Generate a 2D transverse trace space defined by geometric emittance 
    ``epsilon`` and beam Twiss parameters ``beta`` and ``alpha``.
    

    Parameters
    ----------
    epsilon : [m rad] float
        Geometric emittance of the beam in the plane of interest.

    beta : [m] float
        Beta function value at the sampling location. Determines beam size
        and correlation structure together with ``alpha``.

    alpha : float
        Twiss parameter representing the correlation between ``x`` and ``x'``.

    N : int
        Number of particles to generate. If ``symmetrize=True`` this represents
        the final number of returned samples.

    symmetrize : bool, optional
        If ``True``, generate only ``N/2`` unique samples and then mirror them
        symmetrically in phase space (zero mean). Defaults to ``False``.


    Returns
    -------
    xs : [m] 1D float ndarray
        Transverse particle positions.

    xps : [rad] 1D float ndarray
        Transverse particle angles sampled with correct correlation to ``xs``.
    """

    # calculate beam size, divergence and correlation
    sigx = np.sqrt(epsilon * beta)
    sigxp = np.sqrt(epsilon * (1 + alpha**2) / beta)
    rho = - alpha / np.sqrt(1 + alpha**2)

    # make underlying Gaussian variables
    if symmetrize:
        N_actual = round(N/2)
    else:
        N_actual = N
    us = np.random.normal(size=N_actual)
    vs = np.random.normal(size=N_actual)

    # particle positions and angles
    xs = sigx*us
    xps = sigxp*us*rho + sigxp*vs*np.sqrt(1 - rho**2)

    if symmetrize:
        xs = np.concatenate((xs, -xs))
        xps = np.concatenate((xps, -xps))
    
    return xs, xps


# =============================================
def generate_trace_space_xy(epsilon_x, beta_x, alpha_x, epsilon_y, beta_y, alpha_y, N, L=0, symmetrize=False):
    """
    Generate transverse trace-space samples in both x- and y-planes.

    The samples reproduce a correlated 4D Gaussian phase-space defined by
    the beam Twiss parameters in each plane and an optional canonical
    angular momentum correlation term ``L``. 


    Parameters
    ----------
    epsilon_x : [m rad] float
        Geometric emittance in the horizontal plane.

    beta_x : [m] float
        Horizontal beta function at the sampling location.

    alpha_x : float
        Horizontal Twiss alpha parameter.

    epsilon_y : [m rad] float
        Geometric emittance in the vertical plane.

    beta_y : [m] float
        Vertical beta function at the sampling location.

    alpha_y : float
        Vertical Twiss alpha parameter.

    N : int
        Number of macroparticles to generate. If ``symmetrize=True`` this
        represents the final number of returned samples.

    L : [m rad] float, optional
        Canonical angular momentum (x–y coupling). ``L = 0`` produces
        uncoupled transverse motion. Defaults to 0.

    symmetrize : bool, optional
        If ``True``, generate ``N/4`` unique samples and mirror them to
        enforce transverse symmetry (zero mean). Defaults to ``False``.


    Returns
    -------
    xs : [m] 1D float ndarray
        Transverse positions in the horizontal plane.

    xps : [rad] 1D float ndarray
        Transverse angles (slopes) in the horizontal plane.

    ys : [m] 1D float ndarray
        Transverse positions in the vertical plane.

    yps : [rad] 1D float ndarray
        Transverse angles (slopes) in the vertical plane.
    """

    # calculate beam size, divergence and correlation
    sigx = np.sqrt(epsilon_x * beta_x)
    sigy = np.sqrt(epsilon_y * beta_y)
    sigxp = np.sqrt(epsilon_x * (1 + alpha_x**2) / beta_x)
    sigyp = np.sqrt(epsilon_y * (1 + alpha_y**2) / beta_y)
    rho_x = - alpha_x / np.sqrt(1 + alpha_x**2)
    rho_y = - alpha_y / np.sqrt(1 + alpha_y**2)

    # make underlying Gaussian variables
    if symmetrize:
        N_actual = round(N/4)
    else:
        N_actual = N
    us_x = np.random.normal(size=N_actual)
    vs_x = np.random.normal(size=N_actual)
    us_y = np.random.normal(size=N_actual)
    vs_y = np.random.normal(size=N_actual)

    # do symmetrization
    if symmetrize:
        us_x  = np.concatenate((us_x, -us_x, us_x, -us_x))
        vs_x = np.concatenate((vs_x, -vs_x, vs_x, -vs_x))
        us_y  = np.concatenate((us_y, us_y, -us_y, -us_y))
        vs_y = np.concatenate((vs_y, vs_y, -vs_y, -vs_y))
        
    # angular momentum correlations
    ratio = L/np.sqrt(epsilon_x*epsilon_y)
    rho_L = np.sqrt(1 + ratio**2)
    
    # particle positions
    xs = sigx*(us_x + ratio*vs_y)/np.sqrt(rho_L)
    ys = sigy*(us_y - ratio*vs_x)/np.sqrt(rho_L)
    
    # particle angles
    xps = (sigxp*us_x*rho_x + sigxp*vs_x*np.sqrt(1 - rho_x**2))*np.sqrt(rho_L)
    yps = (sigyp*us_y*rho_y + sigyp*vs_y*np.sqrt(1 - rho_y**2))*np.sqrt(rho_L)
    
    return xs, xps, ys, yps


# =============================================
def generate_symm_trace_space_xyz(epsilon_x, beta_x, alpha_x, epsilon_y, beta_y, alpha_y, N, bunch_length, energy_spread, L=0):
    """
    Generate a fully symmetrized 6D trace-space particle distribution.

    This function constructs a Gaussian beam distribution symmetrised around 
    zero in all six phase-space dimensions (x, x', y, y', z, E). The 
    distribution is defined by the geometric emittances, Twiss parameters,
    bunch length, and relative energy spread. Optional canonical angular
    momentum ``L`` introduces correlated x–y coupling.


    Parameters
    ----------
    epsilon_x : [m rad] float
        Geometric emittance in the horizontal plane.

    beta_x : [m] float
        Horizontal beta function at the sampling location.

    alpha_x : float
        Horizontal Twiss alpha parameter.

    epsilon_y : [m rad] float
        Geometric emittance in the vertical plane.

    beta_y : [m] float
        Vertical beta function at the sampling location.

    alpha_y : float
        Vertical Twiss alpha parameter.

    N : int
        Number of macroparticles to generate. If ``symmetrize=True`` this
        represents the final number of returned samples.

    bunch_length : [m] float
        RMS bunch length.

    energy_spread : [eV] float
        Energy spread (std).

    L : [m rad] float, optional
        Canonical angular momentum (x–y coupling). ``L = 0`` produces
        uncoupled transverse motion. Defaults to 0.


    Returns
    -------
    xs : [m] 1D float ndarray
        Transverse positions in the horizontal plane.

    xps : [rad] 1D float ndarray
        Transverse angles (slopes) in the horizontal plane.

    ys : [m] 1D float ndarray
        Transverse positions in the vertical plane.

    yps : [rad] 1D float ndarray
        Transverse angles (slopes) in the vertical plane.

    zs : [m] 1D float ndarray
        Longitudinal positions.

    Es : [eV] 1D float ndarray
        Particle energies.
    """

    # calculate beam size, divergence and correlation
    sigx = np.sqrt(epsilon_x * beta_x)
    sigy = np.sqrt(epsilon_y * beta_y)
    sigxp = np.sqrt(epsilon_x * (1 + alpha_x**2) / beta_x)
    sigyp = np.sqrt(epsilon_y * (1 + alpha_y**2) / beta_y)
    rho_x = - alpha_x / np.sqrt(1 + alpha_x**2)
    rho_y = - alpha_y / np.sqrt(1 + alpha_y**2)

    # make underlying Gaussian variables
    N_actual = round(N/8)
    us_x = np.random.normal(size=N_actual*2)
    vs_x = np.random.normal(size=N_actual*2)
    us_y = np.random.normal(size=N_actual*2)
    vs_y = np.random.normal(size=N_actual*2)
    zs = np.random.normal(scale=bunch_length, size=N_actual)
    Es = np.random.normal(scale=energy_spread, size=N_actual)

    # do symmetrization
    us_x  = np.concatenate((us_x, -us_x, us_x, -us_x))
    vs_x = np.concatenate((vs_x, -vs_x, vs_x, -vs_x))
    us_y  = np.concatenate((us_y, us_y, -us_y, -us_y))
    vs_y = np.concatenate((vs_y, vs_y, -vs_y, -vs_y))
    zs = np.concatenate((-zs, zs))
    zs = np.tile(zs, 4)
    Es = np.concatenate((-Es, Es))
    Es = np.tile(Es, 4)
    
    # angular momentum correlations
    ratio = L/np.sqrt(epsilon_x*epsilon_y)
    rho_L = np.sqrt(1 + ratio**2)
    
    # particle positions
    xs = sigx*(us_x + ratio*vs_y)/np.sqrt(rho_L)
    ys = sigy*(us_y - ratio*vs_x)/np.sqrt(rho_L)
    
    # particle angles
    xps = (sigxp*us_x*rho_x + sigxp*vs_x*np.sqrt(1 - rho_x**2))*np.sqrt(rho_L)
    yps = (sigyp*us_y*rho_y + sigyp*vs_y*np.sqrt(1 - rho_y**2))*np.sqrt(rho_L)
    
    return xs, xps, ys, yps, zs, Es


# =============================================
def Rmat(l, k=0, plasmalens=True):
    """
    General focusing transfer matrix (quadrupole and drift)
    """
    import warnings
    warnings.filterwarnings("ignore")
    
    if k == 0:
        return np.matrix([[1,l,0,0],
                          [0,1,0,0],
                          [0,0,1,l],
                          [0,0,0,1]])
    elif plasmalens:
        if k > 0:
            return np.matrix([[np.cos(np.sqrt(k)*l),np.sin(np.sqrt(k)*l)/np.sqrt(k),0,0],
                          [-np.sin(np.sqrt(k)*l)*np.sqrt(k),np.cos(np.sqrt(k)*l),0,0],
                          [0,0,np.cos(np.sqrt(k)*l),np.sin(np.sqrt(k)*l)/np.sqrt(k)],
                          [0,0,-np.sin(np.sqrt(k)*l)*np.sqrt(k),np.cos(np.sqrt(k)*l)]])
        elif k < 0:
            return np.matrix([[np.cosh(np.sqrt(-k)*l),np.sinh(np.sqrt(-k)*l)/np.sqrt(-k),0,0],
                          [np.sinh(np.sqrt(-k)*l)*np.sqrt(-k),np.cosh(np.sqrt(-k)*l),0,0],
                          [0,0,np.cosh(np.sqrt(-k)*l),np.sinh(np.sqrt(-k)*l)/np.sqrt(-k)],
                          [0,0,np.sinh(np.sqrt(-k)*l)*np.sqrt(-k),np.cosh(np.sqrt(-k)*l)]])
    elif not plasmalens:
        if k > 0:
            return np.matrix([[np.cos(np.sqrt(k)*l),np.sin(np.sqrt(k)*l)/np.sqrt(k),0,0],
                          [-np.sin(np.sqrt(k)*l)*np.sqrt(k),np.cos(np.sqrt(k)*l),0,0],
                          [0,0,np.cosh(np.sqrt(k)*l),np.sinh(np.sqrt(k)*l)/np.sqrt(k)],
                          [0,0,np.sinh(np.sqrt(k)*l)*np.sqrt(k),np.cosh(np.sqrt(k)*l)]])
        elif k < 0:
            return np.matrix([[np.cosh(np.sqrt(-k)*l),np.sinh(np.sqrt(-k)*l)/np.sqrt(-k),0,0],
                          [np.sinh(np.sqrt(-k)*l)*np.sqrt(-k),np.cosh(np.sqrt(-k)*l),0,0],
                          [0,0,np.cos(np.sqrt(-k)*l),np.sin(np.sqrt(-k)*l)/np.sqrt(-k)],
                          [0,0,-np.sin(np.sqrt(-k)*l)*np.sqrt(-k),np.cos(np.sqrt(-k)*l)]])


# =============================================
def Dmat(l, inv_rho=0, k=0):
    """
    General dispersion transfer matrix (dipole, quadrupole and drift)
    """
    R = Rmat(l,k)
    if inv_rho == 0:
        return np.matrix([[R[0,0], R[0,1], 0],
                          [R[1,0], R[1,1], 0],
                          [0, 0, 1]])
    else:
        return np.matrix([[R[0,0], R[0,1], -(1-np.cos(l*inv_rho))/inv_rho],
                          [R[1,0], R[1,1], -2*np.tan(l*inv_rho/2)],
                          [0, 0, 1]])
    
    
# =============================================
def evolve_beta_function(ls, ks, beta0, alpha0=0, inv_rhos=None, fast=False, plot=False):
    """
    Evolution the beta function through a 

    Compute the evolution of the Twiss beta and alpha functions through a
    sequence of linear focusing elements.

    This routine propagates an initial set of Twiss parameters
    ``(beta0, alpha0)`` through a piecewise-constant lattice specified by
    element lengths and focusing strengths. The full beta-function
    evolution is (optionally) sampled along the lattice for plotting or analysis.


    Parameters
    ----------
    ls : [m] 1D float ndarray
        Lattice element lengths.

    ks : [m^-2] 1D float ndarray
        Lattice element quadrupole focusing strengths (equivalent to q/p*dB/dr, 
        where q is the particle charge, p is the nominal particle momentum and 
        dB/dr is the magnetic field transverse gradient).

    beta0 : float
        Initial beta function at the lattice entrance [m].

    alpha0 : float, optional
        Initial Twiss alpha parameter at the lattice entrance.
        
    inv_rhos : [m^-1] 1D float ndarray, optional
        Inverse bending radii for each lattice segment. If provided,
        weak focusing is added as ``k_eff = ks + inv_rhos**2``.

    fast : bool, optional
        If ``True``, skips detailed integration within each element for faster 
        computation (no intermediate data are returned). Defaults to ``False``.

    plot : bool, optional
        If ``True``, sets ``fast`` to ``False`` and plots the evolution of the 
        sqyare root of the beta function along the beamline. Defaults to ``False``.

        
    Returns
    -------
    beta : [m] float
        Final beta function at the end of the lattice.

    alpha : float
        Final Twiss alpha function at the end of the lattice.

    evolution : ndarray or None
        Array of shape (3, N) containing sampled evolution along the
        lattice, where:

            - ``evolution[0, :]``: longitudinal position s [m]
            - ``evolution[1, :]``: beta(s) [m]
            - ``evolution[1, :]``: alpha(s) [m]

        If ``fast=True``, returns ``None``.
    """
    
    # overwrite fast-calculation toggle if plotting 
    if plot and fast:
        fast = False
        
    if not fast:
        Nres = 100
        evolution = np.empty([3, Nres*len(ls)])
    else:
        evolution = None

    # if given, take into account the weak focusing effect
    if inv_rhos is not None:
        ks = ks + inv_rhos**2
    
    # Twiss gamma function
    gamma0 = (1+alpha0**2)/beta0
      
    # calculate transfer matrix evolution
    Rtot = np.identity(4)
    for i in range(len(ls)):
        
        # full beta evolution
        if not fast:
            s0 = np.sum(ls[:i])
            ss_l = s0 + np.linspace(0, ls[i], Nres)
            for j in range(len(ss_l)):
                R_l = Rmat(ss_l[j]-s0, ks[i]) @ Rtot
                evolution[0,i*Nres+j] = ss_l[j]
                evolution[1,i*Nres+j] = beta0*R_l[0,0]**2 - 2*alpha0*R_l[0,0]*R_l[0,1] + gamma0*R_l[0,1]**2
                evolution[2,i*Nres+j] = -beta0*R_l[0,0]*R_l[1,0] + alpha0*(R_l[1,1]*R_l[0,0]+R_l[0,1]*R_l[1,0]) - gamma0*R_l[0,1]*R_l[1,1]
        
        # final matrix
        Rtot = Rmat(ls[i],ks[i]) @ Rtot
    
    # calculate final Twiss parameters
    beta = beta0*Rtot[0,0]**2 - 2*alpha0*Rtot[0,0]*Rtot[0,1] + gamma0*Rtot[0,1]**2
    alpha = -beta0*Rtot[0,0]*Rtot[1,0] + alpha0*(Rtot[1,1]*Rtot[0,0]+Rtot[0,1]*Rtot[1,0]) - gamma0*Rtot[0,1]*Rtot[1,1]

    if plot:
        from matplotlib import pyplot as plt
        # prepare plot
        fig, ax = plt.subplots(1,1)
        ax.plot(evolution[0,:], np.sqrt(evolution[1,:]))
        ax.set_xlabel('s (m)')
        ax.set_ylabel('Square root of beta function (m^0.5)]')
        
    return beta, alpha, evolution


# =============================================
def evolve_dispersion(ls, inv_rhos, ks, Dx0=0, Dpx0=0, fast=False, plot=False, high_res=False):
    """
    Numerically compute the evolution of the first-order transverse dispersion 
    along a beamline with dipole and quadrupole fields.


    Parameters
    ----------
    ls : [m] 1D float ndarray
        Lattice element lengths.

    inv_rhos : [m^-1] 1D float ndarray
        Inverse bending radii.

    ks : [m^-2] 1D float ndarray
        Lattice element quadrupole focusing strengths (equivalent to q/p*dB/dr, 
        where q is the particle charge, p is the nominal particle momentum and 
        dB/dr is the magnetic field transverse gradient).

    Dx0 : float [m], optional
        Initial horizontal dispersion value at s=0.

    Dpx0 : float, optional
        Initial derivative of dispersion at s=0.

    fast : bool, optional
        If ``True``, skips detailed integration within each element for faster 
        computation (no intermediate data are returned). Defaults to ``False``.

    plot : bool, optional
        If ``True``, sets ``fast`` to ``False`` and plots the evolution of the 
        first-order dispersion along the beamline. Defaults to ``False``.

    high_res : bool, optional
        Increase the evolution sampling frequency. Defaults to ``False``.
    """
    
    # overwrite fast-calculation toggle if plotting 
    if plot:
        fast = False
        
    if not fast:
        Nres_high = 100
        Nres_low = 10
        if high_res:
            Nres_high = Nres_high*10
            Nres_low = Nres_low*10
        Ntot = Nres_high*np.sum(abs(inv_rhos)>0) + Nres_low*np.sum(abs(inv_rhos)==0)
        evolution = np.empty([3, Ntot])
    else:
        evolution = None
    
    # calculate transfer matrix evolution
    Dtot = np.identity(3)
    i_last = 0
    for i in range(len(ls)):
        
        # full dispersion evolution
        if not fast:
            
            if abs(inv_rhos[i]) > 0:
                Nres = Nres_high
            else:
                Nres = Nres_low
            
            s0 = np.sum(ls[:i])
            ss_l = s0 + np.linspace(0, ls[i], Nres)
            for j in range(len(ss_l)):
                D_l = Dmat(ss_l[j]-s0, inv_rhos[i], ks[i]) @ Dtot
                evolution[0,i_last+j] = ss_l[j]
                evolution[1,i_last+j] = Dx0*D_l[0,0] + Dpx0*D_l[1,2] + D_l[0,2]
                evolution[2,i_last+j] = Dx0*D_l[1,0] + Dpx0*D_l[1,1] + D_l[1,2]
            i_last = i_last + Nres
            
        # final matrix
        Dtot = Dmat(ls[i],inv_rhos[i],ks[i]) @ Dtot
    
    # calculate final dispersion
    Dx = Dx0*Dtot[0,0] + Dpx0*Dtot[0,1] + Dtot[0,2]
    Dpx = Dx0*Dtot[1,0] + Dpx0*Dtot[1,1] + Dtot[1,2]
    
    if plot:
        from matplotlib import pyplot as plt
        fig, ax = plt.subplots(1,1)
        ax.plot(evolution[0,:], evolution[1,:])
        ax.set_xlabel('s (m)')
        ax.set_ylabel('Dispersion (m)')
    
    return Dx, Dpx, evolution


# =============================================
def evolve_second_order_dispersion(ls, inv_rhos, ks, ms, taus, fast=False, plot=False):
    """
    Numerically compute the evolution of second- and higher-order horizontal 
    dispersion functions along a beamline with dipole, quadrupole, and sextupole 
    fields.

    This routine tracks several particles with different relative momentum 
    deviations through a sequence of magnetic elements, integrates their 
    trajectories, and computes the derivatives of transverse displacement with 
    respect to relative momentum deviation (``delta``) up to fourth order using 
    a five-point finite difference stencil. 

    It can return the final second-order dispersion values (``DDx``, ``DDpx``) 
    and, optionally, the full evolution of ``DDx`` and ``DDpx`` along the 
    beamline.

    Parameters
    ----------
    ls : [m] 1D float ndarray
        Lattice element lengths.

    inv_rhos : [m^-1] 1D float ndarray
        Inverse bending radii.

    ks : [m^-2] 1D float ndarray
        Lattice element quadrupole focusing strengths (equivalent to q/p*dB/dr, 
        where q is the particle charge, p is the nominal particle momentum and 
        dB/dr is the magnetic field transverse gradient).

    ms : [m^-3] 1D float ndarray
        Sextupole strengths.

    taus : [m^-1] 1D float ndarray
        Plasma lens transverse taper coefficients.

    fast : bool, optional
        If ``True``, skips detailed integration within each element for faster 
        computation (no intermediate data are returned). Defaults to ``False``.

    plot : bool, optional
        If ``True``, sets ``fast`` to ``False`` and plots the evolution of the 
        second-order dispersion along the beamline. Defaults to ``False``.

    Returns
    -------
    DDx : [m] float
        Final second-order dispersion at the end of the beamline.

    DDpx : float
        Final derivative of the second-order dispersion wrt. s.

    evolution : ndarray or None
        If ``fast=False``, an array of shape (5, N) containing:

            - ``evolution[0, :]``: longitudinal position s [m]
            - ``evolution[1, :]``: first-order dispersion [m]
            - ``evolution[2, :]``: second-order dispersion [m]
            - ``evolution[3, :]``: third-order dispersion [m]
            - ``evolution[4, :]``: fourth-order dispersion [m]

        If ``fast=True``, returns ``None``.

    Notes
    -----
    - The integration uses a simple symplectic (leapfrog) method for stability.
    - Derivatives with respect to ``delta`` are computed using a five-point stencil for high accuracy.
    - The dispersion expansion follows:
          x(delta) = x_0 + Dx * delta + DDx * delta^2 + DDDx * delta^3 + DDDDx * delta^4 + O(delta^5)
    """
    
    # overwrite fast-calculation toggle if plotting 
    if plot and fast:
        fast = False
        
    # element resolution
    Nress = np.zeros(len(ls))
    for i in range(len(ls)):
        Nress[i] = 100
    
    # use five energy offsets for good accuracy
    delta = 1e-4
    deltas = delta * np.arange(-2,3)
    
    # declare lists
    if not fast:
        ss = np.zeros(1+int(np.sum(Nress)))
        xs = np.zeros([1+int(np.sum(Nress)),len(deltas)])
        xps = np.zeros([1+int(np.sum(Nress)),len(deltas)])
        evolution = np.zeros([5,1+int(np.sum(Nress))])
    else:
        evolution = None

    # initialize at zero offset and angle
    x = np.zeros(len(deltas))
    xp = np.zeros(len(deltas))

    # go through elements one by one
    for i in range(len(ls)):
        
        # longitudinal positions within element
        ds = ls[i]/Nress[i]
        ss_l = np.sum(ls[:i]) + np.linspace(ds, ls[i], int(Nress[i]))
        
        # numerically integrate step by step
        if not fast:
            xs_l = np.zeros([len(ss_l),len(deltas)])
            xps_l = np.zeros([len(ss_l),len(deltas)])
        
        # dipole force (constant)
        d2x_ds2_dip = inv_rhos[i]*(1/(1+deltas)-1)

        for j in range(len(ss_l)):
            for k in range(len(deltas)):

                # sample location for x (and y = 0) at a half step forward
                x_samp = x[k] + xp[k]*ds/2

                # plasma lens force
                d2x_ds2_lens = -ks[i]/(1+deltas[k])*(x_samp + taus[i]*x_samp**2/2)

                # sextupole force
                d2x_ds2_sext = -ms[i]/(1+deltas[k])*x_samp**2/2

                # total force
                dxps_ds = d2x_ds2_dip[k] + d2x_ds2_lens + d2x_ds2_sext

                # save last step for next iteration
                xp_last = xp[k]
                xp[k] = xp_last + dxps_ds*ds
                x[k] = x[k] + (xp[k]+xp_last)/2*ds

            # step particles based on fields
            if not fast:
                xps_l[j,:] = xp
                xs_l[j,:] = x
        
        # add longitudinal positions, offsets and angles
        if not fast:
            inds = int(np.sum(Nress[:i])) + np.arange(int(Nress[i])) + 1
            ss[inds] = ss_l
            xs[inds,:] = xs_l
            xps[inds,:] = xps_l
           

    # dispersion evolution up to fourth order (see https://en.wikipedia.org/wiki/Five-point_stencil)
    # here the dispersion is defined as x(delta) = x_0 + Dx*delta + DDx*delta^2 + DDDx*delta^3 + DDDDx*delta^4 + O(delta^5)
    # this definition requires multiplying by the factorial of the order
    if not fast:
        evolution[0,:] = ss
        evolution[1,:] = (-xs[:,4] + 8*xs[:,3] - 8*xs[:,1] + xs[:,0])/(12*delta)  # First order
        evolution[2,:] = 2*(-xs[:,4] + 16*xs[:,3] - 30*xs[:,2] + 16*xs[:,1] - xs[:,0])/(12*delta**2)  # Second order
        evolution[3,:] = 3*2*(xs[:,4] - 2*xs[:,3] + 2*xs[:,1] - xs[:,0])/(2*delta**3)  # Third order
        evolution[4,:] = 4*3*2*(xs[:,4] - 4*xs[:,3] + 6*xs[:,2] - 4*xs[:,1] + xs[:,0])/delta**4  # Fourth order

    # return dispersions
    DDx = 2*(-x[4] + 16*x[3] - 30*x[2] + 16*x[1] - x[0])/(12*delta**2)
    DDpx = 2*(-xp[4] + 16*xp[3] - 30*xp[2] + 16*xp[1] - xp[0])/(12*delta**2) # Second order
    
    if plot:
        from matplotlib import pyplot as plt
        fig, ax = plt.subplots(1,1)
        ax.plot(evolution[0,:], evolution[2,:])
        ax.set_xlabel('s (m)')
        ax.set_ylabel('Second-order dispersion (m)')
        
    return DDx, DDpx, evolution


# =============================================
def evolve_R56(ls, inv_rhos, ks, Dx0=0, Dpx0=0, fast=False, plot=False, high_res=False, evolution_disp=None):
    """
    Evolution of longitudinal dispersion, R56.
    """
    
    # overwrite fast-calculation toggle if plotting 
    if plot and fast:
        fast = False
       
    # get the dispersion evolution
    if evolution_disp is None:
        _, _, evolution_disp = evolve_dispersion(ls, inv_rhos, ks, Dx0=Dx0, Dpx0=Dpx0, fast=False, plot=False, high_res=high_res)
    ss = evolution_disp[0]
    Dxs = evolution_disp[1]
    R56s = np.empty_like(ss)

    # intialize at zero R56
    R56s[0] = 0

    # make cumulative lengths
    ssl = np.append([0.0], np.cumsum(ls))[:-1]
    
    # calculate the evolution
    for i in range(len(ss)-1):

        s_prev = ss[i]
        index_element_prev = np.argmin(abs(ssl - s_prev))
        index_element_ceil_prev = index_element_prev + int(ssl[index_element_prev] <= s_prev) - 1
        inv_rho_prev = inv_rhos[index_element_ceil_prev]

        s = ss[i+1]
        index_element = np.argmin(abs(ssl - s))
        index_element_ceil = index_element + int(ssl[index_element] <= s) - 1
        inv_rho = inv_rhos[index_element_ceil]

        ds = ss[i+1]-ss[i]
        inv_rho_halfstep = (inv_rho_prev+inv_rho)/2
        Dx = Dxs[i+1]
        deltaR56 = - Dx * inv_rho_halfstep * ds
        R56s[i+1] = R56s[i] + deltaR56

    # save evolution
    if not fast:
        evolution = np.empty([2, len(ss)])
        evolution[0,:] = ss
        evolution[1,:] = R56s
    else:
        evolution = None

    # extract final R56
    R56 = R56s[-1]

    if plot:
        from matplotlib import pyplot as plt
        fig, ax = plt.subplots(1,1)
        ax.plot(evolution[0,:], evolution[1,:])
        ax.set_xlabel('s (m)')
        ax.set_ylabel('Longitudinal dispersion, R56 (m)')

    return R56, evolution


# =============================================
def evolve_orbit(ls, inv_rhos, x0=0, y0=0, s0=0, theta0=0, plot=False):
    """
    Evolution of the beam orbit (i.e., the top view).
    """

    # points per dipole
    num_steps = 25
    
    # calculate the orbit
    xs = np.array([x0])
    ys = np.array([y0])
    ss = np.array([s0])
    thetas = np.array([theta0])
    
    for i in range(len(ls)):

        dtheta = -ls[i]*inv_rhos[i]
        thetas_next = np.linspace(0, dtheta, num_steps)
        ss_next = np.linspace(0, ls[i], num_steps)
        if abs(dtheta) > 0:
            xs_next = -np.sin(thetas_next)/inv_rhos[i]
            ys_next = (1-np.cos(thetas_next))/inv_rhos[i]
        else:
            xs_next = ss_next
            ys_next = np.zeros_like(ss_next)

        ss = np.append(ss, ss[-1] + ss_next)
        xs = np.append(xs, xs[-1] + xs_next*np.cos(thetas[-1]) + ys_next*np.sin(thetas[-1]))
        ys = np.append(ys, ys[-1] - xs_next*np.sin(thetas[-1]) + ys_next*np.cos(thetas[-1]))
        thetas = np.append(thetas, thetas[-1] + thetas_next)

    # save orbit
    evolution = np.zeros([4, len(ss)])
    evolution[0,:] = xs
    evolution[1,:] = ys
    evolution[2,:] = ss
    evolution[3,:] = thetas
    
    # final angle
    theta = thetas[-1]

    # plot if required
    if plot:
        from matplotlib import pyplot as plt
        fig, ax = plt.subplots(1,1)
        ax.plot(evolution[0,:], evolution[1,:])
        ax.set_xlabel('x (m)')
        ax.set_ylabel('y (m)')
    
    return theta, evolution


# =============================================
def evolve_curlyH(ls, inv_rhos, ks, beta0, alpha0=0, Dx0=0, Dpx0=0, plot=False):
    """
    Evolution of the curly H function (i.e., single-particle emittance of the dispersion).
    """
    
    _, _, evol_disp = evolve_dispersion(ls, inv_rhos, ks, Dx0=0, Dpx0=0, fast=False, plot=False, high_res=True)
    ss = evol_disp[0]
    Dxs = evol_disp[1]
    Dpxs = evol_disp[2]
    
    _, _, evol_beta = evolve_beta_function(ls, ks, beta0, alpha0=alpha0, fast=False, plot=False)
    betas = np.interp(ss, evol_beta[0], np.sqrt(evol_beta[1]))**2
    alphas = np.interp(ss, evol_beta[0], evol_beta[2])
    gammas = (1+alphas**2)/betas

    # combine into curly H function (i.e., the "dispersion emittance")
    curlyHs = Dxs**2*gammas + 2*alphas*Dxs*Dpxs + betas*Dpxs**2

    # save evolution
    evolution = np.zeros([2, len(ss)])
    evolution[0,:] = ss
    evolution[1,:] = curlyHs
    
    curlyH = curlyHs[-1]

    # plot if required
    if plot:
        from matplotlib import pyplot as plt
        fig, ax = plt.subplots(1,1)
        ax.plot(ss, curlyHs*1e6)
        ax.set_xlabel('s (m)')
        ax.set_ylabel(r'$\mathscr{H}$ (mm mrad)')
    
    return curlyH, evolution


# =============================================
def evolve_I2(ls, inv_rhos, fast=False, plot=False):
    """
    Evolution of the second synchrotron radiation integral I_2.
    """
    
    # make cumulative lengths
    ss = np.append([0.0], np.cumsum(ls))
    I2s = np.empty_like(ss)
    
    # intialize at zero  I2
    I2s[0] = 0
    
    # calculate the evolution
    for i in range(len(ls)):
        deltaI2 = ls[i]*inv_rhos[i]**2
        I2s[i+1] = I2s[i] + deltaI2

    # save evolution
    if not fast:
        evolution = np.empty([2, len(ss)])
        evolution[0,:] = ss
        evolution[1,:] = I2s
    else:
        evolution = None

    # extract final I2
    I2 = I2s[-1]

    if plot:
        from matplotlib import pyplot as plt
        fig, ax = plt.subplots(1,1)
        ax.plot(ss, I2s)
        ax.set_xlabel('s (m)')
        ax.set_ylabel(r'Second synchrotron radiation integral, $I_2$ (m$^{-1}$)')

    return I2, evolution


# =============================================
def evolve_I3(ls, inv_rhos, fast=False, plot=False):
    """
    Evolution of the third synchrotron radiation integral I_3.
    """

    # make cumulative lengths
    ss = np.append([0.0], np.cumsum(ls))
    I3s = np.empty_like(ss)
    
    # intialize at zero I3
    I3s[0] = 0
    
    # calculate the evolution
    for i in range(len(ls)):
        deltaI3 = ls[i]*abs(inv_rhos[i])**3
        I3s[i+1] = I3s[i] + deltaI3

    # save evolution
    if not fast:
        evolution = np.empty([2, len(ss)])
        evolution[0,:] = ss
        evolution[1,:] = I3s
    else:
        evolution = None

    # extract final I3
    I3 = I3s[-1]

    if plot:
        from matplotlib import pyplot as plt
        fig, ax = plt.subplots(1,1)
        ax.plot(ss, I3s)
        ax.set_xlabel('s (m)')
        ax.set_ylabel(r'Third synchrotron radiation integral, $I_3$ (m$^{-1}$)')

    return I3, evolution


# =============================================
def evolve_I4(ls, inv_rhos, ks, Dx0=0, Dpx0=0, fast=False, plot=False):
    """
    Evolution of the fourth synchrotron radiation integral I_4.
    """
    
    _, _, evol_disp = evolve_dispersion(ls, inv_rhos, ks, Dx0=0, Dpx0=0, fast=False, plot=False, high_res=True)
    ss = evol_disp[0]
    Dxs = -evol_disp[1] # TODO: check this sign
    I4s = np.empty_like(ss)
    
    # make cumulative lengths
    ssl = np.append([0.0], np.cumsum(ls))[:-1]
    
    # intialize at zero I5
    I4s[0] = 0
    
    # calculate the evolution
    for i in range(len(ss)-1):

        s_prev = ss[i]
        index_element_prev = np.argmin(abs(ssl - s_prev))
        index_element_ceil_prev = index_element_prev + int(ssl[index_element_prev] <= s_prev) - 1
        inv_rho_prev = inv_rhos[index_element_ceil_prev]
        k_prev = ks[index_element_ceil_prev]

        s = ss[i+1]
        index_element = np.argmin(abs(ssl - s))
        index_element_ceil = index_element + int(ssl[index_element] <= s) - 1
        inv_rho = inv_rhos[index_element_ceil]
        k = ks[index_element_ceil]

        ds = ss[i+1]-ss[i]
        inv_rho_halfstep = (inv_rho_prev+inv_rho)/2
        k_halfstep = (k_prev+k)/2
        Dx = Dxs[i+1]
        deltaI4 = Dx * inv_rho_halfstep * (inv_rho_halfstep**2 + 2*k_halfstep) * ds
        I4s[i+1] = I4s[i] + deltaI4

    # save evolution
    if not fast:
        evolution = np.empty([2, len(ss)])
        evolution[0,:] = ss
        evolution[1,:] = I4s
    else:
        evolution = None

    # extract final I5
    I4 = I4s[-1]

    if plot:
        from matplotlib import pyplot as plt
        fig, ax = plt.subplots(1,1)
        ax.plot(ss, I4s)
        ax.set_xlabel('s (m)')
        ax.set_ylabel(r'Fourth synchrotron radiation integral, $I_4$ (m$^{-1}$)')
        #ax.set_yscale('log')

    return I4, evolution


# =============================================
def evolve_I5(ls, inv_rhos, ks, beta0, alpha0=0, Dx0=0, Dpx0=0, fast=False, plot=False):
    """
    Evolution of the fifth synchrotron radiation integral I_5.
    """
    
    _, evol = evolve_curlyH(ls, inv_rhos, ks, beta0, alpha0=alpha0, Dx0=Dx0, Dpx0=Dpx0, plot=False)
    ss = evol[0,:]
    curlyHs = evol[1,:]
    I5s = np.empty_like(ss)
    
    # make cumulative lengths
    ssl = np.append([0.0], np.cumsum(ls))[:-1]
    
    # intialize at zero I5
    I5s[0] = 0
    
    # calculate the evolution
    for i in range(len(ss)-1):

        s_prev = ss[i]
        index_element_prev = np.argmin(abs(ssl - s_prev))
        index_element_ceil_prev = index_element_prev + int(ssl[index_element_prev] <= s_prev) - 1
        inv_rho_prev = inv_rhos[index_element_ceil_prev]

        s = ss[i+1]
        index_element = np.argmin(abs(ssl - s))
        index_element_ceil = index_element + int(ssl[index_element] <= s) - 1
        inv_rho = inv_rhos[index_element_ceil]

        ds = ss[i+1]-ss[i]
        inv_rho_halfstep = (inv_rho_prev+inv_rho)/2
        curlyH = curlyHs[i+1]
        deltaI5 = curlyH * abs(inv_rho_halfstep)**3 * ds
        I5s[i+1] = I5s[i] + deltaI5

    # save evolution
    if not fast:
        evolution = np.empty([2, len(ss)])
        evolution[0,:] = ss
        evolution[1,:] = I5s
    else:
        evolution = None

    # extract final I5
    I5 = I5s[-1]

    if plot:
        from matplotlib import pyplot as plt
        fig, ax = plt.subplots(1,1)
        ax.plot(ss, I5s)
        ax.set_xlabel('s (m)')
        ax.set_ylabel(r'Fifth synchrotron radiation integral, $I_5$ (m$^{-1}$)')
        ax.set_yscale('log')

    return I5, evolution


# =============================================
def evolve_chromatic_amplitude(ls, inv_rhos, ks, ms, taus, beta0, alpha0=0, Dx0=0, Dpx0=0, fast=False, plot=False, bending_plane=True):
    """
    Evolution of the first-order chromatic amplitude W.
    """
    
    # overwrite fast-calculation toggle if plotting 
    if plot and fast:
        fast = False
      
    # use five energy offsets for good accuracy
    delta0 = 1e-4
    deltas = delta0 * np.arange(-2,3)

    # get the dispersion for calculation of effect of chromaticity correction)
    _, _, evol_disp = evolve_dispersion(ls, inv_rhos, ks, Dx0=0, Dpx0=0, fast=False, plot=False, high_res=False)
    ss_disp = evol_disp[0]
    Dxs = evol_disp[1]
    
    # calculate the average dispersion inside each element to find the effect of nonlinear elements
    ssl = np.append([0.], np.cumsum(ls))

    # prepare arrays of effect of nonlinear plasma lens (tau) and sextupole (m)
    dks_ddelta_m = np.empty(0)
    dks_ddelta_tau = np.empty(0)
    ls_refined = np.empty(0)
    ks_refined = np.empty(0)
    inv_rhos_refined = np.empty(0)
    for i in range(len(ls)):
        
        if abs(taus[i]) > 0 or abs(ms[i]) > 0:
            inds = np.logical_and(ss_disp >= ssl[i], ss_disp <= ssl[i+1])
            num_slice = 30
            ss_slice = np.linspace(ssl[i], ssl[i+1], num_slice)
            Dxs_slices = np.interp(ss_slice, ss_disp, Dxs)
            dk_ddelta_m = ms[i]*Dxs_slices
            dk_ddelta_tau = ks[i]*taus[i]*Dxs_slices
            ls_element = ls[i]/num_slice*np.ones_like(ss_slice)
            ks_element = ks[i]*np.ones_like(ss_slice)
            inv_rhos_element = inv_rhos[i]*np.ones_like(ss_slice)
        else:
            dk_ddelta_m = np.array([0.0])
            dk_ddelta_tau = np.array([0.0])
            ls_element = np.array([ls[i]])
            ks_element = np.array([ks[i]])
            inv_rhos_element = np.array([inv_rhos[i]])
            
        dks_ddelta_m = np.append(dks_ddelta_m, dk_ddelta_m)
        dks_ddelta_tau = np.append(dks_ddelta_tau, dk_ddelta_tau)
        ls_refined = np.append(ls_refined, ls_element)
        ks_refined = np.append(ks_refined, ks_element)
        inv_rhos_refined = np.append(inv_rhos_refined, inv_rhos_element)

    # prepare arrays
    betas = np.empty_like(deltas)
    alphas = np.empty_like(deltas)
    evols = [None]*len(deltas)

    if not bending_plane:
        ks_refined = -ks_refined
        dks_ddelta_m = -dks_ddelta_m
        inv_rhos_refined = None
    
    # evolve the beta and alpha for different energies
    for i, delta in enumerate(deltas):
        ks_corrected = (ks_refined + (dks_ddelta_tau + dks_ddelta_m)*delta)/(1+delta)
        if inv_rhos_refined is not None:
            inv_rhos_corrected = inv_rhos_refined/(1+delta)
        else:
            inv_rhos_corrected = inv_rhos_refined
        betas[i], alphas[i], evols[i] = evolve_beta_function(ls_refined, ks_corrected, beta0, alpha0=alpha0, inv_rhos=inv_rhos_corrected, fast=fast, plot=False)
    
    # calculate the chromatic amplitude W
    beta = betas[2]
    alpha = alphas[2]
    dbeta_ddelta = (-betas[4] + 8*betas[3] - 8*betas[1] + betas[0])/(12*delta0)
    dalpha_ddelta = (-alphas[4] + 8*alphas[3] - 8*alphas[1] + alphas[0])/(12*delta0)
    W = np.sqrt((dalpha_ddelta - (alpha/beta)*dbeta_ddelta)**2 + (dbeta_ddelta/beta)**2)
    
    # save evolution
    if not fast: 
        evolution = np.empty((2,len(evols[2][0,:])))
        evolution[0,:] = evols[2][0,:]
        betas = evols[2][1,:]
        alphas = evols[2][2,:]
        dbeta_ddeltas = (-evols[4][1,:] + 8*evols[3][1,:] - 8*evols[1][1,:] + evols[0][1,:])/(12*delta0)
        dalpha_ddeltas = (-evols[4][2,:] + 8*evols[3][2,:] - 8*evols[1][2,:] + evols[0][2,:])/(12*delta0)        
        evolution[1,:] = np.sqrt((dalpha_ddeltas - (alphas/betas)*dbeta_ddeltas)**2 + (dbeta_ddeltas/betas)**2)
    else:
        evolution = None
    
    # make plots
    if plot:
        from matplotlib import pyplot as plt
        fig, ax = plt.subplots(1,1)
        ax.plot(evolution[0,:], evolution[1,:])
        ax.set_xlabel('s (m)')
        ax.set_ylabel('W_x')

    return W, evolution
<<<<<<< HEAD


# =============================================
def phase_advance(ss, betas):
    """
    Calculate the phase advance in one dimesion by using the composite Simpson’s 
    rule (:func:`scipy.integrate.simpson() <scipy.integrate.simpson>`) to 
    integrate two arrays containing the location and the beta function.
    """
    
    from scipy import integrate
    inv_betas = 1/betas
    return integrate.simpson(y=inv_betas, x=ss)
=======
>>>>>>> 0e503cba
<|MERGE_RESOLUTION|>--- conflicted
+++ resolved
@@ -1151,7 +1151,6 @@
         ax.set_ylabel('W_x')
 
     return W, evolution
-<<<<<<< HEAD
 
 
 # =============================================
@@ -1164,6 +1163,4 @@
     
     from scipy import integrate
     inv_betas = 1/betas
-    return integrate.simpson(y=inv_betas, x=ss)
-=======
->>>>>>> 0e503cba
+    return integrate.simpson(y=inv_betas, x=ss)
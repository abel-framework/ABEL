# This file is part of ABEL
# Copyright 2025, The ABEL Authors
# Authors: C.A.Lindstrøm(1), J.B.B.Chen(1), O.G.Finnerud(1), D.Kalvik(1), E.Hørlyk(1), A.Huebl(2), K.N.Sjobak(1), E.Adli(1)
# Affiliations: 1) University of Oslo, 2) LBNL
# License: GPL-3.0-or-later

import numpy as np

# generate trace space from geometric emittance and twiss parameters
def generate_trace_space(epsilon, beta, alpha, N, symmetrize=False):

    # calculate beam size, divergence and correlation
    sigx = np.sqrt(epsilon * beta)
    sigxp = np.sqrt(epsilon * (1 + alpha**2) / beta)
    rho = - alpha / np.sqrt(1 + alpha**2)

    # make underlying Gaussian variables
    if symmetrize:
        N_actual = round(N/2)
    else:
        N_actual = N
    us = np.random.normal(size=N_actual)
    vs = np.random.normal(size=N_actual)

    # particle positions and angles
    xs = sigx*us
    xps = sigxp*us*rho + sigxp*vs*np.sqrt(1 - rho**2)

    if symmetrize:
        xs = np.concatenate((xs, -xs))
        xps = np.concatenate((xps, -xps))
    
    return xs, xps


# generate trace space from geometric emittance and twiss parameters (2 planes)
def generate_trace_space_xy(epsilon_x, beta_x, alpha_x, epsilon_y, beta_y, alpha_y, N, L=0, symmetrize=False):

    # calculate beam size, divergence and correlation
    sigx = np.sqrt(epsilon_x * beta_x)
    sigy = np.sqrt(epsilon_y * beta_y)
    sigxp = np.sqrt(epsilon_x * (1 + alpha_x**2) / beta_x)
    sigyp = np.sqrt(epsilon_y * (1 + alpha_y**2) / beta_y)
    rho_x = - alpha_x / np.sqrt(1 + alpha_x**2)
    rho_y = - alpha_y / np.sqrt(1 + alpha_y**2)

    # make underlying Gaussian variables
    if symmetrize:
        N_actual = round(N/4)
    else:
        N_actual = N
    us_x = np.random.normal(size=N_actual)
    vs_x = np.random.normal(size=N_actual)
    us_y = np.random.normal(size=N_actual)
    vs_y = np.random.normal(size=N_actual)

    # do symmetrization
    if symmetrize:
        us_x  = np.concatenate((us_x, -us_x, us_x, -us_x))
        vs_x = np.concatenate((vs_x, -vs_x, vs_x, -vs_x))
        us_y  = np.concatenate((us_y, us_y, -us_y, -us_y))
        vs_y = np.concatenate((vs_y, vs_y, -vs_y, -vs_y))
        
    # angular momentum correlations
    ratio = L/np.sqrt(epsilon_x*epsilon_y)
    rho_L = np.sqrt(1 + ratio**2)
    
    # particle positions
    xs = sigx*(us_x + ratio*vs_y)/np.sqrt(rho_L)
    ys = sigy*(us_y - ratio*vs_x)/np.sqrt(rho_L)
    
    # particle angles
    xps = (sigxp*us_x*rho_x + sigxp*vs_x*np.sqrt(1 - rho_x**2))*np.sqrt(rho_L)
    yps = (sigyp*us_y*rho_y + sigyp*vs_y*np.sqrt(1 - rho_y**2))*np.sqrt(rho_L)
    
    return xs, xps, ys, yps


# generate trace space from geometric emittance and twiss parameters for a beam symmetrised in 6D
def generate_symm_trace_space_xyz(epsilon_x, beta_x, alpha_x, epsilon_y, beta_y, alpha_y, N, bunch_length, energy_spread, L=0):

    # calculate beam size, divergence and correlation
    sigx = np.sqrt(epsilon_x * beta_x)
    sigy = np.sqrt(epsilon_y * beta_y)
    sigxp = np.sqrt(epsilon_x * (1 + alpha_x**2) / beta_x)
    sigyp = np.sqrt(epsilon_y * (1 + alpha_y**2) / beta_y)
    rho_x = - alpha_x / np.sqrt(1 + alpha_x**2)
    rho_y = - alpha_y / np.sqrt(1 + alpha_y**2)

    # make underlying Gaussian variables
    N_actual = round(N/8)
    us_x = np.random.normal(size=N_actual*2)
    vs_x = np.random.normal(size=N_actual*2)
    us_y = np.random.normal(size=N_actual*2)
    vs_y = np.random.normal(size=N_actual*2)
    zs = np.random.normal(scale=bunch_length, size=N_actual)
    Es = np.random.normal(scale=energy_spread, size=N_actual)

    # do symmetrization
    us_x  = np.concatenate((us_x, -us_x, us_x, -us_x))
    vs_x = np.concatenate((vs_x, -vs_x, vs_x, -vs_x))
    us_y  = np.concatenate((us_y, us_y, -us_y, -us_y))
    vs_y = np.concatenate((vs_y, vs_y, -vs_y, -vs_y))
    zs = np.concatenate((-zs, zs))
    zs = np.tile(zs, 4)
    Es = np.concatenate((-Es, Es))
    Es = np.tile(Es, 4)
    
    # angular momentum correlations
    ratio = L/np.sqrt(epsilon_x*epsilon_y)
    rho_L = np.sqrt(1 + ratio**2)
    
    # particle positions
    xs = sigx*(us_x + ratio*vs_y)/np.sqrt(rho_L)
    ys = sigy*(us_y - ratio*vs_x)/np.sqrt(rho_L)
    
    # particle angles
    xps = (sigxp*us_x*rho_x + sigxp*vs_x*np.sqrt(1 - rho_x**2))*np.sqrt(rho_L)
    yps = (sigyp*us_y*rho_y + sigyp*vs_y*np.sqrt(1 - rho_y**2))*np.sqrt(rho_L)
    
    return xs, xps, ys, yps, zs, Es

    
# general focusing transfer matrix (quadrupole and drift)
<<<<<<< HEAD
def Rmat(l, k=0, plasmalens=False):
=======
def Rmat(l, k=0, plasmalens=True):
    import warnings
    warnings.filterwarnings("ignore")
    
>>>>>>> ab46098c
    if k == 0:
        return np.matrix([[1,l,0,0],
                          [0,1,0,0],
                          [0,0,1,l],
                          [0,0,0,1]])
    elif plasmalens:
        if k > 0:
            return np.matrix([[np.cos(np.sqrt(k)*l),np.sin(np.sqrt(k)*l)/np.sqrt(k),0,0],
                          [-np.sin(np.sqrt(k)*l)*np.sqrt(k),np.cos(np.sqrt(k)*l),0,0],
                          [0,0,np.cos(np.sqrt(k)*l),np.sin(np.sqrt(k)*l)/np.sqrt(k)],
                          [0,0,-np.sin(np.sqrt(k)*l)*np.sqrt(k),np.cos(np.sqrt(k)*l)]])
        elif k < 0:
            return np.matrix([[np.cosh(np.sqrt(-k)*l),np.sinh(np.sqrt(-k)*l)/np.sqrt(-k),0,0],
                          [np.sinh(np.sqrt(-k)*l)*np.sqrt(-k),np.cosh(np.sqrt(-k)*l),0,0],
                          [0,0,np.cosh(np.sqrt(-k)*l),np.sinh(np.sqrt(-k)*l)/np.sqrt(-k)],
                          [0,0,np.sinh(np.sqrt(-k)*l)*np.sqrt(-k),np.cosh(np.sqrt(-k)*l)]])
    elif not plasmalens:
        if k > 0:
            return np.matrix([[np.cos(np.sqrt(k)*l),np.sin(np.sqrt(k)*l)/np.sqrt(k),0,0],
                          [-np.sin(np.sqrt(k)*l)*np.sqrt(k),np.cos(np.sqrt(k)*l),0,0],
                          [0,0,np.cosh(np.sqrt(k)*l),np.sinh(np.sqrt(k)*l)/np.sqrt(k)],
                          [0,0,np.sinh(np.sqrt(k)*l)*np.sqrt(k),np.cosh(np.sqrt(k)*l)]])
        elif k < 0:
            return np.matrix([[np.cosh(np.sqrt(-k)*l),np.sinh(np.sqrt(-k)*l)/np.sqrt(-k),0,0],
                          [np.sinh(np.sqrt(-k)*l)*np.sqrt(-k),np.cosh(np.sqrt(-k)*l),0,0],
                          [0,0,np.cos(np.sqrt(-k)*l),np.sin(np.sqrt(-k)*l)/np.sqrt(-k)],
                          [0,0,-np.sin(np.sqrt(-k)*l)*np.sqrt(-k),np.cos(np.sqrt(-k)*l)]])


# general dispersion transfer matrix (dipole, quadrupole and drift)
def Dmat(l, inv_rho=0, k=0):
    R = Rmat(l,k)
    if inv_rho == 0:
        return np.matrix([[R[0,0], R[0,1], 0],
                          [R[1,0], R[1,1], 0],
                          [0, 0, 1]])
    else:
        return np.matrix([[R[0,0], R[0,1], -(1-np.cos(l*inv_rho))/inv_rho],
                          [R[1,0], R[1,1], -2*np.tan(l*inv_rho/2)],
                          [0, 0, 1]])
    
    

def evolve_beta_function(ls, ks, beta0, alpha0=0, inv_rhos=None, fast=False, plot=False):
    """
    Evolution of the beta function.
    """
    
    # overwrite fast-calculation toggle if plotting 
    if plot and fast:
        fast = False
        
    if not fast:
        Nres = 200
        evolution = np.empty([3, Nres*len(ls)])
    else:
        evolution = None

    # if given, take into account the weak focusing effect
    if inv_rhos is not None:
        ks = ks + inv_rhos**2
    
    # Twiss gamma function
    gamma0 = (1+alpha0**2)/beta0
      
    # calculate transfer matrix evolution
    Rtot = np.identity(4)
    for i in range(len(ls)):
        
        # full beta evolution
        if not fast:
            s0 = np.sum(ls[:i])
            ss_l = s0 + np.linspace(0, ls[i], Nres)
            for j in range(len(ss_l)):
                R_l = Rmat(ss_l[j]-s0, ks[i]) @ Rtot
                evolution[0,i*Nres+j] = ss_l[j]
                evolution[1,i*Nres+j] = beta0*R_l[0,0]**2 - 2*alpha0*R_l[0,0]*R_l[0,1] + gamma0*R_l[0,1]**2
                evolution[2,i*Nres+j] = -beta0*R_l[0,0]*R_l[1,0] + alpha0*(R_l[1,1]*R_l[0,0]+R_l[0,1]*R_l[1,0]) - gamma0*R_l[0,1]*R_l[1,1]
        
        # final matrix
        Rtot = Rmat(ls[i],ks[i]) @ Rtot
    
    # calculate final Twiss parameters
    beta = beta0*Rtot[0,0]**2 - 2*alpha0*Rtot[0,0]*Rtot[0,1] + gamma0*Rtot[0,1]**2
    alpha = -beta0*Rtot[0,0]*Rtot[1,0] + alpha0*(Rtot[1,1]*Rtot[0,0]+Rtot[0,1]*Rtot[1,0]) - gamma0*Rtot[0,1]*Rtot[1,1]

    if plot:
        from matplotlib import pyplot as plt
        # prepare plot
        fig, ax = plt.subplots(1,1)
        ax.plot(evolution[0,:], np.sqrt(evolution[1,:]))
        ax.set_xlabel('s (m)')
        ax.set_ylabel('Square root of beta function (m^0.5)]')
        ax.grid()
        plt.show()
        
    return beta, alpha, evolution


<<<<<<< HEAD
def evolve_dispersion(ls, inv_rhos, ks, Dx0=0, Dpx0=0, fast=False, plot=False, high_res=False, det=False):
=======
def evolve_dispersion(ls, inv_rhos, ks, Dx0=0, Dpx0=0, fast=False, plot=False, high_res=False):
    """
    Evolution of the first-order transverse dispersion.
    """
    
>>>>>>> ab46098c
    # overwrite fast-calculation toggle if plotting 
    if plot:
        fast = False
        
    if not fast:
        Nres_high = 200
        Nres_low = 10
        if high_res:
            Nres_high = Nres_high*10
            Nres_low = Nres_low*10
        Ntot = Nres_high*np.sum(abs(inv_rhos)>0) + Nres_low*np.sum(abs(inv_rhos)==0)
        evolution = np.empty([3, Ntot])
    else:
        evolution = None
    
    # calculate transfer matrix evolution
    Dtot = np.identity(3)
    i_last = 0
    for i in range(len(ls)):
        
        # full dispersion evolution
        if not fast:
            
            if abs(inv_rhos[i]) > 0:
                Nres = Nres_high
            else:
                Nres = Nres_low
            
            s0 = np.sum(ls[:i])
            ss_l = s0 + np.linspace(0, ls[i], Nres)
            for j in range(len(ss_l)):
                D_l = Dmat(ss_l[j]-s0, inv_rhos[i], ks[i]) @ Dtot
                evolution[0,i_last+j] = ss_l[j]
                evolution[1,i_last+j] = Dx0*D_l[0,0] + Dpx0*D_l[0,1] + D_l[0,2]
                evolution[2,i_last+j] = Dx0*D_l[1,0] + Dpx0*D_l[1,1] + D_l[1,2]
            i_last = i_last + Nres
            
        # final matrix
        Dtot = Dmat(ls[i],inv_rhos[i],ks[i]) @ Dtot
    if det:
        print("D-matrix Determinant: ", np.linalg.det(Dtot))
    
    # calculate final dispersion
    Dx = Dx0*Dtot[0,0] + Dpx0*Dtot[0,1] + Dtot[0,2]
    Dpx = Dx0*Dtot[1,0] + Dpx0*Dtot[1,1] + Dtot[1,2]
    
    if plot:
        from matplotlib import pyplot as plt
        fig, ax = plt.subplots(1,1)
        ax.plot(evolution[0,:], evolution[1,:])
        ax.set_xlabel('s (m)')
        ax.set_ylabel('Dispersion (m)')
<<<<<<< HEAD
        ax.grid()
        plt.show()
        
=======
    
>>>>>>> ab46098c
    return Dx, Dpx, evolution


def evolve_second_order_dispersion(ls, inv_rhos, ks, ms, taus, fast=False, plot=False):
    """
    Evolution of the second-order transverse dispersion.
    """
    
    # overwrite fast-calculation toggle if plotting 
    if plot and fast:
        fast = False
        
    # element resolution
    Nress = np.zeros(len(ls))
    for i in range(len(ls)):
        Nress[i] = 100
    
    # use five energy offsets for good accuracy
    delta = 1e-4
    deltas = delta * np.arange(-2,3)
    
    # declare lists
    if not fast:
        ss = np.zeros(1+int(np.sum(Nress)))
        xs = np.zeros([1+int(np.sum(Nress)),len(deltas)])
        xps = np.zeros([1+int(np.sum(Nress)),len(deltas)])
        evolution = np.zeros([5,1+int(np.sum(Nress))])
    else:
        evolution = None

    # initialize at zero offset and angle
    x = np.zeros(len(deltas))
    xp = np.zeros(len(deltas))

    # go through elements one by one
    for i in range(len(ls)):
        
        # longitudinal positions within element
        ds = ls[i]/Nress[i]
        ss_l = np.sum(ls[:i]) + np.linspace(ds, ls[i], int(Nress[i]))
        
        # numerically integrate step by step
        if not fast:
            xs_l = np.zeros([len(ss_l),len(deltas)])
            xps_l = np.zeros([len(ss_l),len(deltas)])
        
        # dipole force (constant)
        d2x_ds2_dip = inv_rhos[i]*(1/(1+deltas)-1)

        for j in range(len(ss_l)):
            for k in range(len(deltas)):

                # sample location for x (and y = 0) at a half step forward
                x_samp = x[k] + xp[k]*ds/2

                # plasma lens force
                d2x_ds2_lens = -ks[i]/(1+deltas[k])*(x_samp + taus[i]*x_samp**2/2)

                # sextupole force
                d2x_ds2_sext = -ms[i]/(1+deltas[k])*x_samp**2/2

                # total force
                dxps_ds = d2x_ds2_dip[k] + d2x_ds2_lens + d2x_ds2_sext

                # save last step for next iteration
                xp_last = xp[k]
                xp[k] = xp_last + dxps_ds*ds
                x[k] = x[k] + (xp[k]+xp_last)/2*ds

            # step particles based on fields
            if not fast:
                xps_l[j,:] = xp
                xs_l[j,:] = x
        
        # add longitudinal positions, offsets and angles
        if not fast:
            inds = int(np.sum(Nress[:i])) + np.arange(int(Nress[i])) + 1
            ss[inds] = ss_l
            xs[inds,:] = xs_l
            xps[inds,:] = xps_l
           

    # dispersion evolution up to fourth order (see https://en.wikipedia.org/wiki/Five-point_stencil)
    # here the dispersion is defined as x(delta) = x_0 + Dx*delta + DDx*delta^2 + DDDx*delta^3 + DDDDx*delta^4 + O(delta^5)
    # this definition requires multiplying by the factorial of the order
    if not fast:
        evolution[0,:] = ss
        evolution[1,:] = (-xs[:,4] + 8*xs[:,3] - 8*xs[:,1] + xs[:,0])/(12*delta)  # First order
        evolution[2,:] = 2*(-xs[:,4] + 16*xs[:,3] - 30*xs[:,2] + 16*xs[:,1] - xs[:,0])/(12*delta**2)  # Second order
        evolution[3,:] = 3*2*(xs[:,4] - 2*xs[:,3] + 2*xs[:,1] - xs[:,0])/(2*delta**3)  # Third order
        evolution[4,:] = 4*3*2*(xs[:,4] - 4*xs[:,3] + 6*xs[:,2] - 4*xs[:,1] + xs[:,0])/delta**4  # Fourth order

    # return dispersions
    DDx = 2*(-x[4] + 16*x[3] - 30*x[2] + 16*x[1] - x[0])/(12*delta**2)
    DDpx = 2*(-xp[4] + 16*xp[3] - 30*xp[2] + 16*xp[1] - xp[0])/(12*delta**2) # Second order
    
    if plot:
        from matplotlib import pyplot as plt
        fig, ax = plt.subplots(1,1)
        ax.plot(evolution[0,:], evolution[2,:])
        ax.set_xlabel('s (m)')
        ax.set_ylabel('Second-order dispersion (m)')
        
        plt.show()
        
    return DDx, DDpx, evolution


<<<<<<< HEAD
def evolve_R56(ls, inv_rhos, ks, Dx0=0, Dpx0=0, R560=0, fast=False, plot=False, high_res=False):

=======
def evolve_R56(ls, inv_rhos, ks, Dx0=0, Dpx0=0, fast=False, plot=False, high_res=False, evolution_disp=None):
    """
    Evolution of longitudinal dispersion, R56.
    """
    
>>>>>>> ab46098c
    # overwrite fast-calculation toggle if plotting 
    if plot and fast:
        fast = False
       
    # get the dispersion evolution
    if evolution_disp is None:
        _, _, evolution_disp = evolve_dispersion(ls, inv_rhos, ks, Dx0=Dx0, Dpx0=Dpx0, fast=False, plot=False, high_res=high_res)
    ss = evolution_disp[0]
    Dxs = evolution_disp[1]
    R56s = np.empty_like(ss)

    # intialize at zero R56
    R56s[0] = R560

    # make cumulative lengths
    ssl = np.append([0.0], np.cumsum(ls))[:-1]
    
    # calculate the evolution
    for i in range(len(ss)-1):

        s_prev = ss[i]
        index_element_prev = np.argmin(abs(ssl - s_prev))
        index_element_ceil_prev = index_element_prev + int(ssl[index_element_prev] <= s_prev) - 1
        inv_rho_prev = inv_rhos[index_element_ceil_prev]

        s = ss[i+1]
        index_element = np.argmin(abs(ssl - s))
        index_element_ceil = index_element + int(ssl[index_element] <= s) - 1
        inv_rho = inv_rhos[index_element_ceil]

        ds = ss[i+1]-ss[i]
        inv_rho_halfstep = (inv_rho_prev+inv_rho)/2
        Dx = Dxs[i+1]
        deltaR56 = - Dx * inv_rho_halfstep * ds
        R56s[i+1] = R56s[i] + deltaR56

    # save evolution
    if not fast:
        evolution = np.empty([2, len(ss)])
        evolution[0,:] = ss
        evolution[1,:] = R56s
    else:
        evolution = None

    # extract final R56
    R56 = R56s[-1]

    if plot:
        from matplotlib import pyplot as plt
        fig, ax = plt.subplots(1,1)
        ax.plot(evolution[0,:], evolution[1,:])
        ax.set_xlabel('s (m)')
        ax.set_ylabel('Longitudinal dispersion, R56 (m)')
        ax.grid()

        plt.show()

    return R56, evolution




def evolve_orbit(ls, inv_rhos, x0=0, y0=0, s0=0, theta0=0, plot=False):
    """
    Evolution of the beam orbit (i.e., the top view).
    """

    # points per dipole
    num_steps = 100
    
    # calculate the orbit
    xs = np.array([x0])
    ys = np.array([y0])
    ss = np.array([s0])
    thetas = np.array([theta0])
    
    for i in range(len(ls)):

        dtheta = -ls[i]*inv_rhos[i]
        thetas_next = np.linspace(0, dtheta, num_steps)
        ss_next = np.linspace(0, ls[i], num_steps)
        if abs(dtheta) > 0:
            xs_next = -np.sin(thetas_next)/inv_rhos[i]
            ys_next = (1-np.cos(thetas_next))/inv_rhos[i]
        else:
            xs_next = ss_next
            ys_next = np.zeros_like(ss_next)

        ss = np.append(ss, ss[-1] + ss_next)
        xs = np.append(xs, xs[-1] + xs_next*np.cos(thetas[-1]) + ys_next*np.sin(thetas[-1]))
        ys = np.append(ys, ys[-1] - xs_next*np.sin(thetas[-1]) + ys_next*np.cos(thetas[-1]))
        thetas = np.append(thetas, thetas[-1] + thetas_next)

    # save orbit
    evolution = np.zeros([4, len(ss)])
    evolution[0,:] = xs
    evolution[1,:] = ys
    evolution[2,:] = ss
    evolution[3,:] = thetas
    
    # final angle
    theta = thetas[-1]

    # plot if required
    if plot:
        from matplotlib import pyplot as plt
        fig, ax = plt.subplots(1,1)
        ax.plot(evolution[0,:], evolution[1,:])
        ax.set_xlabel('x (m)')
        ax.set_ylabel('y (m)')
    
    return theta, evolution


def evolve_curlyH(ls, inv_rhos, ks, beta0, alpha0=0, Dx0=0, Dpx0=0, plot=False):
    """
    Evolution of the curly H function (i.e., single-particle emittance of the dispersion).
    """
    
    _, _, evol_disp = evolve_dispersion(ls, inv_rhos, ks, Dx0=0, Dpx0=0, fast=False, plot=False, high_res=True)
    ss = evol_disp[0]
    Dxs = evol_disp[1]
    Dpxs = evol_disp[2]
    
    _, _, evol_beta = evolve_beta_function(ls, ks, beta0, alpha0=alpha0, fast=False, plot=False)
    betas = np.interp(ss, evol_beta[0], np.sqrt(evol_beta[1]))**2
    alphas = np.interp(ss, evol_beta[0], evol_beta[2])
    gammas = (1+alphas**2)/betas

    # combine into curly H function (i.e., the "dispersion emittance")
    curlyHs = Dxs**2*gammas + 2*alphas*Dxs*Dpxs + betas*Dpxs**2

    # save evolution
    evolution = np.zeros([2, len(ss)])
    evolution[0,:] = ss
    evolution[1,:] = curlyHs
    
    curlyH = curlyHs[-1]

    # plot if required
    if plot:
        from matplotlib import pyplot as plt
        fig, ax = plt.subplots(1,1)
        ax.plot(ss, curlyHs*1e6)
        ax.set_xlabel('s (m)')
        ax.set_ylabel(r'$\mathscr{H}$ (mm mrad)')
    
    return curlyH, evolution


def evolve_I2(ls, inv_rhos, fast=False, plot=False):
    """
    Evolution of the second synchrotron radiation integral I_2.
    """
    
    # make cumulative lengths
    ss = np.append([0.0], np.cumsum(ls))
    I2s = np.empty_like(ss)
    
    # intialize at zero  I2
    I2s[0] = 0
    
    # calculate the evolution
    for i in range(len(ls)):
        deltaI2 = ls[i]*inv_rhos[i]**2
        I2s[i+1] = I2s[i] + deltaI2

    # save evolution
    if not fast:
        evolution = np.empty([2, len(ss)])
        evolution[0,:] = ss
        evolution[1,:] = I2s
    else:
        evolution = None

    # extract final I2
    I2 = I2s[-1]

    if plot:
        from matplotlib import pyplot as plt
        fig, ax = plt.subplots(1,1)
        ax.plot(ss, I2s)
        ax.set_xlabel('s (m)')
        ax.set_ylabel(r'Second synchrotron radiation integral, $I_2$ (m$^{-1}$)')

    return I2, evolution


def evolve_I3(ls, inv_rhos, fast=False, plot=False):
    """
    Evolution of the third synchrotron radiation integral I_3.
    """

    # make cumulative lengths
    ss = np.append([0.0], np.cumsum(ls))
    I3s = np.empty_like(ss)
    
    # intialize at zero I3
    I3s[0] = 0
    
    # calculate the evolution
    for i in range(len(ls)):
        deltaI3 = ls[i]*abs(inv_rhos[i])**3
        I3s[i+1] = I3s[i] + deltaI3

    # save evolution
    if not fast:
        evolution = np.empty([2, len(ss)])
        evolution[0,:] = ss
        evolution[1,:] = I3s
    else:
        evolution = None

    # extract final I3
    I3 = I3s[-1]

    if plot:
        from matplotlib import pyplot as plt
        fig, ax = plt.subplots(1,1)
        ax.plot(ss, I3s)
        ax.set_xlabel('s (m)')
        ax.set_ylabel(r'Third synchrotron radiation integral, $I_3$ (m$^{-1}$)')

    return I3, evolution


def evolve_I4(ls, inv_rhos, ks, Dx0=0, Dpx0=0, fast=False, plot=False):
    """
    Evolution of the fourth synchrotron radiation integral I_4.
    """
    
    _, _, evol_disp = evolve_dispersion(ls, inv_rhos, ks, Dx0=0, Dpx0=0, fast=False, plot=False, high_res=True)
    ss = evol_disp[0]
    Dxs = -evol_disp[1] # TODO: check this sign
    I4s = np.empty_like(ss)
    
    # make cumulative lengths
    ssl = np.append([0.0], np.cumsum(ls))[:-1]
    
    # intialize at zero I5
    I4s[0] = 0
    
    # calculate the evolution
    for i in range(len(ss)-1):

        s_prev = ss[i]
        index_element_prev = np.argmin(abs(ssl - s_prev))
        index_element_ceil_prev = index_element_prev + int(ssl[index_element_prev] <= s_prev) - 1
        inv_rho_prev = inv_rhos[index_element_ceil_prev]
        k_prev = ks[index_element_ceil_prev]

        s = ss[i+1]
        index_element = np.argmin(abs(ssl - s))
        index_element_ceil = index_element + int(ssl[index_element] <= s) - 1
        inv_rho = inv_rhos[index_element_ceil]
        k = ks[index_element_ceil]

        ds = ss[i+1]-ss[i]
        inv_rho_halfstep = (inv_rho_prev+inv_rho)/2
        k_halfstep = (k_prev+k)/2
        Dx = Dxs[i+1]
        deltaI4 = Dx * inv_rho_halfstep * (inv_rho_halfstep**2 + 2*k_halfstep) * ds
        I4s[i+1] = I4s[i] + deltaI4

    # save evolution
    if not fast:
        evolution = np.empty([2, len(ss)])
        evolution[0,:] = ss
        evolution[1,:] = I4s
    else:
        evolution = None

    # extract final I5
    I4 = I4s[-1]

    if plot:
        from matplotlib import pyplot as plt
        fig, ax = plt.subplots(1,1)
        ax.plot(ss, I4s)
        ax.set_xlabel('s (m)')
        ax.set_ylabel(r'Fourth synchrotron radiation integral, $I_4$ (m$^{-1}$)')
        #ax.set_yscale('log')

    return I4, evolution


def evolve_I5(ls, inv_rhos, ks, beta0, alpha0=0, Dx0=0, Dpx0=0, fast=False, plot=False):
    """
    Evolution of the fifth synchrotron radiation integral I_5.
    """
    
    _, evol = evolve_curlyH(ls, inv_rhos, ks, beta0, alpha0=alpha0, Dx0=Dx0, Dpx0=Dpx0, plot=False)
    ss = evol[0,:]
    curlyHs = evol[1,:]
    I5s = np.empty_like(ss)
    
    # make cumulative lengths
    ssl = np.append([0.0], np.cumsum(ls))[:-1]
    
    # intialize at zero I5
    I5s[0] = 0
    
    # calculate the evolution
    for i in range(len(ss)-1):

        s_prev = ss[i]
        index_element_prev = np.argmin(abs(ssl - s_prev))
        index_element_ceil_prev = index_element_prev + int(ssl[index_element_prev] <= s_prev) - 1
        inv_rho_prev = inv_rhos[index_element_ceil_prev]

        s = ss[i+1]
        index_element = np.argmin(abs(ssl - s))
        index_element_ceil = index_element + int(ssl[index_element] <= s) - 1
        inv_rho = inv_rhos[index_element_ceil]

        ds = ss[i+1]-ss[i]
        inv_rho_halfstep = (inv_rho_prev+inv_rho)/2
        curlyH = curlyHs[i+1]
        deltaI5 = curlyH * abs(inv_rho_halfstep)**3 * ds
        I5s[i+1] = I5s[i] + deltaI5

    # save evolution
    if not fast:
        evolution = np.empty([2, len(ss)])
        evolution[0,:] = ss
        evolution[1,:] = I5s
    else:
        evolution = None

    # extract final I5
    I5 = I5s[-1]

    if plot:
        from matplotlib import pyplot as plt
        fig, ax = plt.subplots(1,1)
        ax.plot(ss, I5s)
        ax.set_xlabel('s (m)')
        ax.set_ylabel(r'Fifth synchrotron radiation integral, $I_5$ (m$^{-1}$)')
        ax.set_yscale('log')

    return I5, evolution


def evolve_chromatic_amplitude(ls, inv_rhos, ks, ms, taus, beta0, alpha0=0, Dx0=0, Dpx0=0, fast=False, plot=False, bending_plane=True):
    """
    Evolution of the first-order chromatic amplitude W.
    """
    
    # overwrite fast-calculation toggle if plotting 
    if plot and fast:
        fast = False
      
    # use five energy offsets for good accuracy
    delta0 = 1e-4
    deltas = delta0 * np.arange(-2,3)

    # get the dispersion for calculation of effect of chromaticity correction)
    _, _, evol_disp = evolve_dispersion(ls, inv_rhos, ks, Dx0=0, Dpx0=0, fast=False, plot=False, high_res=False)
    ss_disp = evol_disp[0]
    Dxs = evol_disp[1]
    
    # calculate the average dispersion inside each element to find the effect of nonlinear elements
    ssl = np.append([0.], np.cumsum(ls))

    # prepare arrays of effect of nonlinear plasma lens (tau) and sextupole (m)
    dks_ddelta_m = np.empty(0)
    dks_ddelta_tau = np.empty(0)
    ls_refined = np.empty(0)
    ks_refined = np.empty(0)
    inv_rhos_refined = np.empty(0)
    for i in range(len(ls)):
        
        if abs(taus[i]) > 0 or abs(ms[i]) > 0:
            inds = np.logical_and(ss_disp >= ssl[i], ss_disp <= ssl[i+1])
            num_slice = 30
            ss_slice = np.linspace(ssl[i], ssl[i+1], num_slice)
            Dxs_slices = np.interp(ss_slice, ss_disp, Dxs)
            dk_ddelta_m = ms[i]*Dxs_slices
            dk_ddelta_tau = ks[i]*taus[i]*Dxs_slices
            ls_element = ls[i]/num_slice*np.ones_like(ss_slice)
            ks_element = ks[i]*np.ones_like(ss_slice)
            inv_rhos_element = inv_rhos[i]*np.ones_like(ss_slice)
        else:
            dk_ddelta_m = np.array([0.0])
            dk_ddelta_tau = np.array([0.0])
            ls_element = np.array([ls[i]])
            ks_element = np.array([ks[i]])
            inv_rhos_element = np.array([inv_rhos[i]])
            
        dks_ddelta_m = np.append(dks_ddelta_m, dk_ddelta_m)
        dks_ddelta_tau = np.append(dks_ddelta_tau, dk_ddelta_tau)
        ls_refined = np.append(ls_refined, ls_element)
        ks_refined = np.append(ks_refined, ks_element)
        inv_rhos_refined = np.append(inv_rhos_refined, inv_rhos_element)

    # prepare arrays
    betas = np.empty_like(deltas)
    alphas = np.empty_like(deltas)
    evols = [None]*len(deltas)

    if not bending_plane:
        ks_refined = -ks_refined
        dks_ddelta_m = -dks_ddelta_m
        inv_rhos_refined = None
    
    # evolve the beta and alpha for different energies
    for i, delta in enumerate(deltas):
        ks_corrected = (ks_refined + (dks_ddelta_tau + dks_ddelta_m)*delta)/(1+delta)
        if inv_rhos_refined is not None:
            inv_rhos_corrected = inv_rhos_refined/(1+delta)
        else:
            inv_rhos_corrected = inv_rhos_refined
        betas[i], alphas[i], evols[i] = evolve_beta_function(ls_refined, ks_corrected, beta0, alpha0=alpha0, inv_rhos=inv_rhos_corrected, fast=fast, plot=False)
    
    # calculate the chromatic amplitude W
    beta = betas[2]
    alpha = alphas[2]
    dbeta_ddelta = (-betas[4] + 8*betas[3] - 8*betas[1] + betas[0])/(12*delta0)
    dalpha_ddelta = (-alphas[4] + 8*alphas[3] - 8*alphas[1] + alphas[0])/(12*delta0)
    W = np.sqrt((dalpha_ddelta - (alpha/beta)*dbeta_ddelta)**2 + (dbeta_ddelta/beta)**2)
    
    # save evolution
    if not fast: 
        evolution = np.empty((2,len(evols[2][0,:])))
        evolution[0,:] = evols[2][0,:]
        betas = evols[2][1,:]
        alphas = evols[2][2,:]
        dbeta_ddeltas = (-evols[4][1,:] + 8*evols[3][1,:] - 8*evols[1][1,:] + evols[0][1,:])/(12*delta0)
        dalpha_ddeltas = (-evols[4][2,:] + 8*evols[3][2,:] - 8*evols[1][2,:] + evols[0][2,:])/(12*delta0)        
        evolution[1,:] = np.sqrt((dalpha_ddeltas - (alphas/betas)*dbeta_ddeltas)**2 + (dbeta_ddeltas/betas)**2)
    else:
        evolution = None
    
    # make plots
    if plot:
        from matplotlib import pyplot as plt
        fig, ax = plt.subplots(1,1)
        ax.plot(evolution[0,:], evolution[1,:])
        ax.set_xlabel('s (m)')
        ax.set_ylabel('W_x')

    return W, evolution
    
<|MERGE_RESOLUTION|>--- conflicted
+++ resolved
@@ -122,14 +122,10 @@
 
     
 # general focusing transfer matrix (quadrupole and drift)
-<<<<<<< HEAD
 def Rmat(l, k=0, plasmalens=False):
-=======
-def Rmat(l, k=0, plasmalens=True):
     import warnings
     warnings.filterwarnings("ignore")
     
->>>>>>> ab46098c
     if k == 0:
         return np.matrix([[1,l,0,0],
                           [0,1,0,0],
@@ -229,15 +225,11 @@
     return beta, alpha, evolution
 
 
-<<<<<<< HEAD
-def evolve_dispersion(ls, inv_rhos, ks, Dx0=0, Dpx0=0, fast=False, plot=False, high_res=False, det=False):
-=======
 def evolve_dispersion(ls, inv_rhos, ks, Dx0=0, Dpx0=0, fast=False, plot=False, high_res=False):
     """
     Evolution of the first-order transverse dispersion.
     """
     
->>>>>>> ab46098c
     # overwrite fast-calculation toggle if plotting 
     if plot:
         fast = False
@@ -277,8 +269,6 @@
             
         # final matrix
         Dtot = Dmat(ls[i],inv_rhos[i],ks[i]) @ Dtot
-    if det:
-        print("D-matrix Determinant: ", np.linalg.det(Dtot))
     
     # calculate final dispersion
     Dx = Dx0*Dtot[0,0] + Dpx0*Dtot[0,1] + Dtot[0,2]
@@ -290,13 +280,9 @@
         ax.plot(evolution[0,:], evolution[1,:])
         ax.set_xlabel('s (m)')
         ax.set_ylabel('Dispersion (m)')
-<<<<<<< HEAD
         ax.grid()
         plt.show()
         
-=======
-    
->>>>>>> ab46098c
     return Dx, Dpx, evolution
 
 
@@ -405,16 +391,11 @@
     return DDx, DDpx, evolution
 
 
-<<<<<<< HEAD
-def evolve_R56(ls, inv_rhos, ks, Dx0=0, Dpx0=0, R560=0, fast=False, plot=False, high_res=False):
-
-=======
-def evolve_R56(ls, inv_rhos, ks, Dx0=0, Dpx0=0, fast=False, plot=False, high_res=False, evolution_disp=None):
+def evolve_R56(ls, inv_rhos, ks, Dx0=0, Dpx0=0, R560=0, fast=False, plot=False, high_res=False, evolution_disp=None):
     """
     Evolution of longitudinal dispersion, R56.
     """
     
->>>>>>> ab46098c
     # overwrite fast-calculation toggle if plotting 
     if plot and fast:
         fast = False

--- conflicted
+++ resolved
@@ -1,10 +1,5 @@
 import scipy.constants as SI
 import numpy as np
-<<<<<<< HEAD
-from abel import Beam
-import warnings
-=======
->>>>>>> 8e0237ed
 
 
 # ==================================================

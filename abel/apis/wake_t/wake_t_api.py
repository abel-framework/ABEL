import scipy.constants as SI
<<<<<<< HEAD
import numpy as np
import warnings
import wake_t
from abel.utilities.plasma_physics import k_p, blowout_radius
from abel.utilities.relativity import momentum2energy
from abel.utilities.statistics import weighted_mean, weighted_std
from abel.classes.stage.stage import SimulationDomainSizeError

=======
>>>>>>> 8e0237ed

# convert from WakeT particle bunch to ABEL beam
def wake_t_bunch2beam(bunch):

    from abel.classes.beam import Beam
    
    # extract phase space (with charge)
    phasespace = bunch.get_6D_matrix_with_charge()
    
    # initialize beam
    beam = Beam()
    
    # set the phase space of the ABEL beam
    beam.set_phase_space(Q=sum(phasespace[6]),
                         xs=phasespace[0],
                         ys=phasespace[2],
                         zs=phasespace[4], 
                         pxs=phasespace[1]*SI.c*SI.m_e,
                         pys=phasespace[3]*SI.c*SI.m_e,
                         pzs=phasespace[5]*SI.c*SI.m_e)
    
    beam.location = bunch.prop_distance
    
    return beam
      
    
# convert from ABEL beam to WakeT particle bunch
def beam2wake_t_bunch(beam, name='beam'):
    
    import wake_t

    # convert the beam
    bunch = wake_t.ParticleBunch(w=beam.weightings(),
                                 x=beam.xs(),
                                 y=beam.ys(),
                                 xi=beam.zs(), 
                                 px=beam.pxs()/(SI.c*SI.m_e),
                                 py=beam.pys()/(SI.c*SI.m_e),
                                 pz=beam.pzs()/(SI.c*SI.m_e),
                                 name=name)
    
    bunch.prop_distance = beam.location
    
    return bunch


# ==================================================
def wake_t_hdf5_load(file_path, species='beam'):
    """
    Load an ABEL beam from a Wake-T HDF5 file (OpenPMD format).

    Parameters
    ----------
    file_path : str
        Path to the Wake-T HDF5 output file.

    species : str, optional
        Specifies the name of the beam to be extracted.


    Returns
    ----------
    beam : ``Beam`` object
    """

    import openpmd_api as io
    
    # load file
    series = io.Series(file_path, io.Access.read_only)
    
    # find index (use last one) by default
    *_, index = series.iterations
    
    # get particle data
    particles = series.iterations[index].particles[species]
    
    # get attributes
    charge = particles["charge"][io.Record_Component.SCALAR].get_attribute("value")
    mass = particles["mass"][io.Record_Component.SCALAR].get_attribute("value")
    
    # extract phase space
    if "id" in particles:
        ids = particles["id"][Record_Component.SCALAR].load_chunk()
    else:
        ids = None
    weightings = particles["weighting"][io.Record_Component.SCALAR].load_chunk()
    xs = particles['position']['x'].load_chunk()
    ys = particles['position']['y'].load_chunk()
    zs = particles['position']['z'].load_chunk()
    pxs_unscaled = particles['momentum']['x'].load_chunk()
    pys_unscaled = particles['momentum']['y'].load_chunk()
    pzs_unscaled = particles['momentum']['z'].load_chunk()
    series.flush()  # Synchronization mechanism to confirm that all requested data is loaded into memory and available for further processing.
    
    # apply SI scaling
    pxs = pxs_unscaled * particles['momentum']['x'].unit_SI
    pys = pys_unscaled * particles['momentum']['y'].unit_SI
    pzs = pzs_unscaled * particles['momentum']['z'].unit_SI
    
    # make beam
    beam = Beam()
    beam.set_phase_space(Q=np.sum(weightings*charge), xs=xs, ys=ys, zs=zs, pxs=pxs, pys=pys, pzs=pzs, weightings=weightings)
    beam.particle_mass = mass
    
    # add metadata to beam
    try:
        beam.location = particles['positionOffset']['z'].load_chunk()
    except:
        beam.location = None

    try:
        beam.trackable_number = series.iterations[index].get_attribute("trackable_number")
    except:
        beam.trackable_number = None
    
    try:
        beam.stage_number = series.iterations[index].get_attribute("stage_number")
    except:
        beam.stage_number = None
    
    try:
        beam.num_bunches_in_train = series.iterations[index].get_attribute("num_bunches_in_train")
    except:
        beam.num_bunches_in_train = None
    
    try:
        beam.bunch_separation = series.iterations[index].get_attribute("bunch_separation")
    except:
        beam.bunch_separation = None
        
    return beam


# ==================================================
def plasma_stage_setup(plasma_density, abel_drive_beam, abel_main_beam=None, stage_length=None, dz_fields=None, num_cell_xy=256, n_out=1, box_size_r=None, box_min_z=None, box_max_z=None):
    """
    Calculates step size, box sizes etc. to set up a Wake-T plasma acceleration stage (https://wake-t.readthedocs.io/en/latest/api/beamline_elements/_autosummary/wake_t.beamline_elements.PlasmaStage.html#plasmastage).
    
    Parameters
    ----------
    plasma_density : [m^-3] float
        Plasma density.
        
    abel_drive_beam : ABEL ``Beam`` object
        Drive beam.

    abel_main_beam : ABEL ``Beam`` object, optional
        Main beam, can be used to determine the betatreon wavelength.

    stage_length: [m] float, optional
        Length of the plasma acceleration stage. If not given, is set to the same as one step size.

    dz_fields : [m], float, optional
        Determines how often the plasma wakefields should be updated. For example, if ``dz_fields=10e-6``, the plasma wakefields are only updated every time the simulation window advances by 10 micro meter. The default is set to be slightly longer than ``stage_length`` such that the plasma wakefields are only calculated once.

    num_cell_xy : float, optional
        Number of grid elements along r to calculate the wakefields.

    n_out : int, optional
        Number of times along the stage in which the particle distribution should be returned.
        
    box_size_r : [m], float, optional
        Determines the transverse size of the simulation domain [``-box_size_r``, ``box_size_r``] where the plasma wakefield will be calculated.

    box_min_z : [m], float, optional
        Minimum longitudinal (speed of light frame) position for the simulation domain in which the plasma wakefield will be calculated.

    box_max_z : [m], float, optional
        Maximum longitudinal (speed of light frame) position for the simulation domain in which the plasma wakefield will be calculated.
    
        
    Returns
    ----------
    plasma_stage : Wake-T ``PlasmaStage`` object
    """

    if abel_main_beam is None:
        driver_only = True
    else:
        driver_only = False
        
    # Find stepsize
    if stage_length is None:
        if driver_only:
            k_beta = k_p(plasma_density)/np.sqrt(2*abel_drive_beam.gamma())
        else:
            k_beta = k_p(plasma_density)/np.sqrt(2*min(abel_main_beam.gamma(), abel_drive_beam.gamma()/2))
        lambda_betatron = 2*np.pi/k_beta
        
        stage_length = 0.05*lambda_betatron

    if dz_fields is None:
        dz_fields = 1.1*stage_length  # Set to larger than the stage length so that the fields will only be calculated once.

    # Set box ranges
    R_blowout = blowout_radius(plasma_density, abel_drive_beam.peak_current())

    if box_size_r is None:
        box_size_r = np.max([2/k_p(plasma_density), 2*R_blowout, 1.2*abel_drive_beam.rs().max()])

    if box_min_z is None:
        if driver_only:
            box_min_z = abel_drive_beam.z_offset() - 4 * R_blowout
        else:
            box_min_z = min( abel_drive_beam.z_offset()-4*R_blowout, abel_main_beam.z_offset()-6*abel_main_beam.bunch_length() )
    if box_max_z is None:
            box_max_z = min( abel_drive_beam.z_offset()+6*abel_drive_beam.bunch_length(), np.max(abel_drive_beam.zs())+0.5*R_blowout )

    # Check the simulation domain
    if driver_only:
        if box_min_z > abel_drive_beam.zs().min() or box_max_z < abel_drive_beam.zs().max():
            raise SimulationDomainSizeError(f"The simulation box is too short. Min box z: {box_min_z*1e6 :.3f} um, max box z: {box_max_z*1e6 :.3f} um, min particle z: {abel_drive_beam.zs().min()*1e6 :.3f} um, max particle z: {abel_drive_beam.zs().max()*1e6 :.3f} um")
        if box_size_r < 1.2*abel_drive_beam.rs().max():
            #raise SimulationDomainSizeError('The simulation box is too narrow.')
            warnings.warn(f"The simulation box is too narrow. Max box r: {box_size_r*1e6 :.3f} um, max particle r: {abel_drive_beam.rs().max()*1e6 :.3f} um.")
    else:
        if box_min_z > abel_main_beam.zs().min() or box_max_z < abel_drive_beam.zs().max():
            raise SimulationDomainSizeError(f"The simulation box is too short. Min box z: {box_min_z*1e6 :.3f} um, max box z: {box_max_z*1e6 :.3f} um, min particle z: {abel_main_beam.zs().min()*1e6 :.3f} um, max particle z: {abel_drive_beam.zs().max()*1e6 :.3f} um")
        
        max_r = np.max( [abel_drive_beam.rs().max(), abel_main_beam.rs().max()] )
        if box_size_r < 1.2*max_r:
            warnings.warn(f"The simulation box is too narrow. Max box r: {box_size_r*1e6 :.3f} um, max particle r: {max_r*1e6 :.3f} um.")
        
    # Calculate number of cells
    dr = box_size_r/num_cell_xy
    num_cell_z = round((box_max_z-box_min_z)/dr)

    # Construct a Wake-T plasma stage
    plasma_stage = wake_t.beamline_elements.PlasmaStage(length=stage_length, density=plasma_density, wakefield_model='quasistatic_2d',
                                                r_max=box_size_r, r_max_plasma=box_size_r, xi_min=box_min_z, xi_max=box_max_z, 
                                                n_out=n_out, n_r=num_cell_xy, n_xi=int(num_cell_z), dz_fields=dz_fields, ppc=1)
    
    return plasma_stage


# ==================================================
def extract_initial_and_final_Ez_rho(tmpfolder):
    """
    Extract the initial and final Ez and plasma charge densities.
    """
    
    from types import SimpleNamespace
    from openpmd_viewer import OpenPMDTimeSeries

    wake_t_evolution = SimpleNamespace()
    
    wake_t_evolution.initial = SimpleNamespace()
    wake_t_evolution.initial.plasma = SimpleNamespace()
    wake_t_evolution.initial.plasma.density = SimpleNamespace()
    wake_t_evolution.initial.plasma.wakefield = SimpleNamespace()
    wake_t_evolution.initial.plasma.wakefield.onaxis = SimpleNamespace()
    
    wake_t_evolution.final = SimpleNamespace()
    wake_t_evolution.final.plasma = SimpleNamespace()
    wake_t_evolution.final.plasma.density = SimpleNamespace()
    wake_t_evolution.final.plasma.wakefield = SimpleNamespace()
    wake_t_evolution.final.plasma.wakefield.onaxis = SimpleNamespace()
        
    # prepare to read simulation data
    source_path = tmpfolder + 'hdf5/'
    ts = OpenPMDTimeSeries(source_path)      # TODO: figure out how to skip this write and read

    # extract initial on-axis wakefield
    Ez0, metadata0_Ez = ts.get_field(field='E', coord='z', slice_across=['r'], iteration=min(ts.iterations))
    wake_t_evolution.initial.plasma.wakefield.onaxis.zs = metadata0_Ez.z
    wake_t_evolution.initial.plasma.wakefield.onaxis.Ezs = Ez0
    
    # extract final on-axis wakefield
    Ez, metadata_Ez = ts.get_field(field='E', coord='z', slice_across=['r'], iteration=max(ts.iterations))
    wake_t_evolution.final.plasma.wakefield.onaxis.zs = metadata_Ez.z
    wake_t_evolution.final.plasma.wakefield.onaxis.Ezs = Ez
    
    # extract initial plasma density
    rho0_plasma, metadata0_plasma = ts.get_field(field='rho', iteration=min(ts.iterations))
    wake_t_evolution.initial.plasma.density.extent = metadata0_plasma.imshow_extent
    wake_t_evolution.initial.plasma.density.rho = -(rho0_plasma/SI.e)
    wake_t_evolution.initial.plasma.density.metadata = metadata0_plasma

    # extract final plasma density
    rho_plasma, metadata_plasma = ts.get_field(field='rho', iteration=max(ts.iterations))
    wake_t_evolution.final.plasma.density.extent = metadata_plasma.imshow_extent
    wake_t_evolution.final.plasma.density.rho = -(rho_plasma/SI.e)
    wake_t_evolution.final.plasma.density.metadata = metadata_plasma

    return wake_t_evolution


# ==================================================
def wake_t_remove_halo_particles(bunch, nsigma=20):
    """
    Bunch halo cleaning (extreme outliers)
    """

    weightings = bunch.w
    x_offset = weighted_mean(bunch.x, weightings, clean=True)
    y_offset = weighted_mean(bunch.y, weightings, clean=True)
    xps = bunch.px/bunch.pz
    yps = bunch.py/bunch.pz
    x_angle = weighted_mean(xps, weightings, clean=True)
    y_angle = weighted_mean(yps, weightings, clean=True)

    beam_size_x = weighted_std(bunch.x, weightings, clean=True)
    beam_size_y = weighted_std(bunch.y, weightings, clean=True)
    divergence_x = weighted_std(xps, weightings, clean=True)
    divergence_y = weighted_std(yps, weightings, clean=True)
    
    xfilter = np.abs(bunch.x-x_offset) > nsigma*beam_size_x
    xpfilter = np.abs(xps-x_angle) > nsigma*divergence_x
    yfilter = np.abs(bunch.y-y_offset) > nsigma*beam_size_y
    ypfilter = np.abs(yps-y_angle) > nsigma*divergence_y
    filter = np.logical_or(np.logical_or(xfilter, xpfilter), np.logical_or(yfilter, ypfilter))

    if hasattr(filter, 'len'):
        if len(filter) == len(bunch):
            filter = np.where(filter)
    
    phase_space = bunch.get_6D_matrix_with_charge()
    filtered_phasespace = np.ascontiguousarray(np.delete(phase_space, filter, 1))

    filtered_bunch = wake_t.ParticleBunch(w=filtered_phasespace[6] / bunch.q_species,
                                 x=filtered_phasespace[0],
                                 y=filtered_phasespace[2],
                                 xi=filtered_phasespace[4], 
                                 px=filtered_phasespace[1],
                                 py=filtered_phasespace[3],
                                 pz=filtered_phasespace[5],
                                 name=bunch.name)
    
    filtered_bunch.prop_distance = bunch.prop_distance

    return filtered_bunch



# ==================================================
def wakeT_r_E_filter(bunch, r_thres, pz_thres):
    """
    Bunch cleaning for particles located further away than a given distance ``r_thres`` from axis. Also discards particles that have lower momentum than pz_thres.

    Parameters
    ----------
    bunch : Wake-T ``ParticleBunch``
        
    r_thres : [m] float
        Transverse coordinate (x^2+y^2) threshold for selecting particles.
        
    pz_thres : [beta*gamma] float
        Momentum threshold for selecting particles.

        
    Returns
    ----------
    filtered_bunch : Wake-T ``ParticleBunch``
    """

    rs = np.sqrt(bunch.x**2 + bunch.y**2)
    r_filter = rs > r_thres

    #Es = momentum2energy(bunch.pz*SI.c*SI.m_e)
    pzs = bunch.pz
    pz_filter = pzs < pz_thres

    filter = np.logical_or(r_filter, pz_filter)

    if hasattr(filter, 'len'):
        if len(filter) == len(bunch):
            filter = np.where(filter)
    
    phase_space = bunch.get_6D_matrix_with_charge()
    filtered_phasespace = np.ascontiguousarray(np.delete(phase_space, filter, 1))

    filtered_bunch = wake_t.ParticleBunch(w=filtered_phasespace[6] / bunch.q_species,
                                 x=filtered_phasespace[0],
                                 y=filtered_phasespace[2],
                                 xi=filtered_phasespace[4], 
                                 px=filtered_phasespace[1],
                                 py=filtered_phasespace[3],
                                 pz=filtered_phasespace[5],
                                 name=bunch.name)
    
    filtered_bunch.prop_distance = bunch.prop_distance

    return filtered_bunch

<|MERGE_RESOLUTION|>--- conflicted
+++ resolved
@@ -1,15 +1,4 @@
 import scipy.constants as SI
-<<<<<<< HEAD
-import numpy as np
-import warnings
-import wake_t
-from abel.utilities.plasma_physics import k_p, blowout_radius
-from abel.utilities.relativity import momentum2energy
-from abel.utilities.statistics import weighted_mean, weighted_std
-from abel.classes.stage.stage import SimulationDomainSizeError
-
-=======
->>>>>>> 8e0237ed
 
 # convert from WakeT particle bunch to ABEL beam
 def wake_t_bunch2beam(bunch):
@@ -75,7 +64,9 @@
     beam : ``Beam`` object
     """
 
+    from abel import Beam
     import openpmd_api as io
+    import numpy as np
     
     # load file
     series = io.Series(file_path, io.Access.read_only)
@@ -186,6 +177,12 @@
     plasma_stage : Wake-T ``PlasmaStage`` object
     """
 
+    import numpy as np
+    import warnings
+    import wake_t
+    from abel.utilities.plasma_physics import k_p, blowout_radius
+    from abel.classes.stage.stage import SimulationDomainSizeError
+
     if abel_main_beam is None:
         driver_only = True
     else:
@@ -303,6 +300,10 @@
     Bunch halo cleaning (extreme outliers)
     """
 
+    import numpy as np
+    import wake_t
+    from abel.utilities.statistics import weighted_mean, weighted_std
+
     weightings = bunch.w
     x_offset = weighted_mean(bunch.x, weightings, clean=True)
     y_offset = weighted_mean(bunch.y, weightings, clean=True)
@@ -365,6 +366,9 @@
     filtered_bunch : Wake-T ``ParticleBunch``
     """
 
+    import numpy as np
+    import wake_t
+
     rs = np.sqrt(bunch.x**2 + bunch.y**2)
     r_filter = rs > r_thres
 

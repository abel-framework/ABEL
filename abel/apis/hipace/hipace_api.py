--- conflicted
+++ resolved
@@ -9,11 +9,7 @@
 from abel.utilities.plasma_physics import k_p
 
 # write the HiPACE++ input script to file
-<<<<<<< HEAD
-def hipace_write_inputs(filename_input, filename_beam, filename_driver, plasma_density, num_steps, time_step, box_range_z, box_size_xy, output_period=None, ion_motion=True, ion_species='H', radiation_reaction=False, beam_ionization=True, num_cell_xy=511, num_cell_z=512, driver_only=False, density_table_file=None, no_plasma=False, external_focusing_radial=0, mesh_refinement=False, do_spin_tracking=False, external_focusing_longitudinal=0, filename_test_particle='empty.h5'):
-=======
-def hipace_write_inputs(filename_input, filename_beam, filename_driver, plasma_density, num_steps, time_step, box_range_z, box_size_xy, output_period=None, ion_motion=True, ion_species='H', radiation_reaction=False, beam_ionization=True, num_cell_xy=511, num_cell_z=512, driver_only=False, density_table_file=None, no_plasma=False, external_focusing_gradient=0, mesh_refinement=False, do_spin_tracking=False):
->>>>>>> c17e6a38
+def hipace_write_inputs(filename_input, filename_beam, filename_driver, plasma_density, num_steps, time_step, box_range_z, box_size_xy, output_period=None, ion_motion=True, ion_species='H', radiation_reaction=False, beam_ionization=True, num_cell_xy=511, num_cell_z=512, driver_only=False, density_table_file=None, no_plasma=False, external_focusing_gradient=0, external_focusing_radial=0, mesh_refinement=False, do_spin_tracking=False, external_focusing_longitudinal=0, filename_test_particle='empty.h5'):
 
     if output_period is None:
         output_period = int(num_steps)
@@ -58,9 +54,9 @@
 
     # plasma-density profile from file
     if abs(external_focusing_gradient) > 0:
-        external_focusing_comment = ''
-    else:
-        external_focusing_comment = '#'
+        external_focusing_radial_comment = ''
+    else:
+        external_focusing_radial_comment = '#'
 
     if abs(external_focusing_longitudinal) > 0:
         external_focusing_longitudinal_comment = ''
@@ -105,15 +101,10 @@
               'plasma_components': plasma_components,
               'ion_species': ion_species,
               'beam_ionization': int(beam_ionization),
-<<<<<<< HEAD
               'external_focusing_radial': abs(external_focusing_radial),
               'external_focusing_radial_comment': external_focusing_radial_comment,
               'external_focusing_longitudinal': abs(external_focusing_longitudinal),
               'external_focusing_longitudinal_comment': external_focusing_longitudinal_comment,
-=======
-              'external_focusing': abs(external_focusing_gradient),
-              'external_focusing_comment': external_focusing_comment,
->>>>>>> c17e6a38
               'filename_beam': filename_beam,
               'filename_driver': filename_driver,
               'filename_test_particle': filename_test_particle}

--- conflicted
+++ resolved
@@ -8,11 +8,7 @@
 from abel.utilities.plasma_physics import k_p
 
 # write the HiPACE++ input script to file
-<<<<<<< HEAD
-def hipace_write_inputs(filename_input, filename_beam, filename_driver, plasma_density, num_steps, time_step, box_range_z, box_size, output_period=None, ion_motion=True, ion_species='H', radiation_reaction=False, beam_ionization=True, num_cell_xy=511, num_cell_z=424, driver_only=False, filename_test_particle='empty.h5'):
-=======
-def hipace_write_inputs(filename_input, filename_beam, filename_driver, plasma_density, num_steps, time_step, box_range_z, box_size, output_period=None, ion_motion=True, ion_species='H', radiation_reaction=False, beam_ionization=True, num_cell_xy=511, num_cell_z=512, driver_only=False, density_table_file=None):
->>>>>>> 20bb320c
+def hipace_write_inputs(filename_input, filename_beam, filename_driver, plasma_density, num_steps, time_step, box_range_z, box_size, output_period=None, ion_motion=True, ion_species='H', radiation_reaction=False, beam_ionization=True, num_cell_xy=511, num_cell_z=512, driver_only=False, density_table_file=None, filename_test_particle='empty.h5'):
 
     if output_period is None:
         output_period = int(num_steps)
@@ -30,16 +26,8 @@
     if not driver_only:
         beam_components += ' beam'
 
-<<<<<<< HEAD
     if not filename_test_particle == 'empty.h5':
         beam_components += ' test_particle'
-        
-=======
-    # driver-only mode
-    if driver_only:
-        beam_components = 'driver'
-    else:
-        beam_components = 'driver beam'
     
     # plasma-density profile from file
     if density_table_file is not None:
@@ -57,7 +45,6 @@
     if not num_cell_xy == new_num_cell_xy:
         print('>> HiPACE++: Changing from', num_cell_xy, 'to', new_num_cell_xy, ' (i.e., 2^n-1) for better performance.')
         num_cell_xy = new_num_cell_xy
->>>>>>> 20bb320c
     
     # define inputs
     inputs = {'num_cell_x': int(num_cell_xy), 
@@ -212,4 +199,4 @@
     except:
         test_particle = None
     
-    return beam, driver, test_particle+    return beam, driver, test_particle

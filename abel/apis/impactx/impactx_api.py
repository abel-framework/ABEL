import numpy as np
from abel.CONFIG import CONFIG
import uuid, os, shutil
import scipy.constants as SI
from types import SimpleNamespace

def run_impactx(lattice, beam0, nom_energy=None, runnable=None, keep_data=False, save_beams=False, space_charge=False, csr=False, isr=False, verbose=False):

    # create a new directory
    original_folder = os.getcwd()
    if runnable is not None:
        runfolder = CONFIG.temp_path + str(uuid.uuid4())
    else:
        runfolder = 'impactx_sims'
    if not os.path.exists(runfolder):
        os.makedirs(runfolder)
    os.chdir(runfolder)
    
    # make simulation
    sim = initialize_impactx_sim(verbose=verbose)
    
    # physics flags
    sim.space_charge = space_charge
    sim.csr = csr
    if csr:
        sim.csr_bins = 150
    sim.isr = isr
    if isr:
        if nom_energy is not None and nom_energy > 1e12:
            sim.isr_order = 3
        else:
            sim.isr_order = 1
    
    # convert to ImpactX particle container
    _, sim = beam2particle_container(beam0, sim=sim, verbose=verbose, nom_energy=nom_energy)
    
    # assign the lattice
    sim.lattice.extend(lattice)
    
    # run simulation
    sim.verbose = int(verbose)
    if verbose:
        sim.track_particles()
    else:
        eval('sim.track_particles()')
    
    # convert back to ABEL beam
    beam = particle_container2beam(sim.particle_container())

    # clean shutdown
    finalize_impactx_sim(sim, verbose=verbose)

    # extract evolution
    evol = extract_evolution();

    # copy meta data from input beam (will be iterated by super)
    beam.trackable_number = beam0.trackable_number
    beam.stage_number = beam0.stage_number
    beam.location = beam0.location

    # change back to original directory
    os.chdir(original_folder)

    # save beams if requested
    if runnable is not None and save_beams:
        beams = extract_beams(runfolder, beam0=beam0)
        for beam_step in beams:
            beam_step.save(runnable=runnable)
        
    # delete run folder (or move it to the run folder)
    if not keep_data:
        shutil.rmtree(runfolder)
    else:
        new_dir = shutil.move(runfolder, runnable.shot_path())
        os.rename(new_dir, os.path.join(os.path.dirname(new_dir),'impactx_sims'))

    return beam, evol


def run_envelope_impactx(lattice, distr, nom_energy=None, peak_current=None, space_charge="2D", runnable=None, keep_data=False, verbose=False):

    # create a new directory
    original_folder = os.getcwd()
    if runnable is not None:
        runfolder = CONFIG.temp_path + str(uuid.uuid4())
    else:
        runfolder = 'impactx_sims'
    if not os.path.exists(runfolder):
        os.makedirs(runfolder)
    os.chdir(runfolder)

    # make simulation
    sim = initialize_impactx_sim(verbose=verbose)

    # physics flags
    sim.space_charge = space_charge
    
    # reference particle
    ref = sim.particle_container().ref_particle()
    ref.set_charge_qe(1.0).set_mass_MeV(SI.m_e*SI.c**2/SI.e/1e6).set_kin_energy_MeV(nom_energy/1e6)

    # initialize the envelope
    sim.init_envelope(ref, distr, peak_current)

    # assign the lattice
    sim.lattice.extend(lattice)
    
    # run simulation
    sim.verbose = int(verbose)
    if verbose:
        sim.track_envelope()
    else:
        eval('sim.track_envelope()')
    
    # clean shutdown
    finalize_impactx_sim(sim, verbose=verbose)

    # extract evolution
    evol = extract_evolution();
    
    # change back to original directory
    os.chdir(original_folder)

    # delete run folder
    if not keep_data:
        shutil.rmtree(runfolder)

    return evol


<<<<<<< HEAD
def initialize_amrex(verbose=False):
    
    import amrex.space3d as amr
    
    pp_prof = amr.ParmParse("tiny_profiler")
    pp_prof.add("enabled", int(verbose))
    
    if not amr.initialized():
        if verbose:
            amr.initialize(["amrex.omp_threads=1", "amrex.verbose=0"])
        else:
            eval('amr.initialize(["amrex.omp_threads=1", "amrex.verbose=0"])')
=======
def initialize_impactx_sim(verbose=False):

    from impactx import ImpactX
>>>>>>> 7925486a


def finalize_amrex(verbose=False):
    
    import amrex.space3d as amr
    
    if amr.initialized():
        if verbose:
            amr.finalize()
        else:
            eval('amr.finalize()')


def initialize_impactx_sim(verbose=False):

    import amrex.space3d as amr
    from impactx import ImpactX
    
    # set AMReX verbosity
    initialize_amrex(verbose=verbose)

    # make simulation object
    sim = ImpactX()

    # serial run on one CPU core
    sim.omp_threads = 1

    # set ImpactX verbosity
    sim.verbose = int(verbose)
    sim.tiny_profiler = verbose
    
    # enable diagnostics
    sim.diagnostics = True
    #   Note: Diagnostics in every element's slice steps is verbose.
    #         Disable for speed if if only beam monitors and final results are needed.
    sim.slice_step_diagnostics = True

    # set numerical parameters and IO control
    sim.particle_shape = 2  # B-spline order
    
    # domain decomposition & space charge mesh
    sim.init_grids()
    
    return sim


def finalize_impactx_sim(sim, verbose=False):
<<<<<<< HEAD
    
    # finalize and delete the simulation
    sim.finalize()
    del sim
    
    # finalize AMReX
    finalize_amrex()


def extract_beams(path='', runnable=None, beam0=None):

    from abel.classes.beam import Beam
    import openpmd_api as io

    if runnable is not None:
        path = os.path.join(runnable.shot_path(), 'impactx_sims')
        
    # load OpenPMD series
    series = io.Series(os.path.join(path,'diags/openPMD/monitor.h5'), io.Access.read_only)
    steps = list(series.iterations)
    
    ss = np.zeros_like(steps, dtype=np.float64)
    dispx2 = np.zeros_like(steps, dtype=np.float64)

    beams = []
    for i in range(len(steps)):
        
        beam_raw = series.iterations[steps[i]].particles["beam"]
        
        ss[i] = beam_raw.get_attribute("s_ref")
        pz_ref = beam_raw.get_attribute("pz_ref")
        
        beam_df = beam_raw.to_df()
        Q = np.sum(beam_df.qm*beam_df.weighting)*(SI.m_e*SI.c**2)
        
        xs = np.array(beam_df.position_x)
        ys = np.array(beam_df.position_y)
        zs = -np.array(beam_df.position_t)
        uxs = pz_ref*(np.array(beam_df.momentum_x))*SI.c
        uys = pz_ref*(np.array(beam_df.momentum_y))*SI.c
        uzs = pz_ref*(1-np.array(beam_df.momentum_t))*SI.c
        
        beam = Beam()
        beam.set_phase_space(Q, xs, ys, zs, uxs=uxs, uys=uys, uzs=uzs)
        beam.location = ss[i]
        if beam0 is not None:
            beam.trackable_number = beam0.trackable_number+1
            beam.stage_number = beam0.stage_number+1
=======
    """finalize and delete the simulation"""

    sim.finalize()
>>>>>>> 7925486a

        beams.append(beam)

    return beams
        

def extract_evolution(path='', second_order=False):
    
    from abel.utilities.relativity import gamma2energy
    import pandas as pd

    # read CSV file
    try:
        ref = pd.read_csv(path+"diags/ref_particle.0.0", delimiter=r"\s+")
        diags = pd.read_csv(path+"diags/reduced_beam_characteristics.0.0", delimiter=r"\s+")
    except:
        ref = pd.read_csv(path+"diags/ref_particle.0", delimiter=r"\s+")
        diags = pd.read_csv(path+"diags/reduced_beam_characteristics.0", delimiter=r"\s+")
    
    # extract numbers
    evol = SimpleNamespace()
    evol.location = diags["s"]
    evol.emit_nx = diags["emittance_xn"]
    evol.emit_ny = diags["emittance_yn"]
    evol.beta_x = diags["beta_x"]
    evol.beta_y = diags["beta_y"]
    evol.rel_energy_spread = diags["sig_pt"]
    evol.beam_size_x = diags["sig_x"]
    evol.beam_size_y = diags["sig_y"]
    evol.bunch_length = diags["sig_t"]
    evol.x = diags["x_mean"]
    evol.y = diags["y_mean"]
    evol.z = diags["t_mean"]
    evol.energy = gamma2energy(-ref["pt"]*(1-diags["pt_mean"]))#ref["pt"])#gamma2energy(diags["pt_mean"]-ref["pt"])
    evol.charge = diags["charge_C"]
    evol.dispersion_x = diags["dispersion_x"]
    evol.dispersion_y = diags["dispersion_y"]
    
    if second_order:

        import openpmd_api as io
        
        # load OpenPMD series
        series = io.Series(path+"diags/openPMD/monitor.h5", io.Access.read_only)
        steps = list(series.iterations)
        
        ss = np.zeros_like(steps, dtype=np.float64)
        dispx2 = np.zeros_like(steps, dtype=np.float64)
        
        for i in range(len(steps)):
            
            beam_raw = series.iterations[steps[i]].particles["beam"]
            
            ss[i] = beam_raw.get_attribute("s_ref")
            
            beam = beam_raw.to_df()
            x = np.array(beam.position_x)
            delta = np.array(beam.momentum_t)

            # set the fit order based on the energy spread
            if np.std(delta) > 0.02:
                ordermax = 4
            else:
                ordermax = 2
            pfit = np.polyfit(delta, x, ordermax)
            dispx2[i] = pfit[ordermax-2]*np.math.factorial(2)
        
        evol.second_order_dispersion_x = np.interp(evol.location, ss, dispx2)
    else:
        evol.second_order_dispersion_x = np.empty_like(evol.location)
    
    return evol

    
# convert from ImpactX particle container to ABEL beam
def particle_container2beam(particle_container):

    from abel.classes.beam import Beam
    
    beam = Beam()
    beam.reset_phase_space(int(particle_container.total_number_of_particles()))
    
    array = particle_container.to_df().to_numpy()
    ref = particle_container.ref_particle()
    
    beam.set_xs(array[:,1])
    beam.set_ys(array[:,2])
    beam.set_zs(-array[:,3])
    
    beam.set_uxs(ref.pz*(array[:,4])*SI.c)
    beam.set_uys(ref.pz*(array[:,5])*SI.c)
    beam.set_uzs(ref.pz*(1-array[:,6])*SI.c)
    
    q_particle = array[0,7]*(SI.m_e*SI.c**2/SI.e)*SI.e
    beam.set_qs(array[:,8]*q_particle)
    
    beam.location = ref.s
    
    return beam

    
# convert from ABEL beam to ImpactX particle container
def beam2particle_container(beam, nom_energy=None, sim=None, verbose=False):

    import amrex.space3d as amr
    from impactx import Config
    import abel.apis.impactx.transformation_utilities as pycoord
    
    # make simulation object if not already existing
    if sim is None:
        sim = initialize_impactx_sim(verbose=verbose)

    # select beam energy as nominal if none given
    if nom_energy is None:
        nom_energy = beam.energy()
        
    # reference particle
    ref = sim.particle_container().ref_particle()
    ref.set_charge_qe(-1.0)
    ref.set_mass_MeV(0.510998950)
    ref.set_kin_energy_MeV(nom_energy/1e6)
    ref.s = beam.location
    
    dx, dy, dz, dpx, dpy, dpz = pycoord.to_ref_part_t_from_global_t(ref, beam.xs(), beam.ys(), beam.zs(), beam.uxs()/SI.c, beam.uys()/SI.c, beam.uzs()/SI.c)
    dx, dy, dt, dpx, dpy, dpt = pycoord.to_s_from_t(ref, dx, dy, dz, dpx, dpy, dpz)
    
    if not Config.have_gpu:  # initialize using cpu-based PODVectors
        dx_podv = amr.PODVector_real_std()
        dy_podv = amr.PODVector_real_std()
        dt_podv = amr.PODVector_real_std()
        dpx_podv = amr.PODVector_real_std()
        dpy_podv = amr.PODVector_real_std()
        dpt_podv = amr.PODVector_real_std()
    else:  # initialize on device using arena/gpu-based PODVectors
        dx_podv = amr.PODVector_real_arena()
        dy_podv = amr.PODVector_real_arena()
        dt_podv = amr.PODVector_real_arena()
        dpx_podv = amr.PODVector_real_arena()
        dpy_podv = amr.PODVector_real_arena()
        dpt_podv = amr.PODVector_real_arena()
    
    for p_dx in dx:
        dx_podv.push_back(p_dx)
    for p_dy in dy:
        dy_podv.push_back(p_dy)
    for p_dt in dt:
        dt_podv.push_back(p_dt)
    for p_dpx in dpx:
        dpx_podv.push_back(p_dpx)
    for p_dpy in dpy:
        dpy_podv.push_back(p_dpy)
    for p_dpt in dpt:
        dpt_podv.push_back(p_dpt)

    particle_container = sim.particle_container()
    qm_eev = -1.0 / 0.510998950e6  # electron charge/mass in e / eV
    particle_container.add_n_particles(dx_podv, dy_podv, dt_podv, dpx_podv, dpy_podv, dpt_podv, qm_eev, beam.abs_charge())

    return particle_container, sim
<|MERGE_RESOLUTION|>--- conflicted
+++ resolved
@@ -128,25 +128,18 @@
     return evol
 
 
-<<<<<<< HEAD
 def initialize_amrex(verbose=False):
     
     import amrex.space3d as amr
     
-    pp_prof = amr.ParmParse("tiny_profiler")
-    pp_prof.add("enabled", int(verbose))
-    
-    if not amr.initialized():
-        if verbose:
-            amr.initialize(["amrex.omp_threads=1", "amrex.verbose=0"])
-        else:
-            eval('amr.initialize(["amrex.omp_threads=1", "amrex.verbose=0"])')
-=======
-def initialize_impactx_sim(verbose=False):
-
-    from impactx import ImpactX
->>>>>>> 7925486a
-
+    #pp_prof = amr.ParmParse("tiny_profiler")
+    #pp_prof.add("enabled", int(verbose))
+    
+    #if not amr.initialized():
+    #    if verbose:
+    #        amr.initialize(["amrex.omp_threads=1", "amrex.verbose=0"])
+    #    else:
+    #        eval('amr.initialize(["amrex.omp_threads=1", "amrex.verbose=0"])')
 
 def finalize_amrex(verbose=False):
     
@@ -161,7 +154,7 @@
 
 def initialize_impactx_sim(verbose=False):
 
-    import amrex.space3d as amr
+    #import amrex.space3d as amr
     from impactx import ImpactX
     
     # set AMReX verbosity
@@ -193,14 +186,12 @@
 
 
 def finalize_impactx_sim(sim, verbose=False):
-<<<<<<< HEAD
-    
-    # finalize and delete the simulation
+    """finalize and delete the simulation"""
+
     sim.finalize()
-    del sim
-    
+
     # finalize AMReX
-    finalize_amrex()
+    #finalize_amrex()
 
 
 def extract_beams(path='', runnable=None, beam0=None):
@@ -242,11 +233,6 @@
         if beam0 is not None:
             beam.trackable_number = beam0.trackable_number+1
             beam.stage_number = beam0.stage_number+1
-=======
-    """finalize and delete the simulation"""
-
-    sim.finalize()
->>>>>>> 7925486a
 
         beams.append(beam)
 

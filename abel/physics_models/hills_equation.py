--- conflicted
+++ resolved
@@ -81,16 +81,11 @@
         # convert to focusing strength
         k = kp/np.sqrt(2*gamma0)
 
-<<<<<<< HEAD
-        # convert to focusing strength
-        k = g*SI.c/gamma2energy(gamma0)
-=======
         # calculate evolution (drift or pure sinusoids)
         # special case for k ≈ 0. Drift only
         zero_indices = np.abs(k) == 0.0
         x[zero_indices] = x0[zero_indices] + xp0[zero_indices]*L
         xp[zero_indices] = xp0[zero_indices]
->>>>>>> 34383da1
 
         # sinusoid
         x[~zero_indices] = np.real(x0[~zero_indices]*np.cos(k[~zero_indices]*L) + (xp0[~zero_indices]/k[~zero_indices])*np.sin(k[~zero_indices]*L))

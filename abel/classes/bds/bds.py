--- conflicted
+++ resolved
@@ -28,12 +28,6 @@
         pass
     
     def survey_object(self):
-<<<<<<< HEAD
-=======
-        
-        from matplotlib import patches
-        
->>>>>>> b3c9efbd
         npoints = 10
         x_points = np.linspace(0, self.get_length(), npoints)
         y_points = np.linspace(0, 0, npoints)

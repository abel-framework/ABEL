from abc import abstractmethod
import numpy as np
from abel.classes.trackable import Trackable
from abel.classes.cost_modeled import CostModeled

class DampingRing(Trackable, CostModeled):
    
    @abstractmethod
    def __init__(self, nom_energy=None, emit_nx_target=None, emit_ny_target=None, bunch_separation_in_ring=None, num_rings=1):

        super().__init__()
        
        self.nom_energy = nom_energy
        self.emit_nx_target = emit_nx_target
        self.emit_ny_target = emit_ny_target
        
        self.bunch_separation_in_ring = bunch_separation_in_ring
        self.num_rings = num_rings

        self.name = 'Damping ring'
      
    
    
    @abstractmethod   
    def track(self, beam, savedepth=0, runnable=None, verbose=False):
        return super().track(beam, savedepth, runnable, verbose)
    
    def get_length(self):
        return self.get_circumference()
    
    def get_nom_energy(self):
        return self.nom_energy 

    @abstractmethod 
    def get_damping_time(self):
        pass

    @abstractmethod 
    def get_circumference(self): # not the same as get_length
        pass

    
    def get_cost_breakdown(self):
        return (f'{self.name} ({self.num_rings} rings)', self.num_rings * self.get_circumference() * CostModeled.cost_per_length_damping_ring)
    
    @abstractmethod 
    def energy_usage(self):
        pass
    
    def survey_object(self):
<<<<<<< HEAD
        #return patches.Circle((0, self.get_circumference()/(2*np.pi)), self.get_circumference()/(2*np.pi)) # make into semicircle or droplet shape

        thetas = np.linspace(0, 3*np.pi, 200)
=======
        
        thetas = np.linspace(0, 2*np.pi, 200)
>>>>>>> b3c9efbd
        radius = self.get_circumference()/(2*np.pi)
        x_points = radius*np.sin(thetas)
        y_points = -radius*(1-np.cos(thetas))
            
        final_angle = np.pi
        label = self.name
        color = 'green'
        return x_points, y_points, final_angle, label, color
        
    <|MERGE_RESOLUTION|>--- conflicted
+++ resolved
@@ -48,14 +48,9 @@
         pass
     
     def survey_object(self):
-<<<<<<< HEAD
-        #return patches.Circle((0, self.get_circumference()/(2*np.pi)), self.get_circumference()/(2*np.pi)) # make into semicircle or droplet shape
+        
+        thetas = np.linspace(0, 3*np.pi, 200)
 
-        thetas = np.linspace(0, 3*np.pi, 200)
-=======
-        
-        thetas = np.linspace(0, 2*np.pi, 200)
->>>>>>> b3c9efbd
         radius = self.get_circumference()/(2*np.pi)
         x_points = radius*np.sin(thetas)
         y_points = -radius*(1-np.cos(thetas))

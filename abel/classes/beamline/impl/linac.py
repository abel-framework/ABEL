--- conflicted
+++ resolved
@@ -225,12 +225,8 @@
         return waterfalls, trackable_numbers, bins
              
         
-<<<<<<< HEAD
-    def plot_evolution(self, use_stage_nums=False, shot=None):
-=======
     def plot_evolution(self, use_stage_nums=False, shot=None, save_fig=False):
         
->>>>>>> aadbf068
         if self.trackables is None:
             self.assemble_trackables()
             
@@ -324,12 +320,8 @@
         axs[0,1].plot(long_axis, Qs * 1e9, color=col1)
         axs[0,1].fill(np.concatenate((long_axis, np.flip(long_axis))), np.concatenate((Qs+Qs_error, np.flip(Qs-Qs_error))) * 1e9, color=col1, alpha=af)
         axs[0,1].set_ylabel('Charge [nC]')
-<<<<<<< HEAD
         axs[0,1].set_ylim(0, Q0 * 1.3 * 1e9)
         axs[0,1].set_xticks([])
-=======
-        #axs[0,1].set_ylim(0, Q0 * 1.3 * 1e9)
->>>>>>> aadbf068
         
         axs[1,1].plot(long_axis, sigzs*1e6, color=col1)
         axs[1,1].fill(np.concatenate((long_axis, np.flip(long_axis))), np.concatenate((sigzs+sigzs_error, np.flip(sigzs-sigzs_error))) * 1e6, color=col1, alpha=af)
@@ -341,25 +333,12 @@
         axs[2,1].set_xlabel(long_label)
         axs[2,1].set_ylabel('Longitudinal offset [$\mathrm{\mu}$m]')
         
-<<<<<<< HEAD
-        #axs[0,2].yaxis.set_major_formatter(mticker.StrMethodFormatter("{x:.1f}"))
-        axs[0,2].plot(long_axis, np.ones(len(long_axis))*emnxs[0]*1e6, ':', color=col0)
-=======
         axs[0,2].plot(long_axis, np.ones(len(long_axis))*emnxs[0]*1e6, ':', color=col0, label='Nominal value')
->>>>>>> aadbf068
         axs[0,2].plot(long_axis, np.ones(len(long_axis))*emnys[0]*1e6, ':', color=col0)
         axs[0,2].plot(long_axis, emnxs*1e6, color=col1, label=r'$\varepsilon_{\mathrm{n}x}$')
         axs[0,2].plot(long_axis, emnys*1e6, color=col2, label=r'$\varepsilon_{\mathrm{n}y}$')
         axs[0,2].fill(np.concatenate((long_axis, np.flip(long_axis))), np.concatenate((emnxs+emnxs_error, np.flip(emnxs-emnxs_error))) * 1e6, color=col1, alpha=af)
         axs[0,2].fill(np.concatenate((long_axis, np.flip(long_axis))), np.concatenate((emnys+emnys_error, np.flip(emnys-emnys_error))) * 1e6, color=col2, alpha=af)
-<<<<<<< HEAD
-        if Lzs.max() > (min(emnxs.min(), emnys.min()))*1e-2:
-            axs[0,2].plot(long_axis, Lzs*1e6, color=col0)
-            axs[0,2].fill(np.concatenate((long_axis, np.flip(long_axis))), np.concatenate((Lzs+Lzs_error, np.flip(Lzs-Lzs_error))) * 1e6, color=col0, alpha=af)
-        axs[0,2].set_ylabel('Emittance, rms [mm mrad]')
-        #axs[0,2].set_yscale('log')
-        axs[0,2].set_xticks([])
-=======
         #if Lzs.max() > (min(emnxs.min(), emnys.min()))*1e-2:
         #    axs[0,2].plot(long_axis, Lzs*1e6, color=col0)
         #    axs[0,2].fill(np.concatenate((long_axis, np.flip(long_axis))), np.concatenate((Lzs+Lzs_error, np.flip(Lzs-Lzs_error))) * 1e6, color=col0, alpha=af)
@@ -367,7 +346,6 @@
         axs[0,2].set_ylabel('Emittance, rms [mm mrad]')
         axs[0,2].set_yscale('log')
         axs[0,2].legend()
->>>>>>> aadbf068
         
         axs[1,2].plot(long_axis, (Es_nom[0]/Es_nom)**(1/4)*sigxs[0]*1e6, ':', color=col0, label='Nominal value')
         axs[1,2].plot(long_axis, (Es_nom[0]/Es_nom)**(1/4)*sigys[0]*1e6, ':', color=col0)
@@ -376,13 +354,8 @@
         axs[1,2].fill(np.concatenate((long_axis, np.flip(long_axis))), np.concatenate((sigxs+sigxs_error, np.flip(sigxs-sigxs_error))) * 1e6, color=col1, alpha=af)
         axs[1,2].fill(np.concatenate((long_axis, np.flip(long_axis))), np.concatenate((sigys+sigys_error, np.flip(sigys-sigys_error))) * 1e6, color=col2, alpha=af)
         axs[1,2].set_ylabel('Beam size, rms [$\mathrm{\mu}$m]')
-<<<<<<< HEAD
-        #axs[1,2].set_yscale('log')
-        axs[1,2].set_xticks([])
-=======
         axs[1,2].set_yscale('log')
         axs[1,2].legend()
->>>>>>> aadbf068
         
         axs[2,2].plot(long_axis, np.zeros(x0s.shape), ':', color=col0)
         axs[2,2].plot(long_axis, x0s*1e6, color=col1, label=r'$\langle x\rangle$')
@@ -394,9 +367,6 @@
         axs[2,2].legend()
         
         plt.show()
-<<<<<<< HEAD
-        return fig
-=======
 
         if save_fig:
             plot_path = self.run_path() + 'plots/'
@@ -405,7 +375,6 @@
             filename = plot_path + 'evolution' + str(self.shot) + '.png'
             fig.savefig(filename, format='png', dpi=600, bbox_inches='tight', transparent=False)
     
->>>>>>> aadbf068
     
     
     # density plots

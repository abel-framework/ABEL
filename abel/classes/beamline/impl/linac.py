--- conflicted
+++ resolved
@@ -361,13 +361,9 @@
         
         axs[1,1].plot(long_axis, sigzs*1e6, color=col1)
         axs[1,1].fill(np.concatenate((long_axis, np.flip(long_axis))), np.concatenate((sigzs+sigzs_error, np.flip(sigzs-sigzs_error))) * 1e6, color=col1, alpha=af)
-<<<<<<< HEAD
-        axs[1,1].set_ylabel('Bunch length [$\mathrm{\mu}$m]')
-        axs[1,1].set_xticks([])
-=======
+
         axs[1,1].set_xlabel(long_label)
         axs[1,1].set_ylabel(r'Bunch length [$\mathrm{\mu}$m]')
->>>>>>> 13b7e76e
         
         axs[2,1].plot(long_axis, z0s*1e6, color=col1)
         axs[2,1].fill(np.concatenate((long_axis, np.flip(long_axis))), np.concatenate((z0s+z0s_error, np.flip(z0s-z0s_error))) * 1e6, color=col1, alpha=af)
@@ -394,12 +390,10 @@
         axs[1,2].plot(long_axis, sigys*1e6, color=col2, label=r'$\sigma_y$')
         axs[1,2].fill(np.concatenate((long_axis, np.flip(long_axis))), np.concatenate((sigxs+sigxs_error, np.flip(sigxs-sigxs_error))) * 1e6, color=col1, alpha=af)
         axs[1,2].fill(np.concatenate((long_axis, np.flip(long_axis))), np.concatenate((sigys+sigys_error, np.flip(sigys-sigys_error))) * 1e6, color=col2, alpha=af)
-<<<<<<< HEAD
-        axs[1,2].set_ylabel('Beam size, rms [$\mathrm{\mu}$m]')
-=======
+
         axs[1,2].set_xlabel(long_label)
         axs[1,2].set_ylabel(r'Beam size, rms [$\mathrm{\mu}$m]')
->>>>>>> 13b7e76e
+
         axs[1,2].set_yscale('log')
         axs[1,2].legend()
         

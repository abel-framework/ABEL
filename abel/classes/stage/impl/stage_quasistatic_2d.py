from abel import Stage, CONFIG
from matplotlib import pyplot as plt
import numpy as np
import scipy
import scipy.constants as SI
from abel.utilities.plasma_physics import *
import wake_t
import os, shutil, uuid, copy, sys
from openpmd_viewer import OpenPMDTimeSeries
from abel.apis.wake_t.wake_t_api import beam2wake_t_bunch, wake_t_bunch2beam
from contextlib import contextmanager
from abel.physics_models.particles_transverse_wake_instability import transverse_wake_instability_particles

class StageQuasistatic2d(Stage):
    
<<<<<<< HEAD
    def __init__(self, length=None, nom_energy_gain=None, plasma_density=None, driver_source=None, ramp_beta_mag=1, enable_transverse_instability=False, enable_radiation_reaction=False, save_evolution = False):
=======
    def __init__(self, nom_accel_gradient=None, nom_energy_gain=None, plasma_density=None, driver_source=None, ramp_beta_mag=None, enable_transverse_instability=False, enable_radiation_reaction=False, calculate_evolution=False):
>>>>>>> 0af1c1ed
        
        super().__init__(nom_accel_gradient, nom_energy_gain, plasma_density, driver_source, ramp_beta_mag)
        
        # physics flags
        self.enable_transverse_instability = enable_transverse_instability
        self.enable_radiation_reaction = enable_radiation_reaction
<<<<<<< HEAD
        self.save_evolution = save_evolution
=======

        # simulation flags
        self.calculate_evolution = calculate_evolution
    
>>>>>>> 0af1c1ed
        
    # track the particles through
    def track(self, beam_incoming, savedepth=0, runnable=None, verbose=False):

        # suppress numba warnings from Ocelot
        import warnings
        warnings.simplefilter('ignore', category=RuntimeWarning)
        
        # make driver (and convert to WakeT bunch)
        driver_incoming = self.driver_source.track()

        # Set ramp lengths, nominal energies, nominal energy gains
        # and flattop nominal energy if not already done
        self._prepare_ramps()

        # plasma-density ramps (de-magnify beta function)
        if self.upramp is not None:
            self.upramp.calculate_evolution = self.calculate_evolution
            beam0, driver0 = self.track_upramp(beam_incoming, driver_incoming)
        else:
            beam0 = copy.deepcopy(beam_incoming)
            driver0 = copy.deepcopy(driver_incoming)
            if self.ramp_beta_mag is not None:
                beam0.magnify_beta_function(1/self.ramp_beta_mag, axis_defining_beam=driver_incoming)
                driver0.magnify_beta_function(1/self.ramp_beta_mag, axis_defining_beam=driver_incoming)

        # make copy of the beam to update later
        beam = copy.deepcopy(beam0)
        
        # convert beams to WakeT bunches
        driver0_wake_t = beam2wake_t_bunch(driver0, name='driver')
        beam0_wake_t = beam2wake_t_bunch(beam0, name='beam')
        
        # create plasma stage
        box_min_z = beam0.z_offset(clean=True) - 5 * beam0.bunch_length(clean=True) - 0.25/k_p(self.plasma_density)
        box_max_z = driver0.z_offset(clean=True) + 4 * driver0.bunch_length(clean=True)
        box_size_r = 3 * blowout_radius(self.plasma_density, driver0.peak_current())
        k_beta_driver = k_p(self.plasma_density)/np.sqrt(2*driver0.gamma())
        k_beta_beam = k_p(self.plasma_density)/np.sqrt(2*beam0.gamma())
        lambda_betatron_min = 2*np.pi/max(k_beta_beam, k_beta_driver)
        lambda_betatron_max = 2*np.pi/min(k_beta_beam, k_beta_driver)
        dz = lambda_betatron_min/2
        
        # need to make sufficiently many steps
        n_out = max(1, round(lambda_betatron_max/lambda_betatron_min/2))
        plasma = wake_t.PlasmaStage(length=dz, density=self.plasma_density, wakefield_model='quasistatic_2d',
                                    r_max=box_size_r, r_max_plasma=box_size_r, xi_min=box_min_z, xi_max=box_max_z, 
                                    n_out=n_out, n_r=512, n_xi=512, dz_fields=dz, ppc=4)
        
        # make temp folder
        if not os.path.exists(CONFIG.temp_path):
            os.mkdir(CONFIG.temp_path)
        tmpfolder = CONFIG.temp_path + str(uuid.uuid4()) + '/'
        if not os.path.exists(tmpfolder):
            os.mkdir(tmpfolder)

        # function to quiet the tracking output
        @contextmanager
        def suppress_stdout():
            with open(os.devnull, "w") as devnull:
                old_stdout = sys.stdout
                sys.stdout = devnull
                try:  
                    yield
                finally:
                    sys.stdout = old_stdout
                    
        # perform tracking
        with suppress_stdout():
            bunches = plasma.track([driver0_wake_t, beam0_wake_t], opmd_diag=True, diag_dir=tmpfolder)
        
        # convert back to ABEL beams
        beam_waket = wake_t_bunch2beam(bunches[1][-1])
        driver_waket = wake_t_bunch2beam(bunches[0][-1])
        
        # save evolution of the beam and driver
        self._driver_evolution = wake_t.diagnostics.analyze_bunch_list(bunches[0])
        self._beam_evolution = wake_t.diagnostics.analyze_bunch_list(bunches[1])

        # extract wakefield info
        ts = OpenPMDTimeSeries(tmpfolder+'hdf5/')
        Ez, metadata = ts.get_field(field='E', coord='z', iteration=min(ts.iterations))
        self.initial.plasma.wakefield.onaxis.zs = metadata.z
        self.initial.plasma.wakefield.onaxis.Ezs = Ez[round(len(metadata.r)/2),:].flatten()
        
        # extract initial plasma density
        rho0_plasma, metadata0_plasma = ts.get_field(field='rho', iteration=min(ts.iterations))
        self.initial.plasma.density.extent = metadata0_plasma.imshow_extent
        self.initial.plasma.density.rho = -(rho0_plasma/SI.e)
        
        # extract initial beam density
        data0_beam = ts.get_particle(species='beam', var_list=['x','y','z','w'], iteration=min(ts.iterations))
        data0_driver = ts.get_particle(species='driver', var_list=['x','y','z','w'], iteration=min(ts.iterations))
        extent0 = metadata0_plasma.imshow_extent
        Nbins0 = self.initial.plasma.density.rho.shape
        dr0 = (extent0[3]-extent0[2])/Nbins0[0]
        dz0 = (extent0[1]-extent0[0])/Nbins0[1]
        mask0_beam = np.logical_and(data0_beam[1] < dr0/2, data0_beam[1] > -dr0/2)
        jz0_beam, _, _ = np.histogram2d(data0_beam[0][mask0_beam], data0_beam[2][mask0_beam], weights=data0_beam[3][mask0_beam], bins=Nbins0, range=[extent0[2:4],extent0[0:2]])
        mask0_driver = np.logical_and(data0_driver[1] < dr0/2, data0_driver[1] > -dr0/2)
        jz0_driver, _, _ = np.histogram2d(data0_driver[0][mask0_driver], data0_driver[2][mask0_driver], weights=data0_driver[3][mask0_driver], bins=Nbins0, range=[extent0[2:4],extent0[0:2]])
        self.initial.beam.density.extent = metadata0_plasma.imshow_extent
        self.initial.beam.density.rho = (jz0_beam+jz0_driver)/(dr0*dr0*dz0)

        # remove temporary directory
        shutil.rmtree(tmpfolder)
        
        if self.enable_transverse_instability:

            # TODO: make sure driver offset is correctly handled
            
            # find maximum blowout radius
            rs = np.linspace(self.initial.plasma.density.extent[2], self.initial.plasma.density.extent[3], self.initial.plasma.density.rho.shape[0])
            rbs = np.zeros(self.initial.plasma.density.rho.shape[1])
            threshold = 0.9*self.plasma_density
            for i in range(len(rbs)):
                rbs_upper = rs[np.logical_and(rs > 0, self.initial.plasma.density.rho[:,i] > threshold)].min()
                rbs_lower = rs[np.logical_and(rs < 0, self.initial.plasma.density.rho[:,i] > threshold)].max()
                rbs[i] = (rbs_upper-rbs_lower)/2

            # interpolate for each particle
            rbs_interp = scipy.interpolate.interp1d(self.initial.plasma.wakefield.onaxis.zs, rbs)
            Ezs_interp = scipy.interpolate.interp1d(self.initial.plasma.wakefield.onaxis.zs, self.initial.plasma.wakefield.onaxis.Ezs)
            
            # perform tracking  # TODO: transverse_wake_instability_particles() signa has changed.
            beam = transverse_wake_instability_particles(beam, self.plasma_density, Ezs_interp, rbs_interp, self.length_flattop, show_prog_bar=True)
            
        else:
            
            # calculate energy gain
            delta_Es = self.length_flattop*(beam_waket.Es() - beam.Es())/dz

            # find driver offset (to shift the beam relative) and apply betatron motion
<<<<<<< HEAD
            if self.save_evolution:
                Es_final, evolution, location = beam.apply_betatron_motion(self.length, self.plasma_density, delta_Es, x0_driver=driver0.x_offset(), y0_driver=driver0.y_offset(), radiation_reaction=self.enable_radiation_reaction, save_evolution = self.save_evolution)
                self.evolution.x = evolution[0]
                self.evolution.y = evolution[1]
                self.evolution.beam_size_x = evolution[2]
                self.evolution.beam_size_y = evolution[3]
                self.evolution.energy = evolution[4]
                self.evolution.rel_energy_spread = evolution[5]
                self.evolution.emit_nx = evolution[6]
                self.evolution.emit_ny = evolution[7]
                
                self.evolution.charge = np.sum(beam.qs())*np.ones_like(location)
                self.evolution.location = location
            else:
                Es_final = beam.apply_betatron_motion(self.length, self.plasma_density, delta_Es, x0_driver=driver0.x_offset(), y0_driver=driver0.y_offset(), radiation_reaction=self.enable_radiation_reaction, save_evolution = self.save_evolution)

=======
            output = beam.apply_betatron_motion(self.length_flattop, self.plasma_density, delta_Es, x0_driver=driver0.x_offset(), y0_driver=driver0.y_offset(), radiation_reaction=self.enable_radiation_reaction, calc_evolution=self.calculate_evolution)
            if self.calculate_evolution:
                Es_final, self.evolution.beam = output
            else:
                Es_final = output
            
>>>>>>> 0af1c1ed
            # accelerate beam (and remove nans)
            beam.set_Es(Es_final)
                
        # decelerate driver (and remove nans)
        delta_Es_driver = self.length_flattop*(driver0.Es()-driver_waket.Es())/dz
        driver = copy.deepcopy(driver0)
        driver.apply_betatron_damping(delta_Es_driver)
        driver.set_Es(driver0.Es() + delta_Es_driver)
        
        # apply plasma-density down ramp (magnify beta function)
        if self.downramp is not None:
            self.downramp.calculate_evolution = self.calculate_evolution
            beam_outgoing, driver_outgoing = self.track_downramp(beam, driver)
        else:
            beam_outgoing = copy.deepcopy(beam)
            driver_outgoing = copy.deepcopy(driver)
            if self.ramp_beta_mag is not None:
                beam_outgoing.magnify_beta_function(self.ramp_beta_mag, axis_defining_beam=driver)
                driver_outgoing.magnify_beta_function(self.ramp_beta_mag, axis_defining_beam=driver)
        
        # copy meta data from input beam (will be iterated by super)
<<<<<<< HEAD
        beam.trackable_number = beam0.trackable_number
        beam.stage_number = beam0.stage_number
        beam.location = beam0.location
            
=======
        beam_outgoing.trackable_number = beam_incoming.trackable_number
        beam_outgoing.stage_number = beam_incoming.stage_number
        beam_outgoing.location = beam_incoming.location
        
>>>>>>> 0af1c1ed
        # clean nan particles and extreme outliers
        beam.remove_nans()
        beam.remove_halo_particles()
        
        # calculate efficiency
        self.calculate_efficiency(beam_incoming, driver_incoming, beam_outgoing, driver_outgoing)
        
        # save current profile
        self.calculate_beam_current(beam_incoming, driver_incoming, beam_outgoing, driver_outgoing)
        
<<<<<<< HEAD
        return super().track(beam, savedepth, runnable, verbose)

    
    def plot_quasistatic_evolution(self):
        if not hasattr(self.evolution, 'location'):
            print('No evolution calculated')
            return
            
        # preprate plot
        fig, axs = plt.subplots(2,2)
        fig.set_figwidth(CONFIG.plot_fullwidth_default)
        fig.set_figheight(CONFIG.plot_width_default*0.8)
        col0 = "tab:gray"
        col1 = "tab:blue"
        col2 = "tab:orange"
        long_label = 'Location [m]'
        long_limits = [min(self.evolution.location), max(self.evolution.location)]

        # plot energy
        axs[0,0].plot(self.evolution.location, self.evolution.energy / 1e9, color=col1)
        axs[0,0].set_ylabel('Energy [GeV]')
        #axs[0,0].set_xlim(long_limits)
        
        # plot energy spread
        axs[1,0].plot(self.evolution.location, self.evolution.rel_energy_spread*1e2, color=col1)
        axs[1,0].set_ylabel('Energy spread, rms [%]')
        axs[1,0].set_xlabel(long_label)
        #axs[1,0].set_xlim(long_limits)
        axs[1,0].set_yscale('log')
        
        # plot transverse offset
        axs[0,1].plot(self.evolution.location, self.evolution.x*1e6, color=col1)
        axs[0,1].set_ylabel('Transverse offset in x [$\mathrm{\mu}$m]')
        #axs[0,1].set_xlabel(long_label)
        #axs[0,1].set_xlim(long_limits)
        
        axs[1,1].plot(self.evolution.location, self.evolution.y*1e6, color=col2)
        axs[1,1].set_ylabel('Transverse offset in y [$\mathrm{\mu}$m]')
        axs[1,1].set_xlabel(long_label)
        #axs[1,1].set_xlim(long_limits)
    
=======
        # return the beam (and optionally the driver)
        if self._return_tracked_driver:
            return super().track(beam_outgoing, savedepth, runnable, verbose), driver_outgoing
        else:
            return super().track(beam_outgoing, savedepth, runnable, verbose)
        
>>>>>>> 0af1c1ed
<|MERGE_RESOLUTION|>--- conflicted
+++ resolved
@@ -13,25 +13,17 @@
 
 class StageQuasistatic2d(Stage):
     
-<<<<<<< HEAD
-    def __init__(self, length=None, nom_energy_gain=None, plasma_density=None, driver_source=None, ramp_beta_mag=1, enable_transverse_instability=False, enable_radiation_reaction=False, save_evolution = False):
-=======
     def __init__(self, nom_accel_gradient=None, nom_energy_gain=None, plasma_density=None, driver_source=None, ramp_beta_mag=None, enable_transverse_instability=False, enable_radiation_reaction=False, calculate_evolution=False):
->>>>>>> 0af1c1ed
         
         super().__init__(nom_accel_gradient, nom_energy_gain, plasma_density, driver_source, ramp_beta_mag)
         
         # physics flags
         self.enable_transverse_instability = enable_transverse_instability
         self.enable_radiation_reaction = enable_radiation_reaction
-<<<<<<< HEAD
-        self.save_evolution = save_evolution
-=======
 
         # simulation flags
         self.calculate_evolution = calculate_evolution
     
->>>>>>> 0af1c1ed
         
     # track the particles through
     def track(self, beam_incoming, savedepth=0, runnable=None, verbose=False):
@@ -165,31 +157,12 @@
             delta_Es = self.length_flattop*(beam_waket.Es() - beam.Es())/dz
 
             # find driver offset (to shift the beam relative) and apply betatron motion
-<<<<<<< HEAD
-            if self.save_evolution:
-                Es_final, evolution, location = beam.apply_betatron_motion(self.length, self.plasma_density, delta_Es, x0_driver=driver0.x_offset(), y0_driver=driver0.y_offset(), radiation_reaction=self.enable_radiation_reaction, save_evolution = self.save_evolution)
-                self.evolution.x = evolution[0]
-                self.evolution.y = evolution[1]
-                self.evolution.beam_size_x = evolution[2]
-                self.evolution.beam_size_y = evolution[3]
-                self.evolution.energy = evolution[4]
-                self.evolution.rel_energy_spread = evolution[5]
-                self.evolution.emit_nx = evolution[6]
-                self.evolution.emit_ny = evolution[7]
-                
-                self.evolution.charge = np.sum(beam.qs())*np.ones_like(location)
-                self.evolution.location = location
-            else:
-                Es_final = beam.apply_betatron_motion(self.length, self.plasma_density, delta_Es, x0_driver=driver0.x_offset(), y0_driver=driver0.y_offset(), radiation_reaction=self.enable_radiation_reaction, save_evolution = self.save_evolution)
-
-=======
             output = beam.apply_betatron_motion(self.length_flattop, self.plasma_density, delta_Es, x0_driver=driver0.x_offset(), y0_driver=driver0.y_offset(), radiation_reaction=self.enable_radiation_reaction, calc_evolution=self.calculate_evolution)
             if self.calculate_evolution:
                 Es_final, self.evolution.beam = output
             else:
                 Es_final = output
             
->>>>>>> 0af1c1ed
             # accelerate beam (and remove nans)
             beam.set_Es(Es_final)
                 
@@ -211,17 +184,10 @@
                 driver_outgoing.magnify_beta_function(self.ramp_beta_mag, axis_defining_beam=driver)
         
         # copy meta data from input beam (will be iterated by super)
-<<<<<<< HEAD
-        beam.trackable_number = beam0.trackable_number
-        beam.stage_number = beam0.stage_number
-        beam.location = beam0.location
-            
-=======
         beam_outgoing.trackable_number = beam_incoming.trackable_number
         beam_outgoing.stage_number = beam_incoming.stage_number
         beam_outgoing.location = beam_incoming.location
         
->>>>>>> 0af1c1ed
         # clean nan particles and extreme outliers
         beam.remove_nans()
         beam.remove_halo_particles()
@@ -231,54 +197,10 @@
         
         # save current profile
         self.calculate_beam_current(beam_incoming, driver_incoming, beam_outgoing, driver_outgoing)
-        
-<<<<<<< HEAD
-        return super().track(beam, savedepth, runnable, verbose)
-
-    
-    def plot_quasistatic_evolution(self):
-        if not hasattr(self.evolution, 'location'):
-            print('No evolution calculated')
-            return
-            
-        # preprate plot
-        fig, axs = plt.subplots(2,2)
-        fig.set_figwidth(CONFIG.plot_fullwidth_default)
-        fig.set_figheight(CONFIG.plot_width_default*0.8)
-        col0 = "tab:gray"
-        col1 = "tab:blue"
-        col2 = "tab:orange"
-        long_label = 'Location [m]'
-        long_limits = [min(self.evolution.location), max(self.evolution.location)]
-
-        # plot energy
-        axs[0,0].plot(self.evolution.location, self.evolution.energy / 1e9, color=col1)
-        axs[0,0].set_ylabel('Energy [GeV]')
-        #axs[0,0].set_xlim(long_limits)
-        
-        # plot energy spread
-        axs[1,0].plot(self.evolution.location, self.evolution.rel_energy_spread*1e2, color=col1)
-        axs[1,0].set_ylabel('Energy spread, rms [%]')
-        axs[1,0].set_xlabel(long_label)
-        #axs[1,0].set_xlim(long_limits)
-        axs[1,0].set_yscale('log')
-        
-        # plot transverse offset
-        axs[0,1].plot(self.evolution.location, self.evolution.x*1e6, color=col1)
-        axs[0,1].set_ylabel('Transverse offset in x [$\mathrm{\mu}$m]')
-        #axs[0,1].set_xlabel(long_label)
-        #axs[0,1].set_xlim(long_limits)
-        
-        axs[1,1].plot(self.evolution.location, self.evolution.y*1e6, color=col2)
-        axs[1,1].set_ylabel('Transverse offset in y [$\mathrm{\mu}$m]')
-        axs[1,1].set_xlabel(long_label)
-        #axs[1,1].set_xlim(long_limits)
-    
-=======
+
         # return the beam (and optionally the driver)
         if self._return_tracked_driver:
             return super().track(beam_outgoing, savedepth, runnable, verbose), driver_outgoing
         else:
             return super().track(beam_outgoing, savedepth, runnable, verbose)
-        
->>>>>>> 0af1c1ed
+        
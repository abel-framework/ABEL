--- conflicted
+++ resolved
@@ -13,24 +13,14 @@
 
 class StageQuasistatic2d(Stage):
     
-<<<<<<< HEAD
-    def __init__(self, length=None, nom_energy_gain=None, plasma_density=None, driver_source=None, ramp_beta_mag=1, transverse_instability=False, radiation_reaction=False, save_evolution = False):
-=======
-    def __init__(self, length=None, nom_energy_gain=None, plasma_density=None, driver_source=None, ramp_beta_mag=1, enable_transverse_instability=False, enable_radiation_reaction=False):
->>>>>>> 20bb320c
+    def __init__(self, length=None, nom_energy_gain=None, plasma_density=None, driver_source=None, ramp_beta_mag=1, enable_transverse_instability=False, enable_radiation_reaction=False, save_evolution = False):
         
         super().__init__(length, nom_energy_gain, plasma_density, driver_source, ramp_beta_mag)
         
         # physics flags
-<<<<<<< HEAD
-        self.transverse_instability = transverse_instability
-        self.radiation_reaction = radiation_reaction
-        self.save_evolution = save_evolution
-=======
         self.enable_transverse_instability = enable_transverse_instability
         self.enable_radiation_reaction = enable_radiation_reaction
-    
->>>>>>> 20bb320c
+        self.save_evolution = save_evolution
         
     # track the particles through
     def track(self, beam0, savedepth=0, runnable=None, verbose=False):
@@ -150,7 +140,6 @@
             delta_Es = self.length*(beam.Es() - beam0.Es())/dz
             
             # find driver offset (to shift the beam relative) and apply betatron motion
-<<<<<<< HEAD
             if self.save_evolution:
                 Es_final, evolution, location = beam.apply_betatron_motion(self.length, self.plasma_density, delta_Es, x0_driver=driver0.x_offset(), y0_driver=driver0.y_offset(), radiation_reaction=self.radiation_reaction, save_evolution = self.save_evolution)
                 self.evolution.x = evolution[0]
@@ -165,11 +154,8 @@
                 self.evolution.charge = np.sum(beam.qs())*np.ones_like(location)
                 self.evolution.location = location
             else:
-                Es_final = beam.apply_betatron_motion(self.length, self.plasma_density, delta_Es, x0_driver=driver0.x_offset(), y0_driver=driver0.y_offset(), radiation_reaction=self.radiation_reaction, save_evolution = self.save_evolution)
-=======
-            Es_final = beam.apply_betatron_motion(self.length, self.plasma_density, delta_Es, x0_driver=driver0.x_offset(), y0_driver=driver0.y_offset(), radiation_reaction=self.enable_radiation_reaction)
-            
->>>>>>> 20bb320c
+                Es_final = beam.apply_betatron_motion(self.length, self.plasma_density, delta_Es, x0_driver=driver0.x_offset(), y0_driver=driver0.y_offset(), radiation_reaction=self.enable_radiation_reaction, save_evolution = self.save_evolution)
+
             # accelerate beam (and remove nans)
             beam.set_Es(Es_final)
                 

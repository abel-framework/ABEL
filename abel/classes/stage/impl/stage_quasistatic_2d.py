--- conflicted
+++ resolved
@@ -22,16 +22,8 @@
     # ==================================================
     # track the particles through
     def track(self, beam_incoming, savedepth=0, runnable=None, verbose=False):
-<<<<<<< HEAD
-
-        import warnings
 
         self.stage_number = beam_incoming.stage_number
-        
-        # suppress numba warnings from Ocelot
-        warnings.simplefilter('ignore', category=RuntimeWarning)
-=======
->>>>>>> e246ed57
         
         # make driver
         driver_incoming = self.driver_source.track()

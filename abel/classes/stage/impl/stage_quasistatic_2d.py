--- conflicted
+++ resolved
@@ -23,16 +23,12 @@
     # track the particles through
     def track(self, beam_incoming, savedepth=0, runnable=None, verbose=False):
 
-<<<<<<< HEAD
-        self.stage_number = beam_incoming.stage_number
-        
-        # suppress numba warnings from Ocelot
-=======
         import wake_t
         from abel.apis.wake_t.wake_t_api import beam2wake_t_bunch, wake_t_bunch2beam
         from openpmd_viewer import OpenPMDTimeSeries
->>>>>>> 8e0237ed
         import warnings
+
+        self.stage_number = beam_incoming.stage_number
         
         # suppress numba warnings from Ocelot
         warnings.simplefilter('ignore', category=RuntimeWarning)

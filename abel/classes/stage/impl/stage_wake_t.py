from abel import Stage, Beam, CONFIG
import scipy.constants as SI
from matplotlib import pyplot as plt
from abel.utilities.plasma_physics import blowout_radius, k_p, beta_matched
from abel.apis.wake_t.wake_t_api import beam2wake_t_bunch, wake_t_bunch2beam
import numpy as np
import wake_t
from openpmd_viewer import OpenPMDTimeSeries

class StageWakeT(Stage):
    
    def __init__(self, length=None, nom_energy_gain=None, plasma_density=None, driver_source=None, ramp_beta_mag=1):
        
        super().__init__(length, nom_energy_gain, plasma_density)
        
        self.driver_source = driver_source
        self.ramp_beta_mag = ramp_beta_mag

        self._beam_evolution = None
        self._driver_evolution = None

        self.box_min_z = None
        self.box_max_z = None
        self.box_size_r = None
        self.dz = None
        self.opmd_diag = False

        #path_sep = os.sep
        #self.diag_dir = os.getcwd() + path_sep + 'run_data' + path_sep + 'stage_instability_tests' + path_sep + 'wake_t'
        self.diag_dir = None


        
    def track(self, beam0, savedepth=0, runnable=None, verbose=False):
        
        # make driver (and convert to WakeT bunch)
        driver0 = self.driver_source.track()
        
        # apply plasma-density down ramp (demagnify beta function)
        if self.ramp_beta_mag is not None:
            beam0.magnify_beta_function(1/self.ramp_beta_mag)
            driver0.magnify_beta_function(1/self.ramp_beta_mag)
        
        # convert beams to WakeT bunches
        driver0_wake_t = beam2wake_t_bunch(driver0, name='driver')
        beam0_wake_t = beam2wake_t_bunch(beam0, name='beam')

        # create plasma stage
        if self.box_min_z is None:
            #box_min_z = beam0.z_offset() - 5 * beam0.bunch_length()
            box_min_z = driver0.z_offset() - 2.7 * blowout_radius(self.plasma_density, driver0.peak_current())
        else:
            box_min_z = self.box_min_z

        if self.box_max_z is None:
            #box_max_z = driver0.z_offset() + 5 * driver0.bunch_length()
            box_max_z = driver0.z_offset() + blowout_radius(self.plasma_density, driver0.peak_current())
        else:
            box_max_z = self.box_max_z

        if self.box_size_r is None:
            box_size_r = 3 * blowout_radius(self.plasma_density, driver0.peak_current())
        else:
            box_size_r = self.box_size_r
        
        

        if self.dz is None:
            k_beta = k_p(self.plasma_density)/np.sqrt(2*min(beam0.gamma(),driver0.gamma()/2))
            lambda_betatron = (2*np.pi/k_beta)
            dz = lambda_betatron/20
        else:
            dz = self.dz  # Determines how often the plasma wakefields should be updated.
        
        n_out = round(self.length/dz/2)
        plasma = wake_t.PlasmaStage(length=self.length, density=self.plasma_density, wakefield_model='quasistatic_2d',
                                    r_max=box_size_r, r_max_plasma=box_size_r, xi_min=box_min_z, xi_max=box_max_z, 
                                    n_out=n_out, n_r=256, n_xi=256, dz_fields=dz, ppc=4)
        
        # do tracking
        bunches = plasma.track([driver0_wake_t, beam0_wake_t], opmd_diag=self.opmd_diag, diag_dir=self.diag_dir)
        
        # save evolution of the beam and driver
        self._driver_evolution = wake_t.diagnostics.analyze_bunch_list(bunches[0])
        self._beam_evolution = wake_t.diagnostics.analyze_bunch_list(bunches[1])
        
        beam = wake_t_bunch2beam(bunches[1][-1])
        
        # copy meta data from input beam (will be iterated by super)
        beam.trackable_number = beam0.trackable_number
        beam.stage_number = beam0.stage_number
        beam.location = beam0.location
        
        # apply plasma-density up ramp (magnify beta function)
        if self.ramp_beta_mag is not None:
            beam.magnify_beta_function(self.ramp_beta_mag)
<<<<<<< HEAD
            #driver.magnify_beta_function(self.ramp_beta_mag)
=======
>>>>>>> b6469a56
            
        return super().track(beam, savedepth, runnable, verbose)
    
    
    def plot_evolution(self):
        
        if self._beam_evolution is not None and self._driver_evolution is not None:
            
            # prepare the figure
            fig, axs = plt.subplots(5, 2)
            fig.set_figwidth(CONFIG.plot_fullwidth_default)
            fig.set_figheight(CONFIG.plot_fullwidth_default*0.8)

            # beam plots
            axs[0,0].plot(self._beam_evolution['prop_dist'], self._beam_evolution['avg_ene']*SI.m_e*SI.c**2/SI.e/1e9)
            axs[0,0].set_xlabel('s (m)')
            axs[0,0].set_ylabel('Energy, mean (GeV)')
            axs[0,0].set_title('Beam')
            
            axs[1,0].plot(self._beam_evolution['prop_dist'], self._beam_evolution['rel_ene_spread']*1e2)
            axs[1,0].set_xlabel('s (m)')
            axs[1,0].set_ylabel('Rel. energy spread, rms (%)')
            
            axs[2,0].plot(self._beam_evolution['prop_dist'], self._beam_evolution['beta_x']*1e3)
            axs[2,0].plot(self._beam_evolution['prop_dist'], self._beam_evolution['beta_y']*1e3)
            axs[2,0].set_xlabel('s (m)')
            axs[2,0].set_ylabel('Beta function (mm)')
            axs[2,0].set_yscale('log')
            
            axs[3,0].plot(self._beam_evolution['prop_dist'], self._beam_evolution['emitt_x']*1e6)
            axs[3,0].plot(self._beam_evolution['prop_dist'], self._beam_evolution['emitt_y']*1e6)
            axs[3,0].set_xlabel('s (m)')
            axs[3,0].set_ylabel('Norm. emittance (mm mrad)')
            axs[3,0].set_yscale('log')

            axs[4,0].plot(self._beam_evolution['prop_dist'], self._beam_evolution['x_avg']*1e6)
            axs[4,0].plot(self._beam_evolution['prop_dist'], self._beam_evolution['y_avg']*1e6)
            axs[4,0].set_xlabel('s (m)')
            axs[4,0].set_ylabel('Offset, mean (um)')
            
            # driver plots
            axs[0,1].plot(self._driver_evolution['prop_dist'], self._driver_evolution['avg_ene']*SI.m_e*SI.c**2/SI.e/1e9)
            axs[0,1].set_xlabel('s (m)')
            axs[0,1].set_ylabel('Energy, mean (GeV)')
            axs[0,1].set_title('Driver')
            
            axs[1,1].plot(self._beam_evolution['prop_dist'], self._beam_evolution['rel_ene_spread']*1e2)
            axs[1,1].set_xlabel('s (m)')
            axs[1,1].set_ylabel('Rel. energy spread, rms (%)')
            
            axs[2,1].plot(self._driver_evolution['prop_dist'], self._driver_evolution['beta_x'])
            axs[2,1].plot(self._driver_evolution['prop_dist'], self._driver_evolution['beta_y'])
            axs[2,1].set_xlabel('s (m)')
            axs[2,1].set_ylabel('Beta function (m)')
            axs[2,1].set_yscale('log')
            
            axs[3,1].plot(self._driver_evolution['prop_dist'], self._driver_evolution['emitt_x']*1e6)
            axs[3,1].plot(self._driver_evolution['prop_dist'], self._driver_evolution['emitt_y']*1e6)
            axs[3,1].set_xlabel('s (m)')
            axs[3,1].set_ylabel('Norm. emittance (mm mrad)')
            axs[3,1].set_yscale('log')
            
            axs[4,1].plot(self._driver_evolution['prop_dist'], self._driver_evolution['x_avg']*1e6)
            axs[4,1].plot(self._driver_evolution['prop_dist'], self._driver_evolution['y_avg']*1e6)
            axs[4,1].set_xlabel('s (m)')
            axs[4,1].set_ylabel('Offset, mean (um)')

        
    def get_length(self):
        return self.length
    
    def get_nom_energy_gain(self):
        return self.nom_energy_gain
    
    def energy_efficiency(self):
        return None # TODO
    
    def energy_usage(self):
        return None # TODO
    
    def matched_beta_function(self, energy):
        return beta_matched(self.plasma_density, energy) * self.ramp_beta_mag
        
    def plot_wakefield(self, beam=None):
        pass
        <|MERGE_RESOLUTION|>--- conflicted
+++ resolved
@@ -94,10 +94,6 @@
         # apply plasma-density up ramp (magnify beta function)
         if self.ramp_beta_mag is not None:
             beam.magnify_beta_function(self.ramp_beta_mag)
-<<<<<<< HEAD
-            #driver.magnify_beta_function(self.ramp_beta_mag)
-=======
->>>>>>> b6469a56
             
         return super().track(beam, savedepth, runnable, verbose)
     

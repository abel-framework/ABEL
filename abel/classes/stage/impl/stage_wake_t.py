# This file is part of ABEL
# Copyright 2025, The ABEL Authors
# Authors: C.A.Lindstrøm(1), J.B.B.Chen(1), O.G.Finnerud(1), D.Kalvik(1), E.Hørlyk(1), A.Huebl(2), K.N.Sjobak(1), E.Adli(1)
# Affiliations: 1) University of Oslo, 2) LBNL
# License: GPL-3.0-or-later

from abel.classes.stage.stage import Stage, SimulationDomainSizeError
from abel.classes.beam import Beam
from abel.classes.source.source import Source
from abel.classes.beamline.impl.driver_complex import DriverComplex
from abel.CONFIG import CONFIG
import scipy.constants as SI
import os, shutil, uuid, copy
import numpy as np
from types import SimpleNamespace

class StageWakeT(Stage):
    """
    Plasma acceleration stage implemented with `Wake-T <https://github.com/AngelFP/Wake-T>`_.

    This class runs fully kinetic plasma wakefield acceleration (PWFA) 
    simulations using Wake-T. It prepares input files, launches Wake-T runs, 
    extracts beam and plasma diagnostics, and post-processes simulation data.

    Inherits all attributes from :class:`Stage <abel.classes.stage.stage.Stage>`.
    

    Attributes
    ----------
<<<<<<< HEAD
    num_cell_xy : int, optional
        Number of transverse grid cells in Wake-T. Defaults to 256.
=======
    driver_source : ``Source`` or ``DriverComplex``
        The source of the drive beam. The beam axis is always aligned to its 
        propagation direction. Defaults to ``None``.

    num_cell_xy : int
        Number of transverse grid cells in Wake-T.
>>>>>>> 114bc36a

    output_period : int, optional
        Number of times along the stage in which the Wake-T diagnostics data 
        is written to file. If ``None``, ``output_period`` is set to 
        ``round(stage length/step size/8)``. Defaults to ``None``.

    keep_data : bool, optional
        Flag for whether to keep raw Wake-T output after simulation. Defaults to 
        ``False``.

    ion_motion : bool, optional
        Flag to include ion motion in the plasma. Defaults to ``False``.

    run_path : str, optional
        Path to store plots and outputs. Defaults to ``None``.

    stage_number : int
        Keeps track of which stage it is in the beamline.

    
    Notes
    -----
    - The box sizes are set based on beam extent and estimated blowout radius.
    - The step size is set to matched beta function/8
    """

    # TODO: allow the user to set the box size and step size.
    
    def __init__(self, nom_accel_gradient=None, nom_energy_gain=None, plasma_density=None, driver_source=None, ramp_beta_mag=None, num_cell_xy=256, output_period=None, keep_data=False, ion_motion=False, run_path=None):
        
        super().__init__(nom_accel_gradient=nom_accel_gradient, nom_energy_gain=nom_energy_gain, plasma_density=plasma_density, driver_source=driver_source, ramp_beta_mag=ramp_beta_mag)
        
        self.num_cell_xy = num_cell_xy
        self.output_period = output_period
        self.keep_data = keep_data
        
        # physics flags
        self.ion_motion = ion_motion

        #self.drive_beam = drive_beam
        self.run_path = run_path


    # ==================================================
    def track(self, beam0, savedepth=0, runnable=None, verbose=False):
        """
        Track the particles through the stage.
        """

        import wake_t
        from abel.utilities.plasma_physics import blowout_radius, k_p
        from abel.wrappers.wake_t.wake_t_wrapper import beam2wake_t_bunch, wake_t_bunch2beam
        self.stage_number = beam0.stage_number
        
        # make temp folder
        if not os.path.exists(CONFIG.temp_path):
            os.makedirs(CONFIG.temp_path)
        tmpfolder = CONFIG.temp_path + str(uuid.uuid4()) + os.sep
        if not os.path.exists(tmpfolder):
            os.mkdir(tmpfolder)

        # make diagnostics folder
        diag_dir = os.path.join(tmpfolder, 'hdf5')
        if not os.path.exists(diag_dir):
            os.mkdir(diag_dir)

        # make driver (and convert to WakeT bunch)
        driver0 = self.driver_source.track()
        driver_original = copy.deepcopy(driver0)
        
        # rotate the beam coordinate system to align with the driver
        if self.parent is None:
            driver0, beam0 = self.rotate_beam_coordinate_systems(driver0, beam0)
        
        # Set ramp lengths, nominal energies, nominal energy gains
        # and flattop nominal energy if not already done
        self._prepare_ramps()
        plasma_profile = self.get_plasma_profile()
        
        # convert beams to WakeT bunches
        driver0_wake_t = beam2wake_t_bunch(driver0, name='driver')
        beam0_wake_t = beam2wake_t_bunch(beam0, name='beam')
        
        # make longitudinal box range
        num_sigmas = 6
        #box_min_z = beam0.z_offset() - num_sigmas * beam0.bunch_length()
        R_blowout = blowout_radius(self.plasma_density, driver0.peak_current())
        box_min_z = driver0.z_offset() - 4.0 * R_blowout
        #box_min_z = driver0.z_offset() - 3.3 * R_blowout
        #box_max_z = min(driver0.z_offset() + num_sigmas * driver0.bunch_length(), np.max(driver0.zs())+0.25/k_p(self.plasma_density))
        box_max_z = min(driver0.z_offset() + num_sigmas * driver0.bunch_length(), np.max(driver0.zs()) + 0.5*R_blowout)

        if box_min_z > beam0.zs().min() or box_max_z < driver0.zs().max():
            raise SimulationDomainSizeError('The Wake-T simulation domain is too small along z.')
        
        # making transverse box size
        box_size_r = np.max([4/k_p(self.plasma_density), 3*blowout_radius(self.plasma_density, driver0.peak_current())])
        
        # calculate number of cells in x to get similar resolution
        dr = box_size_r/self.num_cell_xy
        num_cell_z = round((box_max_z-box_min_z)/dr)
        
        # find stepsize
        matched_beta = np.sqrt(2*min(beam0.gamma(),driver0.gamma()/2))/k_p(self.plasma_density)
        dz = matched_beta/10

        # select the wakefield model (ion motion or not)
        if self.ion_motion:

            # Check the version number of Wake-T in order to see if it supports the ion motion wakefield model
            from importlib.metadata import version, PackageNotFoundError
            from packaging import version as pkg_version

            package_name = "wake_t"

            try:
                installed_version = version(package_name)
                
                # Compare version numbers ensuring the installed version is newer than 0.8.0.
                if pkg_version.parse(installed_version) <= pkg_version.parse("0.8.0"):
                    raise RuntimeError(
                        f"The installed {package_name} version is {installed_version}. It must be newer than 0.8.0 to support the ion motion wakefield model."
                    )
                else:
                    wakefield_model='quasistatic_2d_ion' # Use the Quasistatic2DWakefieldIon wakefield model (https://github.com/Wake-T/Wake-T/blob/dev/wake_t/physics_models/plasma_wakefields/qs_rz_baxevanis_ion/wakefield.py).
                    
            except PackageNotFoundError:
                print(f"The package '{package_name}' is not installed.")

        else: # Exclude ion motion effects
            wakefield_model='quasistatic_2d'
        
        if self.output_period is None:
            self.output_period = round(self.length/dz/8)
            
        plasma = wake_t.PlasmaStage(length=self.length, density=plasma_profile, wakefield_model=wakefield_model,
                                    r_max=box_size_r, r_max_plasma=box_size_r, xi_min=box_min_z, xi_max=box_max_z, 
                                    n_out=self.output_period, n_r=int(self.num_cell_xy), n_xi=int(num_cell_z), dz_fields=dz, ppc=1)
        
        # do tracking
        bunches = plasma.track([driver0_wake_t, beam0_wake_t], opmd_diag=True, diag_dir=tmpfolder, show_progress_bar=verbose)  # v0.8.0
        #bunches = plasma.track([driver0_wake_t, beam0_wake_t], opmd_diag=True, diag_dir=tmpfolder)
        
        # save evolution of the beam and driver
        self.__extract_evolution(bunches)
        self.__extract_initial_and_final_step(diag_dir)

        # delete or move data
        if self.keep_data:
           destination_path = runnable.shot_path() + 'stage_' + str(self.stage_number)
           #destination_path = runnable.shot_path() + 'stage_' + str(self.stage_number) + '/insitu'
           shutil.move(diag_dir, destination_path)
        
        # remove temporary directory
        shutil.rmtree(tmpfolder)
        
        # extract beams
        beam = wake_t_bunch2beam(bunches[1][-1])
        driver = wake_t_bunch2beam(bunches[0][-1])

        # undo coordinate system rotation
        if self.parent is None:
            driver, beam = self.undo_beam_coordinate_systems_rotation(driver_original, driver, beam)

        
        # copy meta data from input beam (will be iterated by super)
        beam.trackable_number = beam0.trackable_number
        beam.stage_number = beam0.stage_number
        beam.location = beam0.location
        
        # calculate efficiency
        self.calculate_efficiency(beam0, driver0, beam, driver)
        
        # save current profile
        self.calculate_beam_current(beam0, driver0, beam, driver)
        
        return super().track(beam, savedepth, runnable, verbose)


    # ==================================================
    @property
    def driver_source(self) -> Source | DriverComplex | None:
        """
        The driver source or the driver complex of the stage. The generated 
        drive beam's beam axis is always aligned to its propagation direction.
        """
        return self._driver_source
    @driver_source.setter
    def driver_source(self, source : Source | DriverComplex | None):
        # Set the driver source to always align drive beam axis to its propagation direction
        if isinstance(source, DriverComplex):
            if source.source is None:
                raise ValueError("The source of the driver complex is not set.")
            source.source.align_beam_axis = True
            self._driver_source = source
        elif isinstance(source, Source):
            source.align_beam_axis = True
            self._driver_source = source
        else:
            self._driver_source = None


    # ==================================================
    def __extract_evolution(self, bunches):
        
        # get beam
        from wake_t.diagnostics import analyze_bunch_list

        # cycle through bunches (driver and trailing bunch)
        for i, bunch in enumerate(bunches):

            # extract data
            import warnings
            warnings.filterwarnings("ignore")
            beam_evol = analyze_bunch_list(bunch)
            
            # make container
            evol = SimpleNamespace()
            
            # store variables
            evol.location = beam_evol['prop_dist']
            evol.charge = beam_evol['q_tot']
            evol.energy = beam_evol['avg_ene']*SI.m_e*SI.c**2/SI.e
            evol.z = np.empty_like(evol.location)*np.nan
            evol.x = beam_evol['x_avg']
            evol.y = beam_evol['y_avg']
            evol.xp = beam_evol['theta_x']
            evol.yp = beam_evol['theta_y']
            evol.rel_energy_spread = beam_evol['rel_ene_spread']
            evol.energy_spread = evol.rel_energy_spread*evol.energy
            evol.beam_size_x = beam_evol['sigma_x']
            evol.beam_size_y = beam_evol['sigma_y']
            evol.bunch_length = beam_evol['sigma_z']
            evol.emit_nx = beam_evol['emitt_x']
            evol.emit_ny = beam_evol['emitt_y']
            evol.beta_x = beam_evol['beta_x']
            evol.beta_y = beam_evol['beta_y']

            # add plasma profile
            plasma_profile = self.get_plasma_profile()
            if callable(plasma_profile):
                evol.plasma_density = plasma_profile(evol.location)
            else:
                evol.plasma_density = np.ones_like(evol.location)*self.plasma_density
            
            # assign it to the right beam
            if i == 0:
                self.evolution.driver = evol
            elif i == 1:
                self.evolution.beam = evol


    # ==================================================
    def __extract_initial_and_final_step(self, source_path):

        from openpmd_viewer import OpenPMDTimeSeries
        
        # prepare to read simulation data
        ts = OpenPMDTimeSeries(source_path)

        # extract initial on-axis wakefield
        Ez0, metadata0_Ez = ts.get_field(field='E', coord='z', slice_across=['r'], iteration=min(ts.iterations))
        self.initial.plasma.wakefield.onaxis.zs = metadata0_Ez.z
        self.initial.plasma.wakefield.onaxis.Ezs = Ez0
        
        # extract final on-axis wakefield
        Ez, metadata_Ez = ts.get_field(field='E', coord='z', slice_across=['r'], iteration=max(ts.iterations))
        self.final.plasma.wakefield.onaxis.zs = metadata_Ez.z
        self.final.plasma.wakefield.onaxis.Ezs = Ez

        # extract initial fields
        Ez0, metadata0_Ez = ts.get_field(field='E', coord='z', iteration=min(ts.iterations), plot=False)
        self.initial.plasma.wakefield.Ezs = Ez0
        self.initial.plasma.wakefield.Ezs_metadata = metadata0_Ez
        Bz0, metadata0_Bz = ts.get_field(field='B', coord='z', iteration=min(ts.iterations), plot=False)
        self.initial.plasma.wakefield.Bzs = Bz0
        self.initial.plasma.wakefield.Bzs_metadata = metadata0_Bz
        Ex0, metadata0_Ex = ts.get_field(field='E', coord='x', iteration=min(ts.iterations), plot=False)
        self.initial.plasma.wakefield.Exs = Ex0
        self.initial.plasma.wakefield.Exs_metadata = metadata0_Ex
        Bx0, metadata0_Bx = ts.get_field(field='B', coord='x', iteration=min(ts.iterations), plot=False)
        self.initial.plasma.wakefield.Bxs = Bx0
        self.initial.plasma.wakefield.Bxs_metadata = metadata0_Bx
        Ey0, metadata0_Ey = ts.get_field(field='E', coord='y', iteration=min(ts.iterations), plot=False)
        self.initial.plasma.wakefield.Eys = Ey0
        self.initial.plasma.wakefield.Eys_metadata = metadata0_Ey
        By0, metadata0_By = ts.get_field(field='B', coord='y', iteration=min(ts.iterations), plot=False)
        self.initial.plasma.wakefield.Bys = By0
        self.initial.plasma.wakefield.Bys_metadata = metadata0_By

        # extract final fields
        Ez, metadata_Ez = ts.get_field(field='E', coord='z', iteration=max(ts.iterations), plot=False)
        self.final.plasma.wakefield.Ezs = Ez
        self.final.plasma.wakefield.Ezs_metadata = metadata_Ez
        Bz, metadata_Bz = ts.get_field(field='B', coord='z', iteration=max(ts.iterations), plot=False)
        self.final.plasma.wakefield.Bzs = Bz
        self.final.plasma.wakefield.Bzs_metadata = metadata_Bz
        Ex, metadata_Ex = ts.get_field(field='E', coord='x', iteration=max(ts.iterations), plot=False)
        self.final.plasma.wakefield.Exs = Ex
        self.final.plasma.wakefield.Exs_metadata = metadata_Ex
        Bx, metadata_Bx = ts.get_field(field='B', coord='x', iteration=max(ts.iterations), plot=False)
        self.final.plasma.wakefield.Bxs = Bx
        self.final.plasma.wakefield.Bxs_metadata = metadata_Bx
        Ey, metadata_Ey = ts.get_field(field='E', coord='y', iteration=max(ts.iterations), plot=False)
        self.final.plasma.wakefield.Eys = Ey
        self.final.plasma.wakefield.Eys_metadata = metadata_Ey
        By, metadata_By = ts.get_field(field='B', coord='y', iteration=max(ts.iterations), plot=False)
        self.final.plasma.wakefield.Bys = By
        self.final.plasma.wakefield.Bys_metadata = metadata_By
        
        # extract initial plasma density
        rho0_plasma, metadata0_plasma = ts.get_field(field='rho', iteration=min(ts.iterations))
        self.initial.plasma.density.extent = metadata0_plasma.imshow_extent
        self.initial.plasma.density.rho = -(rho0_plasma/SI.e)
        self.initial.plasma.density.metadata = metadata0_plasma

        # extract final plasma density
        rho_plasma, metadata_plasma = ts.get_field(field='rho', iteration=max(ts.iterations))
        self.final.plasma.density.extent = metadata_plasma.imshow_extent
        self.final.plasma.density.rho = -(rho_plasma/SI.e)
        self.final.plasma.density.metadata = metadata_plasma
        
        # extract initial beam density
        data0_beam = ts.get_particle(species='beam', var_list=['x','y','z','w'], iteration=min(ts.iterations))
        data0_driver = ts.get_particle(species='driver', var_list=['x','y','z','w'], iteration=min(ts.iterations))
        extent0 = metadata0_plasma.imshow_extent
        Nbins0 = self.initial.plasma.density.rho.shape
        dr0 = (extent0[3]-extent0[2])/Nbins0[0]
        dz0 = (extent0[1]-extent0[0])/Nbins0[1]
        mask0_beam = np.logical_and(data0_beam[1] < dr0/2, data0_beam[1] > -dr0/2)
        jz0_beam, _, _ = np.histogram2d(data0_beam[0][mask0_beam], data0_beam[2][mask0_beam], weights=data0_beam[3][mask0_beam], bins=Nbins0, range=[extent0[2:4],extent0[0:2]])
        mask0_driver = np.logical_and(data0_driver[1] < dr0/2, data0_driver[1] > -dr0/2)
        jz0_driver, _, _ = np.histogram2d(data0_driver[0][mask0_driver], data0_driver[2][mask0_driver], weights=data0_driver[3][mask0_driver], bins=Nbins0, range=[extent0[2:4],extent0[0:2]])
        self.initial.beam.density.extent = metadata0_plasma.imshow_extent
        self.initial.beam.density.rho = (jz0_beam+jz0_driver)/(dr0*dr0*dz0)

        # extract final beam density
        data_beam = ts.get_particle(species='beam', var_list=['x','y','z','w'], iteration=max(ts.iterations))
        data_driver = ts.get_particle(species='driver', var_list=['x','y','z','w'], iteration=max(ts.iterations))
        extent = metadata_plasma.imshow_extent
        Nbins = self.final.plasma.density.rho.shape
        dr = (extent[3]-extent[2])/Nbins[0]
        dz = (extent[1]-extent[0])/Nbins[1]
        mask_beam = np.logical_and(data_beam[1] < dr/2, data_beam[1] > -dr/2)
        jz_beam, _, _ = np.histogram2d(data_beam[0][mask_beam], data_beam[2][mask_beam], weights=data_beam[3][mask_beam], bins=Nbins, range=[extent[2:4],extent[0:2]])
        mask_driver = np.logical_and(data_driver[1] < dr/2, data_driver[1] > -dr/2)
        jz_driver, _, _ = np.histogram2d(data_driver[0][mask_driver], data_driver[2][mask_driver], weights=data_driver[3][mask_driver], bins=Nbins, range=[extent[2:4],extent[0:2]])
        self.final.beam.density.extent = metadata_plasma.imshow_extent
        self.final.beam.density.rho = (jz_beam+jz_driver)/(dr*dr*dz)


    def get_plasma_profile(self):
        """
        Prepare the ramps (local to WakeT) by setting up a plasma density 
        profile function.
        """
        
        # make the plasma ramp profile
        if self.has_ramp():

            # assert uniform ramps (for now)
            assert(self.upramp.ramp_shape == 'uniform')
            assert(self.downramp.ramp_shape == 'uniform')

            # define the density levels
            n_upramp = self.upramp.plasma_density
            n_flattop = self.plasma_density
            n_downramp = self.downramp.plasma_density

            # define the ramp transition locations
            z_up = self.upramp.length
            z_down = self.upramp.length + self.length_flattop
            
            # define the (uniform) profile function            
            profile_fcn = lambda z: np.piecewise(z, [z<z_up,np.logical_and(z>=z_up,z<=z_down),z>z_down], [n_upramp, n_flattop, n_downramp])

            return profile_fcn
            
        else:

            # otherwise return a constant density
            return self.plasma_density
        

    # ==================================================
    def energy_usage(self):
        return None # TODO

    
    # ==================================================
    # Apply waterfall function to all beam dump files
    def __waterfall_fcn(self, fcns, edges, data_dir, species='beam', remove_halo_nsigma=None, args=None):
        """
        Applies waterfall function to all Wake-T HDF5 output files in 
        ``data_dir``.

         Parameters
        ----------
        fcns : A list of ``Beam`` class methods
            Beam class profile methods such as ``Beam.current_profile``, 
            ``Beam.rel_energy_spectrum``, ``Beam.transverse_profile_x``, 
            ``Beam.transverse_profile_y``.

        edges : float list
            Specifies the bins to be used to create the histogram(s) in the 
            waterfall plot(s).

        data_dir : str
            Path to the directory containing all Wake-T HDF5 output files.

        species : str, optional
            Specifies the name of the beam to be extracted. Defaults to 
            ``'beam'``.

        remove_halo_nsigma : float, optional
            If not ``None``, defines a threshold for identifying and excluding 
            outlier particles based on their deviation from the core of the 
            particle beam. Defaults to ``None``.

        args : float list, optional
            Allows passing additional arguments to the functions in ``fcns``. 
            Defaults to ``None``.
            
            
        Returns
        ----------
        waterfalls : list of 2D float ndarrays
            Each element in ``waterfalls`` corresponds to the output of one 
            function in ``fcns`` applied across all files (i.e., simulation 
            outputs). The dimension of element i is determined by the length of 
            ``edges`` and the number of simulation outputs.
        
        locations : [m] 1D float ndarray
            Stores the location for each slice of ``waterfalls``.
        
        bins : list of 1D float ndarrays
            Each element contains the bins used for the slices/histograms in 
            ``waterfalls``.
        """

        from abel.wrappers.wake_t.wake_t_wrapper import wake_t_hdf5_load
        
        # find number of beam outputs to plot
        files = sorted(os.listdir(data_dir))
        num_outputs = len(files)
        
        # prepare to read simulation data
        file_path = data_dir + files[0]
        
        # declare data structure
        bins = [None] * len(fcns)
        waterfalls = [None] * len(fcns)
        for j in range(len(fcns)):
            waterfalls[j] = np.empty((len(edges[j])-1, num_outputs))
        
        locations = np.empty(num_outputs)
        
        # go through files
        for index in range(num_outputs):
            # load phase space
            file_path = data_dir + files[index]
            beam = wake_t_hdf5_load(file_path=file_path, species=species)

            if remove_halo_nsigma is not None and remove_halo_nsigma > 0.0:
                beam.remove_halo_particles(nsigma=remove_halo_nsigma)
            
            # find beam location
            locations[index] = beam.location
            
            # get all waterfalls (apply argument if it exists)
            for j in range(len(fcns)):
                if args[j] is None:
                    waterfalls[j][:,index], bins[j] = fcns[j](beam, bins=edges[j])
                else:
                    waterfalls[j][:,index], bins[j] = fcns[j](beam, args[j][index], bins=edges[j])
                
        return waterfalls, locations, bins


    # ==================================================
    def extract_waterfalls(self, data_dir, species='beam', remove_halo_nsigma=None, nsig=5, args=[None, None, None, None]):
        '''
        Extracts data for waterfall plots for current profile, relative energy 
        spectrum, horizontal transverse profile and vertical transverse profile.

        Parameters
        ----------
        data_dir : str
            Path to the directory containing all Wake-T HDF5 output files.

        species : str, optional
            Specifies the name of the beam to be extracted. Defaults to 
            ``'beam'``.

        remove_halo_nsigma : float, optional
            If not ``None``, defines a threshold for identifying and excluding 
            outlier particles based on their deviation from the core of the 
            particle beam. Defaults to ``None``.

        nsig : float, optional
            Helps define the range of the histograms. E.g. the range in x is 
            defined by the beam x offset +- ``nsig`` * x beam size.

        args : float list, optional
            Allows passing additional arguments to the functions in ``fcns``. 
            Defaults to ``[None, None, None, None]``.

            
        Returns
        ----------
        waterfalls : list of 2D float ndarrays
            Each element in ``waterfalls`` corresponds to the output of one 
            function in ``fcns`` applied across all files (i.e., simulation 
            outputs). The dimension of element i is determined by the length of 
            edges and the number of simulation outputs.
        
        locations : [m] 1D float ndarray
            Stores the location for each slice of the ``waterfalls``.
        
        bins : list of 1D float ndarrays
            Each element contains the bins used for the slices/histograms in 
            ``waterfalls``.
        '''

        from abel.wrappers.wake_t.wake_t_wrapper import wake_t_hdf5_load
        
        files = sorted(os.listdir(data_dir))
        file_path = data_dir + files[0]
        beam0 = wake_t_hdf5_load(file_path=file_path, species=species)
        num_bins = int(np.sqrt(len(beam0)*2))
        
        if species == 'driver':
            deltaedges = np.linspace(-0.5, 0.5, num_bins)
        else:
            deltaedges = np.linspace(-0.05, 0.05, num_bins)
        tedges = (beam0.z_offset(clean=True) + nsig*beam0.bunch_length(clean=True)*np.linspace(-1, 1, num_bins)) / SI.c
        xedges = (nsig*beam0.beam_size_x() + abs(beam0.x_offset()))*np.linspace(-1, 1, num_bins)
        yedges = (nsig*beam0.beam_size_y() + abs(beam0.y_offset()))*np.linspace(-1, 1, num_bins)
        
        waterfalls, locations, bins = self.__waterfall_fcn([Beam.current_profile, Beam.rel_energy_spectrum, Beam.transverse_profile_x, Beam.transverse_profile_y], [tedges, deltaedges, xedges, yedges], data_dir, species=species, remove_halo_nsigma=remove_halo_nsigma, args=args)

        return waterfalls, locations, bins


    # ==================================================
    def plot_waterfalls(self, data_dir, species='beam', remove_halo_nsigma=20, save_path=None): # TODO move this to Stage
        '''
        Create waterfall plots for current profile, relative energy spectrum, 
        horizontal transverse profile and vertical transverse profile.

        Parameters
        ----------
        data_dir : str
            Path to the directory containing all Wake-T HDF5 output files.

        species : str, optional
            Specifies the name of the beam to be extracted. Defaults to 
            ``'beam'``.

        remove_halo_nsigma : float, optional
            If not ``None``, defines a threshold for identifying and excluding 
            outlier particles based on their deviation from the core of the 
            particle beam. Defaults to 20.

        save_path : str, optional
            If not ``None``, saves the output figure to the specified file path. 
            Defaults to ``None``.


        Returns
        -------
        ``None``
        '''

        from matplotlib import pyplot as plt

        waterfalls, locations, bins = self.extract_waterfalls(data_dir, species=species, remove_halo_nsigma=remove_halo_nsigma, nsig=5, args=[None, None, None, None])

        # prepare figure
        fig, axs = plt.subplots(4,1)
        fig.set_figwidth(8)
        fig.set_figheight(2.8*4)
        
        # current profile
        Is = waterfalls[0]
        ts = bins[0]
        c0 = axs[0].pcolor(locations, ts*SI.c*1e6, -Is/1e3, cmap=CONFIG.default_cmap, shading='auto')
        cbar0 = fig.colorbar(c0, ax=axs[0])
        axs[0].set_ylabel(r'Longitudinal position [$\mathrm{\mu}$m]')
        cbar0.ax.set_ylabel('Beam current [kA]')
        #axs[0].set_title('Shot ' + str(shot+1))
        
        # energy profile
        dQddeltas = waterfalls[1]
        deltas = bins[1]
        c1 = axs[1].pcolor(locations, deltas*1e2, -dQddeltas*1e7, cmap=CONFIG.default_cmap, shading='auto')
        cbar1 = fig.colorbar(c1, ax=axs[1])
        axs[1].set_ylabel('Relative energy spread [%]')
        cbar1.ax.set_ylabel('Spectral density [nC/%]')
        
        densityX = waterfalls[2]
        xs = bins[2]
        c2 = axs[2].pcolor(locations, xs*1e6, -densityX*1e3, cmap=CONFIG.default_cmap, shading='auto')
        cbar2 = fig.colorbar(c2, ax=axs[2])
        axs[2].set_ylabel(r'Horizontal position [$\mathrm{\mu}$m]')
        cbar2.ax.set_ylabel(r'Charge density [nC/$\mathrm{\mu}$m]')
        
        densityY = waterfalls[3]
        ys = bins[3]
        c3 = axs[3].pcolor(locations, ys*1e6, -densityY*1e3, cmap=CONFIG.default_cmap, shading='auto')
        cbar3 = fig.colorbar(c3, ax=axs[3])
        axs[3].set_ylabel(r'Vertical position [$\mathrm{\mu}$m]')
        cbar3.ax.set_ylabel(r'Charge density [nC/$\mathrm{\mu}$m]')
        axs[3].set_xlabel('Location along the stage [m]')
        
        plt.show()

        if save_path is not None:
            fig.savefig(save_path, format='png', dpi=600, bbox_inches='tight', transparent=False)
            <|MERGE_RESOLUTION|>--- conflicted
+++ resolved
@@ -27,17 +27,12 @@
 
     Attributes
     ----------
-<<<<<<< HEAD
-    num_cell_xy : int, optional
-        Number of transverse grid cells in Wake-T. Defaults to 256.
-=======
     driver_source : ``Source`` or ``DriverComplex``
         The source of the drive beam. The beam axis is always aligned to its 
         propagation direction. Defaults to ``None``.
 
-    num_cell_xy : int
-        Number of transverse grid cells in Wake-T.
->>>>>>> 114bc36a
+    num_cell_xy : int, optional
+        Number of transverse grid cells in Wake-T. Defaults to 256.
 
     output_period : int, optional
         Number of times along the stage in which the Wake-T diagnostics data 

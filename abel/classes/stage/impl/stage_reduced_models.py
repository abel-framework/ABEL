# This file is part of ABEL
# Copyright 2025, The ABEL Authors
# Authors: C.A.Lindstrøm(1), J.B.B.Chen(1), O.G.Finnerud(1), D.Kalvik(1), E.Hørlyk(1), A.Huebl(2), K.N.Sjobak(1), E.Adli(1)
# Affiliations: 1) University of Oslo, 2) LBNL
# License: GPL-3.0-or-later

"""
Stage class with the transverse wake instability model as described in thesis 
"Instability and Beam-Beam Study for Multi-TeV PWFA e+e- and gamma gamma Linear 
Colliders" (https://cds.cern.ch/record/2754022?ln=en).

Ben Chen, 6 October 2023, University of Oslo
"""

import numpy as np
from scipy.constants import c, e, m_e, epsilon_0 as eps0
from matplotlib import pyplot as plt
import time

from types import SimpleNamespace
import os, copy, warnings, uuid, shutil

from abel.physics_models.particles_transverse_wake_instability import *
from abel.utilities.plasma_physics import beta_matched, blowout_radius
from abel.utilities.other import find_closest_value_in_arr, pad_downwards, pad_upwards
from abel.wrappers.wake_t.wake_t_wrapper import run_single_step_wake_t
from abel.classes.stage.stage import Stage, StageError
from abel.classes.stage.stage import Stage, PlasmaRamp
from abel.classes.source.source import Source
from abel.classes.source.impl.source_capsule import SourceCapsule
from abel.classes.beamline.impl.driver_complex import DriverComplex
from abel.classes.beam import Beam
from abel.CONFIG import CONFIG



class StageReducedModels(Stage):
    """
    Reduced model implementation of a plasma acceleration stage. This class 
    extends the ``Stage`` class to include simplified physics models for fast 
    tracking of particle beams.

    The reduced physics models include

    - Transverse intra-beam instability.
    - Radiation reaction.
    - Ion motion.

    See the files `particles_transverse_wake_instability.py <https://github.com/abel-framework/ABEL/blob/main/abel/physics_models/particles_transverse_wake_instability.py>`_ 
    and `ion_motion_wakefield_perturbation.py <https://github.com/abel-framework/ABEL/blob/main/abel/physics_models/ion_motion_wakefield_perturbation.py>`_ for more details.

    The tracking first performs a single time step Wake-T simulation to 
    calculate and extract the longitudinal electric field and blow-out bubble 
    radius, which are used as inputs in the transverse intra-beam instability. 
    The drive beam, longitudinal electric field and blow-out bubble radius are 
    assumed unchanged throughout the tracking process through the stage.

    Inherits all attributes from :class:`Stage <abel.classes.stage.stage.Stage>`.

    
    Attributes
    ----------
<<<<<<< HEAD
    ramp_beta_mag : float, optional
        Betatron magnification used for ramps. Default set to 1.0
=======
    driver_source : ``Source`` or ``DriverComplex``
        The source of the drive beam. The beam axis is always aligned to its 
        propagation direction. Defaults to ``None``.

    time_step_mod : [betatron wavelength/c] float
        Time step modifier that sets the time step in units of betatron wavelength/c for beam tracking.
>>>>>>> 114bc36a

    time_step_mod : [beta_wave_length/c] float, optional
        Determines the time step of the instability tracking in units of 
        betatron wave length/c. Defaults to 0.05.

    enable_tr_instability : bool, optional
        Flag for enabling transverse intra-beam instability calculations. 
        Defaults to ``True``.

    enable_radiation_reaction : bool, optional
        Flag for enabling radiation reaction effects. Defaults to ``True``.

    enable_ion_motion : bool, optional
        Flag for enabling plasma ion motion effects. Defaults to ``False``.

    Ez_fit_obj : [V/m] :class:`scipy.interpolate._interpolate.interp1d`
        1D interpolation object of longitudinal electric field fitted to axial 
        electric field using a selection of longitudinal coordinates ``zs`` 
        along the main beam. Used to determine the value of the longitudinal 
        electric field for all beam ``zs``.

    Ez_roi : [V/m] 1D ndarray
        Longitudinal E-field in the region of interest fitted to a selection of 
        ``zs`` along the main beam (main beam head to tail).

    rb_fit_obj : [m] :class:`scipy.interpolate._interpolate.interp1d`
        1D interpolation object of plasma bubble radius fitted to axial bubble 
        radius using a selection of ``zs`` along the main beam. Used to 
        determine the value of the bubble radius for all beam ``zs``.

    bubble_radius_roi : [m] 1D ndarray
        Plasma bubble radius in the region of interest.

    ion_charge_num : [e] float, optional
        Ion charge number in unit of elementary charge. Defaults to 1.0.

    ion_mass : [kg] float, optional
        Ion mass. Default set by the ion motion physics model.

    num_z_cells_main : int, optional
        Determines the binning of the z-coordinates used to probe main beam 
        electric fields using RF-Track. Used in calculating wakefield 
        perturbation due to ion motion. If ``None``, is determined by the 
        number of macroparticles. Defaults to ``None``.

    num_x_cells_rft : int, optional
        Number of grid cells along x used in RF-Track for calculating beam
        electric fields used in calculating wakefield perturbation due to 
        ion motion. Defaults to 50.
        
    num_y_cells_rft : int, optional
        Number of grid cells along y used in RF-Track for calculating beam 
        electric fields used in calculating wakefield perturbation due to 
        ion motion. Defaults to 50.

    num_xy_cells_probe : int, optional
        Number of grid cells along x and y used to probe beam electric 
        fields calculated by RF-Track. Used in calculating wakefield 
        perturbation due to ion motion. Defaults to 41.

    uniform_z_grid : bool, optional
        Flag to determine whether the grid along z is uniform (``True``) or 
        finely resolved along the drive beam and main beam regions, while the 
        region between the beams are coarsely resolved (``False``). Defaults 
        to ``False``.

    ion_wkfld_update_period : int, optional
        Determines the ion wakefield perturbation update period. This is 
        given in units of time steps, so that e.g. 
        ``ion_wkfld_update_period=3`` will update the ion wakefield 
        perturbation every 3rd time step. Defaults to 1.

    probe_evol_period : int, optional
        Time step interval for probing beam evolution. Set to larger than 0 
        to record beam parameters for beam evolution diagnostics. The 
        probing interval is given in units of time steps, so that e.g. 
        ``probe_evol_period=3`` will probe the beam evolution every 3rd time 
        step. Defaults to 0`.

    evolution : dict
        Contains the beam parameter evolution across the stage.

    stage_number : int
        Keeps track of which stage it is in the beamline.

    save_final_step : bool, optional
        Flag for storing the output data including beam, driver, and plasma 
        quantities. Defaults to ``False``.

    make_animations : bool, optional
        Flag for creating side-view and phase-space animations. Defaults to 
        ``False``.

    store_beams_for_tests : bool, optional
        Flag for storing intermediate beam states for testing. Defaults to 
        ``False``.

    show_prog_bar : bool, optional
        Flag for displaying the progress bar for beam tracking. Set to 
        ``None`` to let ``StageReducedModels.track()`` decide whether to 
        display the progress bar. Defaults to ``None``.

        
    References
    ----------
    .. [1] Wake-T documentation: https://wake-t.readthedocs.io/en/latest/index.html
    .. [2] RF-Track reference manual: https://gitlab.cern.ch/rf-track/rf-track-reference-manual
    """

    # ==================================================
    def __init__(self, nom_accel_gradient=None, nom_energy_gain=None, plasma_density=None, driver_source=None, ramp_beta_mag=1.0, time_step_mod=0.05, enable_tr_instability=True, enable_radiation_reaction=True, enable_ion_motion=False, ion_charge_num=1.0, ion_mass=None, num_z_cells_main=None, num_x_cells_rft=50, num_y_cells_rft=50, num_xy_cells_probe=41, uniform_z_grid=False, ion_wkfld_update_period=1, drive_beam_update_period=0, show_prog_bar=None, probe_evol_period=0, save_final_step=False, make_animations=False, store_beams_for_tests=False):
        """
        Constructor for the ``StageReducedModels`` class.


        Parameters
        ----------
        nom_accel_gradient : [V/m] float
            Nominal acceleration gradient.

        nom_energy_gain : [eV] float
            Nominal energy gain across the plasma stage.

        plasma_density : [m^-3] float
            The plasma density of the plasma stage.
        
<<<<<<< HEAD
        driver_source : ``Source`` or ``DriverComplex``, optional
            The source of the drive beam. Default set to ``None``.
=======
        driver_source : ``Source`` or ``DriverComplex``
            The source of the drive beam. The beam axis is always aligned to its 
            propagation direction. Defaults to ``None``.
>>>>>>> 114bc36a

        ramp_beta_mag : float, optional
            Betatron magnification used for ramps. Default set to 1.0.

        time_step_mod : [beta_wave_length/c] float, optional
            Determines the time step of the instability tracking in units of 
            betatron wave length/c. Defaults to 0.05.
            
        enable_tr_instability : bool, optional
            Flag for enabling transverse intra-beam instability calculations. 
            Defaults to ``True``.

        enable_radiation_reaction : bool, optional
            Flag for enabling radiation reaction effects. Defaults to ``True``.

        enable_ion_motion : bool, optional
            Flag for enabling plasma ion motion effects. Defaults to ``False``.

        ion_charge_num : [e] float, optional
            Ion charge number in unit of elementary charge. Defaults to 1.0.

        ion_mass : [kg] float, optional
            Ion mass. Default set by the ion motion physics model.

        num_z_cells_main : int, optional
            Determines the binning of the z-coordinates used to probe main beam 
            electric fields using RF-Track. Used in calculating wakefield 
            perturbation due to ion motion. If ``None``, is determined by the 
            number of macroparticles. Defaults to ``None``.

        num_x_cells_rft : int, optional
            Number of grid cells along x used in RF-Track for calculating beam
            electric fields used in calculating wakefield perturbation due to 
            ion motion. Defaults to 50.
        
        num_y_cells_rft : int, optional
            Number of grid cells along y used in RF-Track for calculating beam 
            electric fields used in calculating wakefield perturbation due to 
            ion motion. Defaults to 50.

        num_xy_cells_probe : int, optional
            Number of grid cells along x and y used to probe beam electric 
            fields calculated by RF-Track. Used in calculating wakefield 
            perturbation due to ion motion. Defaults to 41.

        uniform_z_grid : bool, optional
            Flag to determine whether the grid along z is uniform (``True``) or 
            finely resolved along the drive beam and main beam regions, while the 
            region between the beams are coarsely resolved (``False``). Defaults 
            to ``False``.

        ion_wkfld_update_period : int, optional
            Determines the ion wakefield perturbation update period. This is 
            given in units of time steps, so that e.g. 
            ``ion_wkfld_update_period=3`` will update the ion wakefield 
            perturbation every 3rd time step. Defaults to 1.

        show_prog_bar : bool, optional
            Flag for displaying the progress bar for beam tracking. Set to 
            ``None`` to let ``StageReducedModels.track()`` decide whether to 
            display the progress bar. Defaults to ``None``.

        probe_evol_period : int, optional
            Time step interval for probing beam evolution. Set to larger than 0 
            to record beam parameters for beam evolution diagnostics. The 
            probing interval is given in units of time steps, so that e.g. 
            ``probe_evol_period=3`` will probe the beam evolution every 3rd time 
            step. Defaults to 0`.

        save_final_step : bool, optional
            Flag for storing the output data including beam, driver, and plasma 
            quantities. Defaults to ``False``.

        make_animations : bool, optional
            Flag for creating side-view and phase-space animations. Defaults to 
            ``False``.

        store_beams_for_tests : bool, optional
            Flag for storing intermediate beam states for testing. Defaults to 
            ``False``.
        """

        #drive_beam_update_period : int, optional
            # Set to larger than 0 to activate driver evolution and determine 
            # the drive beam update period. Default value: 0.
        
        # Pass to the parent class' constructor
        super().__init__(nom_accel_gradient=nom_accel_gradient, nom_energy_gain=nom_energy_gain, plasma_density=plasma_density, driver_source=driver_source, ramp_beta_mag=ramp_beta_mag)
        

        self.time_step_mod = time_step_mod  # Determines the time step of the instability tracking in units of beta_wave_length/c.

        # Physics flags
        self.enable_tr_instability = enable_tr_instability 
        self.enable_radiation_reaction = enable_radiation_reaction
        self.enable_ion_motion = enable_ion_motion

        # Ion motion parameters
        self.ion_charge_num = ion_charge_num
        self.ion_mass = ion_mass
        
        self.num_z_cells_main = num_z_cells_main
        self.num_x_cells_rft = num_x_cells_rft
        self.num_y_cells_rft = num_y_cells_rft
        self.num_xy_cells_probe = num_xy_cells_probe
        self.uniform_z_grid = uniform_z_grid
        self.ion_wkfld_update_period = ion_wkfld_update_period
        self.drive_beam_update_period = drive_beam_update_period

        # Longitudinal electric field and plasma ion bubble radius
        self.Ez_fit_obj = None  # [V/m] 1d interpolation object of longitudinal E-field fitted to Ez_axial using a selection of zs along the main beam.
        self.Ez_roi = None  # [V/m] longitudinal E-field in the region of interest (main beam head to tail).
        #self.Ez_axial = None  # Moved to self.initial.plasma.wakefield.onaxis.Ezs
        #self.zs_Ez_axial = None  # Moved to self.initial.plasma.wakefield.onaxis.zs
        self.rb_fit_obj = None  # [m] 1d interpolation object of bubble radius fitted to bubble_radius_axial using a selection of zs along the main beam.
        self.bubble_radius_roi = None  # [m] bubble radius in the region of interest.
        self.bubble_radius_axial = None
        self.zs_bubble_radius_axial = None
        self.estm_R_blowout = None  # [m] estimated (max) blowout radius to be calculated.
        
        self.main_num_profile = None
        self.z_slices = None
        self.main_slices_edges = None
        self.driver_num_profile = None
        self.driver_z_slices = None

        # Beam evolution diagnostics
        if isinstance(probe_evol_period, int) == False:
            raise ValueError('probe_evol_period has to be an integer.')
        self.probe_evol_period = probe_evol_period
        self.evolution = None
        self.make_animations = make_animations
        self.run_path = None
        self.save_final_step = save_final_step

        # Simulation flag
        self.show_prog_bar = show_prog_bar
        self.store_beams_for_tests = store_beams_for_tests

        # Bookkeeping quantities
        self.driver_to_wake_efficiency = None
        self.wake_to_beam_efficiency = None
        self.driver_to_beam_efficiency = None
        
        self.reljitter = SimpleNamespace()
        self.reljitter.plasma_density = 0

        # internally sampled values (given some jitter)
        self.__n = None 
        self.driver_initial = None

    
    # ==================================================
    # Track the particles through. Note that when called as part of a Linac object, a copy of the original stage (where no changes has been made) is sent to track() every time. All changes done to self here are saved to a separate stage under the Linac object.
    def track(self, beam_incoming, savedepth=0, runnable=None, verbose=False):
        """
        Track the particles through the stage.
        """

        # Set the diagnostics directory
        if runnable is not None:
            self.run_path = runnable.run_path()
            shot_path = runnable.shot_path()
        else:
            shot_path = None

        # Set up animations for beam evolution inside the stage
        if self.make_animations:
            # Create the temporary folder
            parent_dir = CONFIG.temp_path
            tmpfolder = os.path.join(parent_dir, str(uuid.uuid4())) + os.sep
            os.makedirs(tmpfolder, exist_ok=True)  # Make tmpfolder and all its parents if they do not exist. If they do, do nothing.
        else:
            tmpfolder = None

        # Override enable/disable progress bar
        self.show_prog_bar = verbose

        # Extract quantities
        if self.length_flattop is None:
            raise ValueError('length_flattop is not defined.')
        
        self.stage_number = beam_incoming.stage_number

        
        # ========== Get the drive beam ==========
        driver_incoming = self.driver_source.track()  # Generate a drive beam with jitter.
        
        original_driver = copy.deepcopy(driver_incoming)
        original_beam = copy.deepcopy(beam_incoming)


        # ========== Rotate the coordinate system of the beams ==========
        # Perform coordinate rotations before calling on upramp tracking.
        if self.parent is None:  # Ensures that this is the main stage and not a ramp.

            # Will only rotate the beam coordinate system if the driver source of the stage has angular jitter or angular offset
            drive_beam_rotated, beam_rotated = self.rotate_beam_coordinate_systems(driver_incoming, beam_incoming)


        # ========== Prepare ramps ==========
        # If ramps exist, set ramp lengths, nominal energies, nominal energy gains
        # and flattop nominal energy if not already done.
        self._prepare_ramps()

        
        # ========== Apply plasma density up ramp (demagnify beta function) ==========
        if self.upramp is not None:  # if self has an upramp

            if type(self.upramp) is PlasmaRamp and self.upramp.ramp_shape != 'uniform':
                raise TypeError('Only uniform ramps have been implemented.')

            # Pass the drive beam and main beam to track_upramp() and get the ramped beams in return
            beam_ramped, drive_beam_ramped = self.track_upramp(beam_rotated, drive_beam_rotated)
        
        else:  # Do the following if there are no upramp (a lone stage)
            beam_ramped = beam_rotated
            drive_beam_ramped = drive_beam_rotated


        # ========== Record longitudinal number profile ==========
        # Number profile N(z). Dimensionless, same as dN/dz with each bin multiplied with the widths of the bins.
        main_num_profile, z_slices = self.longitudinal_number_distribution(beam=beam_ramped)
        self.z_slices = z_slices  # Update the longitudinal position of the beam slices needed to fit Ez and bubble radius.
        self.main_num_profile = main_num_profile

        driver_num_profile, driver_z_slices = self.longitudinal_number_distribution(beam=drive_beam_ramped)
        self.driver_num_profile = driver_num_profile
        self.driver_z_slices = driver_z_slices

        
        # ========== Main tracking sequence ==========
        beam, driver = self.main_tracking_procedure(beam_ramped, drive_beam_ramped, shot_path, tmpfolder)


        # ==========  Apply plasma density downramp (magnify beta function) ==========
        if self.downramp is not None:

            if type(self.downramp) is PlasmaRamp and self.downramp.ramp_shape != 'uniform':
                raise TypeError('Only uniform ramps have been implemented.')
            
            # TODO: Temporary "drive beam evolution": Magnify the driver
            # Needs to be performed before self.track_downramp().
            if self.downramp.ramp_beta_mag is not None:
                ramp_beta_mag = self.downramp.ramp_beta_mag
            elif self.ramp_beta_mag is not None:
                ramp_beta_mag = self.ramp_beta_mag

            driver.magnify_beta_function(ramp_beta_mag, axis_defining_beam=driver)
            
            # Track the beams through the downramp
            beam_outgoing, driver_outgoing = self.track_downramp(beam, driver)

        else:  # Do the following if there are no downramp. 
            beam_outgoing = beam
            driver_outgoing = driver


        # ========== Rotate the coordinate system of the beams back to original ==========
        # Perform un-rotation after track_downramp(). Also adds drift to the drive beam.
        if self.parent is None:  # Ensures that the un-rotation is only performed by the main stage and not by its ramps.
            
            # Will only rotate the beam coordinate system if the driver source of the stage has angular jitter or angular offset
            driver_outgoing, beam_outgoing = self.undo_beam_coordinate_systems_rotation(original_driver, driver_outgoing, beam_outgoing)
        
        
        # ==========  Make animations ==========
        if self.probe_evol_period > 0 and self.make_animations:
            self.animate_sideview_x(tmpfolder)
            self.animate_sideview_y(tmpfolder)
            self.animate_phasespace_x(tmpfolder)
            self.animate_phasespace_y(tmpfolder)

            # Remove temporary files
            shutil.rmtree(tmpfolder)
        

        # ========== Bookkeeping ==========
        self.driver_to_beam_efficiency = (beam_outgoing.energy()-original_beam.energy())/driver_outgoing.energy() * beam_outgoing.abs_charge()/driver_outgoing.abs_charge()

        # Store beams for tests
        if self.store_beams_for_tests:
            # The original drive beam before rotation and ramps
            self.driver_incoming = original_driver

        # Copy meta data from input beam_outgoing (will be iterated by super)
        beam_outgoing.trackable_number = original_beam.trackable_number
        beam_outgoing.stage_number = original_beam.stage_number
        beam_outgoing.location = original_beam.location

        # Clear some of the attributes to reduce file size of pickled files
        self.trim_attr_reduce_pickle_size()  # Remove this line to save wake snapshots in ramps

        # Return the beam (and optionally the driver)
        if self._return_tracked_driver:
            return super().track(beam_outgoing, savedepth, runnable, verbose), driver_outgoing
        else:
            return super().track(beam_outgoing, savedepth, runnable, verbose)
        

    # ==================================================
    def main_tracking_procedure(self, beam0, driver0, shot_path=None, tmpfolder=None):
        """
        Prepare and perform the main reduced model beam tracking.
        
        - Perform single time step Wake-T simulation and extracts relevant information.
        - Adds the transverse offsets of ``driver0`` to the Wake-T output coordinates to undo the transverse shift in ``run_single_step_wake_t()``.
        - Filter out beam particles outside of the plasma bubble.
        - Set up the configuration for the reduced model tracking.
        - Make corrections to the Wake-T r-coordinate before saving the initial time step.
        - Call on the physics model to perform the tracking.
        - Store beam parameter evolution as a stage attribute.
        - Store the final time step if desired.
        

        Parameters
        ----------
        driver0 : ``Beam``
            Drive beam.

        beam0 : ``Beam``
            Main beam.

        driver_x_offset : [m] float
            Drive beam x-offset.

        driver_y_offset : [m] float
            Drive beam y-offset.

        wake_t_evolution : ...
            Contains the 2D plasma density and wakefields for the initial and 
            final time steps.

        shot_path : ``string``, optional
            The path for the directory of the shot. Default set to None.

        tmpfolder : ``string``, optional
            The path for the temporary folder for storing beam.h5 files used 
            for creating animations.

            
        Returns
        -------
        beam : ``Beam``
            Main beam after tracking.

        drive_beam : ``Beam``
            Drive beam after tracking.
        """
        
        # ========== Wake-T simulation and extraction ==========
        # Extract driver xy-offsets for later use
        driver_x_offset = driver0.x_offset()
        driver_y_offset = driver0.y_offset()

        # Perform a single time step Wake-T simulation
        wake_t_evolution = run_single_step_wake_t(self.plasma_density, copy.deepcopy(driver0), copy.deepcopy(beam0))  # Must send deepcopies of the beams, as this function changes the input beams. 

        # Read the Wake-T simulation data
        self.store_rb_Ez_2stage(wake_t_evolution, driver0, beam0)


        # ========== Set up and track the beams using the physics models ==========
        # Filter out beam particles outside of the plasma bubble
        beam_filtered = self.bubble_filter(beam0, sort_zs=True)
        beam_filtered.location = beam0.location
        beam_filtered.stage_number = beam0.stage_number
        
        if self.num_z_cells_main is None:
            self.num_z_cells_main = round(np.sqrt( len(driver0)+len(beam_filtered) )/2)

        # # Prepare fields from Wake-T for use in drive beam tracking # TODO: remove when driver evolution has been implemented.
        # if self.drive_beam_update_period > 0:  # Do drive beam evolution
        #     wake_t_fields = plasma_stage.fields[-1]  # Extract the wakefields used for driver tracking.
        #     wake_t_fields.r_fld = wake_t_fields.r_fld + np.sqrt(driver_x_offset**2 + driver_y_offset**2)  # Compensate for the drive beam offset.
        # else:
        #     wake_t_fields = None

        # Set up the configuration for the instability model
        trans_wake_config = PrtclTransWakeConfig(
            plasma_density=self.plasma_density, 
            stage_length=self.length_flattop, 
            drive_beam=driver0, 
            main_beam=beam_filtered, 
            time_step_mod=self.time_step_mod, 
            show_prog_bar=self.show_prog_bar,
            probe_evol_period=self.probe_evol_period, 
            make_animations=self.make_animations, 
            tmpfolder=tmpfolder, 
            shot_path=shot_path, 
            stage_num=beam0.stage_number, 
            enable_tr_instability=self.enable_tr_instability, 
            enable_radiation_reaction=self.enable_radiation_reaction, 
            enable_ion_motion=self.enable_ion_motion, 
            ion_charge_num=self.ion_charge_num, 
            ion_mass=self.ion_mass, 
            num_z_cells_main=self.num_z_cells_main, 
            num_x_cells_rft=self.num_x_cells_rft, 
            num_y_cells_rft=self.num_y_cells_rft, 
            num_xy_cells_probe=self.num_xy_cells_probe, 
            uniform_z_grid=self.uniform_z_grid, 
            driver_x_jitter=self.driver_source.jitter.x, 
            driver_y_jitter=self.driver_source.jitter.y, 
            ion_wkfld_update_period=self.ion_wkfld_update_period, 
            drive_beam_update_period=self.drive_beam_update_period, 
            #wake_t_fields=wake_t_fields  # TODO: remove when driver evolution has been implemented.
        )
        
        #TODO: Modify this test
        inputs = [driver0, beam_filtered, trans_wake_config.plasma_density, self.Ez_fit_obj, self.rb_fit_obj, trans_wake_config.stage_length, trans_wake_config.time_step_mod]
        some_are_none = any(input is None for input in inputs)
        
        if some_are_none:
            raise ValueError('At least one input is not defined.')

        # Add the driver offsets to the Wake-T r-coordinate, as these are incorrectly centered around r=0.
        # Changes to info_rho should only be done after the plasma ion bubble radius has been traced and extracted.
        rho = wake_t_evolution.initial.plasma.density.rho*-e
        info_rho = wake_t_evolution.initial.plasma.density.metadata
        rs_rho = info_rho.r + np.sqrt(driver_x_offset**2 + driver_y_offset**2)
        info_rho.r = rs_rho
        info_rho.imshow_extent[2] = rs_rho.min()
        info_rho.imshow_extent[3] = rs_rho.max()

        # Save the initial step with ramped beams in rotated coordinate system after upramp
        Ez_axis_wakeT = wake_t_evolution.initial.plasma.wakefield.onaxis.Ezs
        zs_Ez_wakeT = wake_t_evolution.initial.plasma.wakefield.onaxis.zs
        self.__save_initial_step(Ez0_axial=Ez_axis_wakeT, zs_Ez0=zs_Ez_wakeT, rho0=rho, metadata_rho0=info_rho, driver0=driver0, beam0=beam_filtered)
        
        # Perform main tracking
        beam, drive_beam, evolution = transverse_wake_instability_particles(beam_filtered, driver0, Ez_fit_obj=self.Ez_fit_obj, rb_fit_obj=self.rb_fit_obj, trans_wake_config=trans_wake_config)

        self.evolution = evolution

        ## NOTE: beam and driver cannot be changed after this line in order to probe for continuity between ramps and stage.

        # Save the final step with ramped beams in rotated coordinate system before downramp
        if self.save_final_step:
            self.__save_final_step(Ez_axis_wakeT, zs_Ez_wakeT, rho, info_rho, drive_beam, beam)
        else:
            self.final = None

        return beam, drive_beam


    # ==================================================
    def track_upramp(self, beam0, driver0, shot_path=None):
        """
        Called by a stage to perform upramp tracking.
    
        
        Parameters
        ----------
        driver0 : ``Beam``
            Drive beam.

        beam0 : ``Beam``
            Main beam.

        shot_path : ``string``, optional
            The path for the directory of the shot. Default set to None.
    
            
        Returns
        -------
        beam : ``Beam``
            Main beam after tracking.

        driver : ``Beam``
            Drive beam after tracking.
        """

        beam0_energy = beam0.energy()  # Records the input beam's energy.

        # Save beams to check for consistency between ramps and stage
        if self.store_beams_for_tests:
            ramp_beam_in = copy.deepcopy(beam0)
            ramp_driver_in = copy.deepcopy(driver0)

        # Convert PlasmaRamp to a StagePrtclWakeInstability
        if type(self.upramp) is PlasmaRamp:

            upramp = self.convert_PlasmaRamp(self.upramp)
            if type(upramp) is not StageReducedModels:
                raise TypeError('upramp is not a StageReducedModels.')

        elif type(self.upramp) is Stage:
            upramp = self.upramp  # Allow for other types of ramps
        else:
            raise StageError('Ramp is not an instance of Stage class.')
        
        if upramp.plasma_density is None:
            raise ValueError('Upramp plasma density is invalid.')
        if upramp.nom_energy is None:
            raise ValueError('Upramp nominal enegy is invalid.')
        if upramp.nom_energy_flattop is None:
            raise ValueError('Upramp flattop nominal energy is invalid.')
        if upramp.length is None:
            raise ValueError('Upramp length is invalid.')
        if upramp.length_flattop is None:
            raise ValueError('Upramp flattop length is invalid.')
        if upramp.nom_energy_gain is None:
            raise ValueError('Upramp nominal enegy gain is invalid.')
        if upramp.nom_energy_gain_flattop is None:
            raise ValueError('Upramp flattop nominal energy gain is invalid.')
        if upramp.nom_accel_gradient is None:
            raise ValueError('Upramp nominal acceleration gradient is invalid.')
        if upramp.nom_accel_gradient_flattop is None:
            raise ValueError('Upramp flattop nominal acceleration gradient is invalid.')

        # Set driver
        upramp.driver_source = SourceCapsule(beam=driver0)

        
        # ========== Main tracking sequence ==========
        beam, driver = upramp.main_tracking_procedure(beam0, driver0, shot_path, tmpfolder=None)


        # ========== Bookkeeping ==========
        self.upramp.driver_to_beam_efficiency = (beam.energy()-beam0_energy)/driver.energy() * beam.abs_charge()/driver.abs_charge()


        # ========== Temporary "drive beam evolution" ==========
        # TODO: Temporary "drive beam evolution": Demagnify the driver
        if self.upramp.ramp_beta_mag is not None:
            ramp_beta_mag = self.upramp.ramp_beta_mag
        elif self.ramp_beta_mag is not None:
            ramp_beta_mag = self.ramp_beta_mag
        
        driver.magnify_beta_function(1/ramp_beta_mag, axis_defining_beam=driver)

        # Save parameter evolution, initial and final time steps to the ramp
        self.upramp.evolution = upramp.evolution  # TODO: save to self instead, but need to change stage diagnostics first.
        # self.upramp.initial = upramp.initial
        # self.upramp.final = upramp.final
            
        return beam, driver
    

    # ==================================================
    def track_downramp(self, beam0, driver0, shot_path=None):
        """
        Called by a stage to perform downramp tracking.
    
        
        Parameters
        ----------
        driver0 : ``Beam``
            Drive beam.

        beam0 : ``Beam``
            Main beam.

        shot_path : ``string``, optional
            The path for the directory of the shot. Default set to None.
    
            
        Returns
        -------
        beam : ``Beam``
            Main beam after tracking.

        driver : ``Beam``
            Drive beam after tracking.
        """

        beam0_energy = beam0.energy()  # Records the input beam's energy.

        # Save beams to check for consistency between ramps and stage
        if self.store_beams_for_tests:
            ramp_beam_in = copy.deepcopy(beam0)
            ramp_driver_in = copy.deepcopy(driver0)

        # Convert PlasmaRamp to a StagePrtclWakeInstability
        if type(self.downramp) is PlasmaRamp:

            downramp = self.convert_PlasmaRamp(self.downramp)
            if type(downramp) is not StageReducedModels:
                raise TypeError('downramp is not a StageReducedModels.')
            
        elif type(self.downramp) is Stage:
            downramp = self.downramp  # Allow for other types of ramps
        else:
            raise StageError('Ramp is not an instance of Stage class.')
        
        if downramp.plasma_density is None:
            raise ValueError('Downramp plasma density is invalid.')
        if downramp.nom_energy is None:
            raise ValueError('Downramp nominal enegy is invalid.')
        if downramp.nom_energy_flattop is None:
            raise ValueError('Downramp flattop nominal energy is invalid.')
        if downramp.length is None:
            raise ValueError('Downramp length is invalid.')
        if downramp.length_flattop is None:
            raise ValueError('Downramp flattop length is invalid.')
        if downramp.nom_energy_gain is None:
            raise ValueError('Downramp nominal enegy gain is invalid.')
        if downramp.nom_energy_gain_flattop is None:
            raise ValueError('Downramp flattop nominal energy gain is invalid.')
        if downramp.nom_accel_gradient is None:
            raise ValueError('Downramp nominal acceleration gradient is invalid.')
        if downramp.nom_accel_gradient_flattop is None:
            raise ValueError('Downramp flattop nominal acceleration gradient is invalid.')

        # set driver
        downramp.driver_source = SourceCapsule(beam=driver0)

        
        # ========== Main tracking sequence ==========
        beam, driver = downramp.main_tracking_procedure(beam0, driver0, shot_path, tmpfolder=None)


        # ========== Bookkeeping ==========
        self.downramp.driver_to_beam_efficiency = (beam.energy()-beam0_energy)/driver.energy() * beam.abs_charge()/driver.abs_charge()

        # Save parameter evolution, initial and final time steps to the ramp
        self.downramp.evolution = downramp.evolution  # TODO: save to self instead, but need to change stage diagnostics first.
        # self.downramp.initial = downramp.initial
        # self.downramp.final = downramp.final
            
        return beam, driver
                   

    # ==================================================
    def copy_config2blank_stage(self, probe_evol_period=1):
        """
        Make a deepcopy of the stage to copy the configurations and settings,
        but most of the parameters in the deepcopy are set to ``None``.
    
        Parameters
        ----------
        probe_evol_period : int, optional (default=1)
            Time step interval for probing beam evolution. Set to larger than 0 
            to record beam parameters for beam evolution diagnostics. The 
            probing interval is given in units of time steps, so that e.g. 
            ``probe_evol_period=3`` will probe the beam evolution every 3rd time 
            step.
            
        Returns
        -------
        stage_copy : ``StageReducedModels``
            A modified deep copy of the original stage. 
            ``stage_copy.plasma_density``, ``stage_copy.length``, 
            ``stage_copy.length_flattop``, ``stage_copy.nom_energy_gain``, 
            ``stage_copy.nom_energy_gain_flattop``, 
            ``stage_copy.nom_accel_gradient``, 
            ``stage_copy.nom_accel_gradient_flattop``, 
            ``stage_copy.driver_source`` and its ramps are all set to ``None``. 
            All other attributes of the original stage are retained.
        """

        stage_copy = super().copy_config2blank_stage()

        # Additional configurations 
        stage_copy.probe_evol_period = probe_evol_period
        stage_copy.driver_source = None
        stage_copy.make_animations = False  # Currently does not support animations in ramps, as they get overwritten.
        stage_copy.show_prog_bar = False

        return stage_copy
    

    # ==================================================
    @property
    def driver_source(self) -> Source | DriverComplex | None:
        """
        The driver source or the driver complex of the stage. The generated 
        drive beam's beam axis is always aligned to its propagation direction.
        """
        return self._driver_source
    @driver_source.setter
    def driver_source(self, source : Source | DriverComplex | None):
        # Set the driver source to always align drive beam axis to its propagation direction
        if isinstance(source, DriverComplex):
            if source.source is None:
                raise ValueError("The source of the driver complex is not set.")
            source.source.align_beam_axis = True
            self._driver_source = source
        elif isinstance(source, Source):
            source.align_beam_axis = True
            self._driver_source = source
        else:
            self._driver_source = None
    

    # ==================================================
    def __save_initial_step(self, Ez0_axial, zs_Ez0, rho0, metadata_rho0, driver0, beam0):
        """
        Save initial electric field, plasma and beam quantities
        """
        
        # ========== Save initial axial wakefield info ========== 
        self.initial.plasma.wakefield.onaxis.zs = zs_Ez0
        self.initial.plasma.wakefield.onaxis.Ezs = Ez0_axial

        # ========== Save plasma electron number density ========== 
        self.initial.plasma.density.rho = rho0/-SI.e
        self.initial.plasma.density.rs_rho = metadata_rho0.r
        self.initial.plasma.density.zs_rho = metadata_rho0.z
        self.initial.plasma.density.extent = metadata_rho0.imshow_extent  # array([z_min, z_max, x_min, x_max])

        # ========== Save initial drive beam and main beam ==========
        #self.initial.driver.instance = copy.deepcopy(driver0)
        #self.initial.beam.instance = copy.deepcopy(beam0)

        # ========== Calculate and save initial beam particle density ==========
        zs_beams = np.append(driver0.zs(), beam0.zs())
        xs_beams = np.append(driver0.xs(), beam0.xs())
        ys_beams = np.append(driver0.ys(), beam0.ys())
        w = np.append(driver0.weightings(), beam0.weightings())  # The weights for the macroparticles. Append in same order as zs_beams.
        nbins = int(np.sqrt(len(w)/2))

        # Create a 3D histogram
        hist, edges = np.histogramdd((zs_beams, xs_beams, ys_beams), bins=(nbins, nbins, nbins), weights=w)
        edges_z = edges[0]
        edges_x = edges[1]
        edges_y = edges[2]
        
        # Calculate volume of each bin
        bin_volumes = np.diff(edges_z) * np.diff(edges_x) * np.diff(edges_y)

        # Calculate particle density per unit volume
        particle_density = hist / bin_volumes

        # Sum along the y-axis to obtain a 2D projection onto the zx plane
        projection_zx = np.sum(particle_density, axis=2)  # TODO: More suitable to use the centre zx slice instead of projection?
        projection_zx = projection_zx.T
        extent_beams = np.array([edges_z[0], edges_z[-1], edges_x[0], edges_x[-1]])
        #TODO: projection_zy?

        self.initial.beam.density.extent = extent_beams  # array([z_min, z_max, x_min, x_max])
        self.initial.beam.density.rho = projection_zx
        
        # ========== Save initial beam currents ==========
        self.calculate_beam_current(beam0, driver0) # Saves to self.initial.beam.current.zs and self.initial.beam.current.Is.


    # ==================================================
    def __save_final_step(self, Ez_axial, zs_Ez, rho, metadata_rho, driver, beam):
        """
        Save final electric field, plasma and beam quantities.
        """
        
        # ========== Save final axial wakefield info ========== 
        self.final.plasma.wakefield.onaxis.zs = zs_Ez
        self.final.plasma.wakefield.onaxis.Ezs = Ez_axial

        # ========== Save plasma electron number density ========== 
        self.final.plasma.density.rho = rho/-SI.e
        self.final.plasma.density.rs_rho = metadata_rho.r
        self.final.plasma.density.zs_rho = metadata_rho.z
        self.final.plasma.density.extent = metadata_rho.imshow_extent  # array([z_min, z_max, x_min, x_max])

        # ========== Save final drive beam and main beam ==========
        #self.final.driver.instance = copy.deepcopy(driver)
        #self.final.beam.instance = copy.deepcopy(beam)

        # ========== Calculate and save final beam particle density ==========
        zs_beams = np.append(driver.zs(), beam.zs())
        xs_beams = np.append(driver.xs(), beam.xs())
        ys_beams = np.append(driver.ys(), beam.ys())
        w = np.append(driver.weightings(), beam.weightings())  # The weights for the macroparticles. Append in same order as zs_beams.
        nbins = int(np.sqrt(len(w)/2))

        # Create a 3D histogram
        hist, edges = np.histogramdd((zs_beams, xs_beams, ys_beams), bins=(nbins, nbins, nbins), weights=w)
        edges_z = edges[0]
        edges_x = edges[1]
        edges_y = edges[2]
        
        # Calculate volume of each bin
        bin_volumes = np.diff(edges_z) * np.diff(edges_x) * np.diff(edges_y)

        # Calculate particle density per unit volume
        particle_density = hist / bin_volumes

        # Sum along the y-axis to obtain a 2D projection onto the zx plane
        projection_zx = np.sum(particle_density, axis=2)
        projection_zx = projection_zx.T
        extent_beams = np.array([edges_z[0], edges_z[-1], edges_x[0], edges_x[-1]])
        #TODO: projection_zy?

        self.final.beam.density.extent = extent_beams  # array([z_min, z_max, x_min, x_max])
        self.final.beam.density.rho = projection_zx
        
        # ========== Save final beam currents ==========
        dz = 40*np.mean([driver.bunch_length(clean=True)/np.sqrt(len(driver)), beam.bunch_length(clean=True)/np.sqrt(len(beam))])
        num_sigmas = 6
        z_min = beam.z_offset() - num_sigmas * beam.bunch_length()
        z_max = driver.z_offset() + num_sigmas * driver.bunch_length()
        tbins = np.arange(z_min, z_max, dz)/SI.c
        
        Is, ts = (driver + beam).current_profile(bins=tbins)
        self.final.beam.current.zs = ts*SI.c
        self.final.beam.current.Is = Is       


    # ==================================================
    # May not be needed, as saving evolution to this stage is trivial.
    #def __extract_evolution(self, evolution):
    #    self.evolution = evolution


    # ==================================================
    def bubble_filter(self, beam, sort_zs=True):
        """
        Filter out particles that collide into bubble.
        """

        xs = beam.xs()
        ys = beam.ys()
        zs = beam.zs()
        pxs = beam.pxs()
        pys = beam.pys()
        pzs = beam.pzs()
        weights = beam.weightings()
    
        # Check if the arrays are sorted based on zs
        if sort_zs:
            # Sort the arrays based on zs.
            indices = np.argsort(zs)
            zs_sorted = zs[indices]
            xs_sorted = xs[indices]
            ys_sorted = ys[indices]
            pxs_sorted = pxs[indices]
            pys_sorted = pys[indices]
            pzs_sorted = pzs[indices]
            weights_sorted = weights[indices]
        else:
            zs_sorted = zs
            xs_sorted = xs
            ys_sorted = ys
            pxs_sorted = pxs
            pys_sorted = pys
            pzs_sorted = pzs
            weights_sorted = weights

        # Calculate rb based on interpolation of rb vs z
        rb_fit_obj = self.rb_fit_obj
        bubble_radius = rb_fit_obj(zs_sorted)

        # Apply the filter
        bool_indices = (np.sqrt(xs_sorted**2 + ys_sorted**2) - bubble_radius <= 0)
        zs_sorted = zs_sorted[bool_indices]
        xs_sorted = xs_sorted[bool_indices]
        ys_sorted = ys_sorted[bool_indices]
        pxs_sorted = pxs_sorted[bool_indices]
        pys_sorted = pys_sorted[bool_indices]
        pzs_sorted = pzs_sorted[bool_indices]
        weights_sorted = weights_sorted[bool_indices]

        # Initialise ABEL Beam object
        beam_out = Beam()
        
        # Set the phase space of the ABEL beam
        beam_out.set_phase_space(Q=np.sum(weights_sorted)*beam.charge_sign()*e,
                                 xs=xs_sorted,
                                 ys=ys_sorted,
                                 zs=zs_sorted, 
                                 pxs=pxs_sorted,  # Always use single particle momenta?
                                 pys=pys_sorted,
                                 pzs=pzs_sorted,
                                 weightings=weights_sorted,
                                 particle_mass=beam.particle_mass)
        return beam_out

    
    # ==================================================
    def Ez_shift_fit(self, Ez, zs_Ez, beam, z_slices=None):
        """
        Cut out the longitudinal axial E-field Ez over the beam region and make 
        a fit using the z-coordinates for the region.

        Parameters
        ----------
        Ez : [V/m] 1D float ndarray
            Axial longitudinal E-field.
            
        zs_Ez : [m] 1D float ndarray
            z-coordinates for ``Ez``. Monotonically increasing from first to 
            last element.

        beam : ``Beam``
            
        z_slices : [m] 1D float ndarray, optional
            Co-moving coordinates of the beam slices.

            
        Returns
        ----------
        Ez_fit(z_slices) : [V/m] 1D float ndarray
            Axial Ez for the region of interest shifted to the location of the 
            beam.

        Ez_fit : [V/m] 1D interpolation object 
            Interpolated axial longitudinal Ez from beam head to tail.
        """

        from scipy.interpolate import interp1d
        
        zs = beam.zs()

        if z_slices is None:
            _, z_slices = self.longitudinal_number_distribution(beam=beam)
        
        # Start index (head of the beam) of extraction interval.
        head_idx, _ = find_closest_value_in_arr(arr=zs_Ez, val=zs.max())
        
        # End index (tail of the beam) of extraction interval.
        tail_idx, _ = find_closest_value_in_arr(arr=zs_Ez, val=zs.min())
        
        # Cut Ez and zs_Ez
        Ez_cut = Ez[tail_idx:head_idx+1]
        zs_cut = zs_Ez[tail_idx:head_idx+1]
        
        Ez_fit = interp1d(zs_cut, Ez_cut, kind='slinear', bounds_error=False, fill_value='extrapolate' )
        
        # Calculate sum of squared errors (sse)
        sse_Ez = np.sum((Ez_cut - Ez_fit(zs_cut))**2)
        
        if sse_Ez/np.mean(Ez_cut) > 0.05:
            warnings.warn('The longitudinal E-field may not have been accurately fitted.\n', UserWarning)
        
        return Ez_fit(z_slices), Ez_fit


    # ==================================================
    def trace_bubble_radius(self, plasma_num_density, plasma_tr_coord, plasma_z_coord, drive_beam_peak_current, driver_offset, threshold=0.8):
        """
        Extract the plasma ion bubble radius by finding the coordinates in which 
        the plasma number density goes from zero to a threshold value.
        
        - The symmetry axis is determined using the transverse offset of the drive beam.
        - z is the propagation direction pointing to the right.
        
        Parameters
        ----------
        plasma_num_density : [n0] 2D float ndarray
            Plasma number density in units of initial number density n0. Need to
            be oriented with propagation direction pointing to the right and 
            positive offset pointing upwards.
            
        plasma_tr_coord : [m] 1D float ndarray 
            Transverse coordinate of ``plasma_num_density``. Needs to be 
            strictly growing from start to end.

        plasma_z_coord : [m] 1D float ndarray 
            Longitudinal coordinate of ``plasma_num_density``. Needs to be
            strictly growing from start to end.

        drive_beam_peak_current : [A], float
            Peak current of the drive beam.

        driver_offset : [m] float
            Mean transverse offset of the drive beam.
            
        threshold : float, optional
            Defines a threshold for the plasma density to determine
            ``bubble_radius``.

            
        Returns
        ----------
        bubble_radius : [m] 1D float ndarray 
            Plasma bubble radius over the simulation box, measured from the 
            drive beam axis.
        """

        import scipy.signal as signal
        from scipy.interpolate import interp1d
        
        # Check if plasma_tr_coord is strictly growing from start to end
        if not np.all(np.diff(plasma_tr_coord) > 0):
            raise ValueError('plasma_tr_coord needs to be strictly increasing from start to end.')
        
        # Find the value in plasma_tr_coord closest to driver_offset and corresponding index
        idx_middle, _ = find_closest_value_in_arr(plasma_tr_coord, driver_offset)

        rows, cols = np.shape(plasma_num_density)
        bubble_radius = np.zeros(cols)
        slopes = np.diff(plasma_num_density)

        for i in range(0,cols):  # Loop through all transverse slices.
            
            # Extract a transverse slice
            slice = plasma_num_density[:,i]
            
            idxs_peaks, _ = signal.find_peaks(slice, height=1.2, width=1.5, prominence=None)  # Find all relevant peaks in the slice.
            
            if idxs_peaks.size == 0:
                idxs_peaks, _ = signal.find_peaks(slice, height=1.0, width=1, prominence=None)  # Slightly reduce requirement if no peaks found.
                
            idxs_peaks_above = idxs_peaks[idxs_peaks > idx_middle]  # Get the slice peak indices located above middle.
            idxs_peaks_below = idxs_peaks[idxs_peaks < idx_middle]  # Get the slice peak indices located below middle.

            # Check if there are peaks on both sides
            if idxs_peaks_above.size > 0 and idxs_peaks_below.size > 0:
                
                # Get the indices for the maximum negative and positive slopes of plasma_num_density
                slopes = np.diff(slice)
                slopes = np.insert(arr=slopes, obj=0, values=0.0)
                idx_max_pos_slope = np.argmax(slopes)
                idx_max_neg_slope = np.argmin(slopes)

                _, idx_above = find_closest_value_in_arr(idxs_peaks_above, idx_max_pos_slope)  # Get the slice peak above middle closest to max_pos_slope.
                _, idx_below = find_closest_value_in_arr(idxs_peaks_below, idx_max_neg_slope)  # Get the slice peak below middle closest to max_neg_slope.
                
                # Get the plasma_num_density slice elements between the peaks. Set the rest to nan.
                valley = copy.deepcopy(slice)
                valley[:idx_below] = np.nan
                valley[idx_above+1:] = np.nan
                
                # Check that the "valley" of the slice is not too shallow. If too shallow, bubble_radius[i] = 0.
                if len(valley) > 0 and np.nanmin(valley) < threshold and np.nanmax(valley) >= threshold:
                    
                    # Find the indices of all the elements in valley >= threshold.
                    idxs_slice_above_thres = np.where(valley >= threshold)[0]
                    
                    # Get the valley indices above threshold located above middle
                    idxs_valley_above_middle = idxs_slice_above_thres[idxs_slice_above_thres > idx_middle]

                    # Find element in valley closest to threshold
                    idx_valley_above_middle_closest2thres, _ = find_closest_value_in_arr(valley[idxs_valley_above_middle], threshold)
                    idx = idxs_valley_above_middle[idx_valley_above_middle_closest2thres]
                    
                    bubble_radius[i] = np.abs(plasma_tr_coord[idx] - driver_offset)

        if self.estm_R_blowout is None:
            R_blowout = blowout_radius(self.plasma_density, drive_beam_peak_current)  # [m], estimated blowout radius
        else:
            R_blowout = self.estm_R_blowout

        # Apply corrections until there are no more elements in bubble_radius > R_blowout
        n_tries = 0
        while bubble_radius.max() > R_blowout and n_tries < 10:
        
            mask = self.mask_bubble_radius_spikes(bubble_radius, plasma_z_coord)
            num_rm_elements = np.sum(~mask)  # Number of elements to remove

            if num_rm_elements > 0.33*len(bubble_radius):
                warnings.warn('bubble_radius may contain too many abnormal peaks. Removing these many elements may result in a bad interpolation later.')
            if num_rm_elements == len(bubble_radius):
                raise ValueError('Cannot remove all elements from bubble_radius.')

            # Use interpolation to replace the deleted points
            f_interp = interp1d(plasma_z_coord[mask], bubble_radius[mask], kind='slinear', fill_value="extrapolate") 
            bubble_radius = f_interp(plasma_z_coord)  # Cleaned bubble radius

            n_tries += 1
        
        return bubble_radius


    # ==================================================
    def mask_bubble_radius_spikes(self, bubble_radius, zs_bubble_radius, make_plot=False):
        """
        For identifying large abnormal spikes in ``bubble_radius``.

        Parameters
        ----------
        bubble_radius : [m] 1D float ndarray
            Plasma ion bubble radius along the whole simulation domain.
            
        zs_bubble_radius_axial : [m] 1D float ndarray, optional
            Co-moving coordinates of the bubble radius. Same length as 
            ``bubble_radius``

            
        Returns
        ----------
        mask : [m] 1D bool ndarray
            An array of the same length as ``bubble_radius`` where the elements 
            corresponding to abnormal spikes are ``False``.
        """

        import scipy.signal as signal

        # Mask based on the first derivative of bubble_radius
        drb_dz = np.gradient(bubble_radius, zs_bubble_radius)  # First derivative

        lower_p = np.percentile(np.abs(drb_dz), 10)  # Lower percentile
        upper_p = np.percentile(np.abs(drb_dz), 90)  # Upper percentile
        ip_range = upper_p - lower_p  # Interpercentile range
        lower_bound = lower_p - 1.5 * ip_range
        upper_bound = upper_p + 1.5 * ip_range
        d1_outliers = np.where((np.abs(drb_dz) < lower_bound) | (np.abs(drb_dz) > upper_bound))[0]

        d1_mask = np.ones_like(bubble_radius, dtype=bool)
        d1_mask[d1_outliers] = False  # Set the outlier indices to False.

        # Mask based on curvature
        d2rb_dz2 = np.gradient(drb_dz, zs_bubble_radius)  # Second derivative
        curvature = np.abs(d2rb_dz2)/(1+drb_dz**2)**(3/2)

        lower_p = np.percentile(np.abs(curvature), 10)  # Lower percentile
        upper_p = np.percentile(np.abs(curvature), 90)  # Upper percentile
        ip_range = upper_p - lower_p  # Interpercentile range
        lower_bound = lower_p - 1.5 * ip_range
        upper_bound = upper_p + 1.5 * ip_range
        curvature_outliers = np.where((np.abs(curvature) < lower_bound) | (np.abs(curvature) > upper_bound))[0]

        curvature_mask = np.ones_like(bubble_radius, dtype=bool)
        curvature_mask[curvature_outliers] = False

        # Mask based on peaks
        if self.estm_R_blowout is None:
            drive_beam = self.driver_source.track()
            R_blowout = blowout_radius(self.plasma_density, drive_beam.peak_current())
        else:
            R_blowout = self.estm_R_blowout
        idxs_peaks, _ = signal.find_peaks(bubble_radius, height=0.9*R_blowout, width=1.5, prominence=None)
        peak_mask = np.ones_like(bubble_radius, dtype=bool)
        peak_mask[idxs_peaks] = False

        if make_plot:
            plt.figure()
            plt.plot(bubble_radius*1e6, '-x')
            plt.plot(idxs_peaks, bubble_radius[idxs_peaks]*1e6, 'x', label='Peaks filter')
            plt.plot(d1_outliers, bubble_radius[d1_outliers]*1e6, 'o', label='First derivative filter')
            plt.plot(curvature_outliers, bubble_radius[curvature_outliers]*1e6, 'o', label='Curvature filter')
            plt.xlabel('Index')
            plt.ylabel(r'Bubble radius [$\mathrm{\mu}$m]')
            plt.title('Bubble radius and elements to be removed')
            plt.legend()

        # Final mask
        mask = np.logical_and(np.logical_and(d1_mask, peak_mask), curvature_mask)

        return mask


    # ==================================================
    def trace_bubble_radius_WakeT(self, plasma_num_density, plasma_tr_coord, plasma_z_coord, drive_beam_peak_current, threshold=0.8):
        """
        The plasma wake calculated by Wake-T is always centered around r = 0.0, 
        so that driver_offset=0.0 are used as inputs in trace_bubble_radius().
        """
        bubble_radius = self.trace_bubble_radius(plasma_num_density=plasma_num_density, plasma_tr_coord=plasma_tr_coord, plasma_z_coord=plasma_z_coord, driver_offset=0.0, drive_beam_peak_current=drive_beam_peak_current, threshold=threshold)

        return bubble_radius

    
    # ==================================================
    def rb_shift_fit(self, rb, zs_rb, beam, z_slices=None):
        """
        Cut out the bubble radius over the beam region and make a fit using 
        the z-coordinates for the region.

        Parameters
        ----------
        rb : [m] 1D float ndarray
            Plasma ion bubble radius along the whole simulation domain.
            
        zs_rb : [m] 1D float ndarray
            z-coordinates for ``rb``. Monotonically increasing from first to 
            last element.

        beam : ``Beam``
            
        z_slices : [m] 1D float ndarray, optional
            Co-moving coordinates of the beam slices.

            
        Returns
        -------
        rb_roi : [m] 1D float ndarray
            Plasma ion bubble radius for the region of interest shifted to the 
            location of the beam.

        rb_fit : [m] 1D interpolation object 
            Interpolated plasma ion bubble radius from beam head to tail.
        """

        from scipy.interpolate import interp1d
        
        zs = beam.zs()

        if z_slices is None:
            _, z_slices = self.longitudinal_number_distribution(beam=beam)
        
        # Start index (head of the beam) of extraction interval.
        head_idx, _ = find_closest_value_in_arr(arr=zs_rb, val=zs.max())
        
        # End index (tail of the beam) of extraction interval.
        tail_idx, _ = find_closest_value_in_arr(arr=zs_rb, val=zs.min())
        
        # Cut rb and zs_rb
        rb_cut = rb[tail_idx:head_idx+1]
        zs_cut = zs_rb[tail_idx:head_idx+1]

        rb_fit = interp1d(zs_cut, rb_cut, kind='slinear', bounds_error=False, fill_value='extrapolate')
        #rb_fit = interp1d(zs_cut, rb_cut, kind='quadratic', bounds_error=False, fill_value='extrapolate')
        
        # Calculate sum of squared errors (sse)
        sse_rb = np.sum((rb_cut - rb_fit(zs_cut))**2)
        
        if sse_rb/np.mean(rb_cut) > 0.05:
            warnings.warn('The plasma ion bubble radius may not have been accurately fitted.\n', UserWarning)

        rb_roi = rb_fit(z_slices)

        # Check the smoothness of the bubble radius in the region of interest
        drb_dz = np.gradient(rb_roi, z_slices)  # Compute first order derivative
        smoothness_threshold = 2.0  # Define a threshold for smoothness
        if np.all(np.abs(np.diff(drb_dz)) > smoothness_threshold):
            
            # Do a deeper smoothness test using the sorted beam macro particle zs
            zs = beam.zs()
            indices = np.argsort(zs)
            zs_sorted = zs[indices]
            rb_prtcl = rb_fit(zs_sorted)
            drb_dz = np.gradient(rb_prtcl, zs_sorted)  # Compute first order derivative
            d2rb_dz2 = np.gradient(rb_prtcl, zs_sorted)  # Compute second order derivative

            smoothness_metric = np.max(np.abs(d2rb_dz2))
            
            if smoothness_metric > smoothness_threshold:
                warnings.warn('The plasma ion bubble radius may not have been extracted correctly.\n', UserWarning)
        
        return rb_roi, rb_fit
        

    # ==================================================
    def store_rb_Ez_2stage(self, wake_t_evolution, drive_beam, beam):
        """
        Trace the longitudinal electric field, bubble radius and store them 
        as a stage attribute.

    
        Parameters
        ----------
        wake_t_evolution : ...
            Contains the 2D plasma density and wakefields for the initial and 
            final time steps.

        drive_beam : ``Beam``
            Drive beam.

        beam : ``Beam``
            Main beam.
    
            
        Returns
        -------
        None
        """

        # Read the Wake-T simulation data
        Ez_axis_wakeT = wake_t_evolution.initial.plasma.wakefield.onaxis.Ezs
        zs_Ez_wakeT = wake_t_evolution.initial.plasma.wakefield.onaxis.zs
        #rho = wake_t_evolution.initial.plasma.density.rho*-e
        plasma_num_density = wake_t_evolution.initial.plasma.density.rho/self.plasma_density
        info_rho = wake_t_evolution.initial.plasma.density.metadata
        zs_rho = info_rho.z
        
        # Cut out axial Ez over the region of interest
        Ez_roi, Ez_fit = self.Ez_shift_fit(Ez_axis_wakeT, zs_Ez_wakeT, beam, self.z_slices)
        
        # Extract the plasma bubble radius
        self.zs_bubble_radius_axial = zs_rho
        drive_beam_peak_current = drive_beam.peak_current()
        bubble_radius_wakeT = self.trace_bubble_radius_WakeT(plasma_num_density, info_rho.r, zs_rho, drive_beam_peak_current, threshold=0.8)  # Extracts rb with driver coordinates shifted on axis.

        # Cut out bubble radius over the region of interest
        R_blowout = blowout_radius(self.plasma_density, drive_beam.peak_current())
        self.estm_R_blowout = R_blowout
        bubble_radius_roi, rb_fit = self.rb_shift_fit(bubble_radius_wakeT, zs_rho, beam, self.z_slices)

        if bubble_radius_wakeT.max() < 0.5 * R_blowout or bubble_radius_roi.any()==0:
            warnings.warn("The bubble radius may not have been correctly extracted.", UserWarning)

        import scipy.signal as signal
        idxs_bubble_peaks, _ = signal.find_peaks(bubble_radius_roi, height=None, width=1, prominence=0.1)
        if idxs_bubble_peaks.size > 0:
            warnings.warn("The bubble radius may not be smooth.", UserWarning)

        # Save quantities to the stage
        self.Ez_fit_obj = Ez_fit
        self.rb_fit_obj = rb_fit
        
        self.Ez_roi = Ez_roi
        #self.Ez_axial = Ez_axis_wakeT  # Moved to self.initial.plasma.wakefield.onaxis.Ezs
        #self.zs_Ez_axial = zs_Ez_wakeT  # Moved to self.initial.plasma.wakefield.onaxis.zs
        self.bubble_radius_roi = bubble_radius_roi
        self.bubble_radius_axial = bubble_radius_wakeT
        
        # Make plots for control if necessary
        #self.plot_Ez_rb_cut()


    # ==================================================
    # 
    # TODO: put this inside longitudinal_number_distribution()
    def FD_rule_num_slice(self, zs=None):
        """
        Determine the number of beam slices based on the Freedman–Diaconis rule
        """
        if zs is None:
            zs = self.initial.beam.instance.zs()
        q3, q1 = np.percentile(zs, [75 ,25])
        iqr = q3 - q1  # Calculate the interquartile range
        beam_slice_thickness = 2*iqr*len(zs)**(-1/3)
        num_uniform_beam_slice = int(np.round((zs.max()-zs.min()) / beam_slice_thickness))
        return num_uniform_beam_slice


    # ==================================================
    def longitudinal_number_distribution(self, beam, bin_number=None, make_plot=False):
        """
        Return the longitudinal number distribution using the beam particles' z-coordinates.
        """

        zs = beam.zs()
        if bin_number is None:
            bin_number = self.FD_rule_num_slice(zs)

        weights = beam.weightings()  # The weight of each macroparticle.
        num_profile, edges = np.histogram(zs, weights=weights, bins=bin_number)  # Compute the histogram of z using bin_number bins.
        
        self.main_slices_edges = edges
        
        z_ctrs = (edges[0:-1] + edges[1:])/2  # Centres of the bins (zs).
        
        if make_plot is True:
            plt.figure(figsize=(10, 5))
            plt.plot(z_ctrs*1e6, num_profile, 'g')
            for edge in edges:
                plt.axvline(x=edge*1e6, color=(0.5, 0.5, 0.5), linestyle='-', alpha=0.5)
            plt.xlabel(r'$\xi$ [$\mathrm{\mu}$m]')
            plt.ylabel(r'Number profile $N(\xi)$')

        return num_profile, z_ctrs

    
    # # ==================================================
    # def matched_beta_function(self, energy):
    #     return beta_matched(self.plasma_density, energy) * self.ramp_beta_mag
    
    
    # # ==================================================
    # # Calculate the normalised amplitude (Lambda).
    # def calc_norm_amp(self, particle_offsets, particle_angles):

    #     beam_size = np.std(particle_offsets)
    #     beam_size_angle = np.std(particle_angles)

    #     return np.sum((particle_offsets/beam_size)**2 + (particle_angles/beam_size_angle)**2)
        

    # ==================================================
    def trim_attr_reduce_pickle_size(self):
        "Clear attributes to reduce space in the pickled file."
        if self.upramp is not None:
            self.upramp.drive_beam = None
            self.upramp.initial = None
            self.upramp.final = None
        if self.downramp is not None:
            self.downramp.drive_beam = None
            self.downramp.initial = None
            self.downramp.final = None

        #self.upramp = None
        #self.downramp = None
        #self.final = None


    # ==================================================
    # Overloads the plot_wakefield method in the Stage class.
    def plot_wakefield(self, saveToFile=None, includeWakeRadius=True):
        """
        Plot the wakefield, beam current profile, and optionally the plasma-wake 
        radius.

        This function generates a set of plots showing:
        - Longitudinal electric field (wakefield) along the beam axis.
        - Beam current profile.
        - Plasma bubble radius (if ``includeWakeRadius`` is ``True``).

        The data is taken from the stage's initial state by default, and from 
        the final state if it is available.

        Parameters
        ----------
        saveToFile : str, optional
            If provided, the figure is saved to the given file path in PDF format.
            If ``None`` (default), the plot is displayed but not saved.

        includeWakeRadius : bool, optional (default= ``True``)
            If ``True``, also plot the plasma bubble (wake) radius.
        """

        assert self.initial is not None, 'No data.'
        
        # Extract density if not already existing
        assert hasattr(self.initial.plasma.wakefield.onaxis, 'Ezs'), 'No wakefield data.'
        assert hasattr(self.initial.beam.current, 'Is'), 'No beam current data.'
        
        # Get wakefield
        #Ezs = self.Ez_axial
        #zs_Ez = self.zs_Ez_axial
        Ezs = self.initial.plasma.wakefield.onaxis.Ezs
        zs_Ez = self.initial.plasma.wakefield.onaxis.zs
        zs_rho =  self.zs_bubble_radius_axial
        bubble_radius = self.bubble_radius_axial
        
        # get current profile
        has_final_step = self.final is not None and hasattr(self.final, 'plasma')
        if has_final_step:
            Is = self.final.beam.current.Is
            zs = self.final.beam.current.zs
            title = 'Final step'
        else:
            Is = self.initial.beam.current.Is
            zs = self.initial.beam.current.zs
            title = 'Initial step'
        
        # plot it
        fig, axs = plt.subplots(1, 2+int(includeWakeRadius))
        fig.set_figwidth(CONFIG.plot_fullwidth_default*(2+int(includeWakeRadius))/3)
        fig.set_figheight(4)
        col0 = "xkcd:light gray"
        col1 = "tab:blue"
        col2 = "tab:orange"
        af = 0.1
        zlims = [min(zs_Ez)*1e6, max(zs_Ez)*1e6]
        
        axs[0].plot(zs_Ez*1e6, np.zeros(zs_Ez.shape), '-', color=col0)
        if self.nom_energy_gain is not None:
            axs[0].plot(zs_Ez*1e6, -self.nom_energy_gain/self.get_length()*np.ones(zs_Ez.shape)/1e9, ':', color=col0)
        axs[0].plot(zs_Ez*1e6, Ezs/1e9, '-', color=col1)
        axs[0].set_xlabel(r'$z$ [$\mathrm{\mu}$m]')
        axs[0].set_ylabel('Longitudinal electric field [GV/m]')
        axs[0].set_xlim(zlims)
        axs[0].set_ylim(bottom=1.05*min(Ezs)/1e9, top=1.3*max(Ezs)/1e9)
        
        axs[1].fill(np.concatenate((zs, np.flip(zs)))*1e6, np.concatenate((-Is, np.zeros(Is.shape)))/1e3, color=col1, alpha=af)
        axs[1].plot(zs*1e6, -Is/1e3, '-', color=col1)
        axs[1].set_xlabel(r'$z$ [$\mathrm{\mu}$m]')
        axs[1].set_ylabel('Beam current [kA]')
        axs[1].set_xlim(zlims)
        axs[1].set_ylim(bottom=0, top=1.2*max(-Is)/1e3)
        axs[1].set_xlim(zlims)
        axs[1].set_ylim(bottom=1.2*min(-Is)/1e3, top=1.2*max(-Is)/1e3)
        
        if includeWakeRadius:
            axs[2].fill(np.concatenate((zs_rho, np.flip(zs_rho)))*1e6, np.concatenate((bubble_radius, np.ones(zs_rho.shape)))*1e6, color=col2, alpha=af)
            axs[2].plot(zs_rho*1e6, bubble_radius*1e6, '-', color=col2)
            axs[2].set_xlabel(r'$z$ [$\mathrm{\mu}$m]')
            axs[2].set_ylabel(r'Plasma-wake radius [$\mathrm{\mu}$m]')
            axs[2].set_xlim(zlims)
            axs[2].set_ylim(bottom=0, top=max(bubble_radius*1.2)*1e6)

        fig.suptitle(title)
        
        # save to file
        if saveToFile is not None:
            plt.savefig(saveToFile, format="pdf", bbox_inches="tight")


    # ==================================================
    # Overloads the plot_wake method in the Stage class.
    def plot_wake(self, show_Ez=True, trace_rb=False, savefig=None, aspect='auto'):
        """
        Plot the wake structure (2D plot) as a new pyplot.figure.

        
        Parameters
        ----------
        show_Ez : bool, optional (default= ``True``)
            Flag for including the axial longitudinal electric field in the 
            plot.

        trace_rb : bool, optional (default= ``False``)
            Flag for including the traced bubble radius in the plot.
            
        savefig : str, optional (default= ``None``)
            If not ``None``, defines the path to save the figure.
            Defaults to ``None``.

        aspect : str, optional (default= ``'auto'``)
            The aspect ratio of the plots. Set to 'auto' to plot the entire 
            simulation box.

            
        Returns
        -------
        None
        """
        
        from matplotlib.colors import LogNorm

        assert self.initial is not None, 'No data.'
        
        # Extract density if not already existing
        assert hasattr(self.initial.plasma.density, 'rho'), 'No wake data.'
        assert hasattr(self.initial.plasma.wakefield.onaxis, 'Ezs'), 'No wakefield data.'
        
        # Make figures
        has_final_step = self.final is not None
        num_plots = 1 + int(has_final_step)
        fig, ax = plt.subplots(num_plots,1)
        fig.set_figwidth(CONFIG.plot_width_default*0.7)
        fig.set_figheight(CONFIG.plot_width_default*0.5*num_plots)

        # Cycle through initial and final step
        for i in range(num_plots):
            if not has_final_step:
                ax1 = ax
            else:
                ax1 = ax[i]

            # Extract initial or final
            if i==0:
                data_struct = self.initial
                title = 'Initial step'
            elif i==1:
                data_struct = self.final
                title = 'Final step'

            # Get data
            extent = data_struct.plasma.density.extent
            zs0 = data_struct.plasma.wakefield.onaxis.zs
            Ezs0 = data_struct.plasma.wakefield.onaxis.Ezs
            rho0_plasma = data_struct.plasma.density.rho
            rho0_beam = data_struct.beam.density.rho
            
            axpos = ax1.get_position()
            pad_fraction = 0.15  # Fraction of the figure width to use as padding between the ax and colorbar
            cbar_width_fraction = 0.03  # Fraction of the figure width for the colorbar width
    
            # Create colorbar axes based on the relative position and size
            cax1 = fig.add_axes([axpos.x1 + pad_fraction, axpos.y0, cbar_width_fraction, axpos.height])
            cax2 = fig.add_axes([axpos.x1 + pad_fraction + cbar_width_fraction, axpos.y0, cbar_width_fraction, axpos.height])
            clims = np.array([1e-2, 1e3])*self.plasma_density
            
            # Plot plasma electrons
            plasma_plot = ax1.imshow(rho0_plasma/1e6, extent=extent*1e6, norm=LogNorm(), origin='lower', cmap='Blues', alpha=np.array(rho0_plasma>clims.min()*2, dtype=float), aspect=aspect)
            cb = plt.colorbar(plasma_plot, cax=cax1)
            plasma_plot.set_clim(clims/1e6)
            cb.ax.tick_params(axis='y',which='both', direction='in')
            cb.set_ticklabels([])
            
            # Plot beam electrons
            charge_density_plot0 = ax1.imshow(rho0_beam/1e6, extent=data_struct.beam.density.extent*1e6, norm=LogNorm(), origin='lower', cmap=CONFIG.default_cmap, alpha=np.array(rho0_beam>clims.min()*2, dtype=float), aspect=aspect)
            cb2 = plt.colorbar(charge_density_plot0, cax = cax2)
            cb2.set_label(label=r'Electron density ' + r'[$\mathrm{cm^{-3}}$]',size=10)
            cb2.ax.tick_params(axis='y',which='both', direction='in')
            charge_density_plot0.set_clim(clims/1e6)

            # Plot traced bubble radius
            if trace_rb:
                ax1.plot(self.zs_bubble_radius_axial*1e6, self.bubble_radius_axial*1e6, color='red', alpha=0.4)

            # Plot on-axis wakefield
            if show_Ez:
                ax2 = ax1.twinx()
                ax2.plot(zs0*1e6, Ezs0/1e9, color='black')
                ax2.set_ylabel(r'$E_{z}$' ' [GV/m]')
                #zlims = [min(zs0)*1e6, max(zs0)*1e6]
                #ax2.set_xlim(zlims)
                #Ezmax = 0.8*wave_breaking_field(self.plasma_density)
                #ax2.set_ylim(bottom=-Ezmax/1e9, top=Ezmax/1e9)

            plasma_plot.set_extent(extent*1e6)  # Ensure that the extent is the same as data_struct.plasma.density.extent
    
            # Set labels
            if i==(num_plots-1):
                ax1.set_xlabel(r'$z$ [$\mathrm{\mu}$m]')
            ax1.set_ylabel(r'$x$ [$\mathrm{\mu}$m]')
            ax1.set_title(title)
            
            ax1.grid(False)
            
        # Save the figure
        if savefig is not None:
            fig.savefig(str(savefig), bbox_inches='tight', dpi=1000)
        
        return 


    # ==================================================
    def plot_Ez_rb_cut(self):
        """
        Plot beam number profiles together with cut-out wakefield and bubble 
        radius.
        """

        z_slices = self.z_slices
        main_num_profile = self.main_num_profile
        zs_Ez = self.initial.plasma.wakefield.onaxis.zs
        Ez = self.initial.plasma.wakefield.onaxis.Ezs
        zs_rho = self.zs_bubble_radius_axial
        Ez_cut = self.Ez_roi
        bubble_radius = self.bubble_radius_axial
        bubble_radius_cut = self.bubble_radius_roi
        driver_num_profile = self.driver_num_profile
        driver_z_slices = self.driver_z_slices

        zlab=r'$z$ [$\mathrm{\mu}$m]'
        
        # Set up a figure with axes
        fig_wakeT_cut, axs_wakeT_cut = plt.subplots(nrows=1, ncols=2, layout='constrained', figsize=(10, 4))
        
        # Fill the axes with plots
        axs_wakeT_cut[0].fill_between(x=z_slices*1e6, y1=main_num_profile, y2=0, color='g', alpha=0.3)
        axs_wakeT_cut[0].plot(z_slices*1e6, main_num_profile, 'g', label='Number profile')
        axs_wakeT_cut[0].fill_between(x=driver_z_slices*1e6, y1=driver_num_profile, y2=0, color='g', alpha=0.3)
        axs_wakeT_cut[0].plot(driver_z_slices*1e6, driver_num_profile, 'g', label='Number profile')
        axs_wakeT_cut[0].grid(True, which='both', axis='both', linestyle='--', linewidth=1, alpha=.5)
        axs_wakeT_cut[0].set_xlabel(zlab)
        axs_wakeT_cut[0].set_ylabel('Beam number profiles $N(z)$')
        ax_Ez_cut_wakeT2 = axs_wakeT_cut[0].twinx()
        ax_Ez_cut_wakeT2.plot(zs_Ez*1e6, Ez/1e9, label='Full $E_z$')
        ax_Ez_cut_wakeT2.plot(z_slices*1e6, Ez_cut/1e9, 'r', label='Cut-out $E_z$')
        ax_Ez_cut_wakeT2.set_ylabel('$E_z$ [GV/m]')
        ax_Ez_cut_wakeT2.legend(loc='lower right')
        
        axs_wakeT_cut[1].fill_between(x=z_slices*1e6, y1=main_num_profile, y2=0, color='g', alpha=0.3)
        axs_wakeT_cut[1].plot(z_slices*1e6, main_num_profile, 'g', label='Number profile')
        axs_wakeT_cut[1].fill_between(x=driver_z_slices*1e6, y1=driver_num_profile, y2=0, color='g', alpha=0.3)
        axs_wakeT_cut[1].plot(driver_z_slices*1e6, driver_num_profile, 'g', label='Number profile')
        axs_wakeT_cut[1].grid(True, which='both', axis='both', linestyle='--', linewidth=1, alpha=.5)
        axs_wakeT_cut[1].set_xlabel(zlab)
        axs_wakeT_cut[1].set_ylabel('Beam number profiles $N(z)$')
        ax_rb_cut_wakeT2 = axs_wakeT_cut[1].twinx()
        ax_rb_cut_wakeT2.plot(zs_rho*1e6, bubble_radius*1e6, label=r'Full $r_\mathrm{b}$')
        ax_rb_cut_wakeT2.plot(z_slices*1e6, bubble_radius_cut*1e6, 'r', label=r'Cut-out $r_\mathrm{b}$')
        ax_rb_cut_wakeT2.set_ylabel(r'Bubble radius [$\mathrm{\mu}$m]')
        ax_rb_cut_wakeT2.legend(loc='upper right')
        fig_wakeT_cut.suptitle('Initial step')


    # ==================================================
    def plot_flattop_evolution(self, beam='beam'):
        """
        Plot the evolution of various beam parameters as a function of s.
        """

        # Select beam
        if beam == 'beam':
            evolution = self.evolution.beam
        elif beam == 'driver':
            evolution = self.evolution.driver

        # Check whether evolution data exist
        if len(evolution.location) == 0:
            print('No beam parameter evolution data found.')
            return

        energies = evolution.energy
        nom_energy = self.nom_energy_gain + energies[0]
        prop_length = evolution.location
        #num_particles = evolution.num_particles
        charges = evolution.charge
        
        x_offsets = evolution.x
        y_offsets = evolution.y
        #z_offsets = evolution.z_offset
        beam_size_xs = evolution.beam_size_x
        beam_size_ys = evolution.beam_size_y
        #bunch_lengths = self.evolution.bunch_length
        rel_energy_spreads = evolution.rel_energy_spread
        divergence_xs = evolution.divergence_x
        divergence_ys = evolution.divergence_y
        rel_energy_offsets = energies/nom_energy-1
        beta_xs = evolution.beta_x
        beta_ys = evolution.beta_y
        norm_emittance_xs = evolution.emit_nx
        norm_emittance_ys = evolution.emit_ny
        
        #long_label = '$s_\mathrm{stage}$ [m]'
        long_label = r'$\Delta s$ [m]'
        xlim_max = prop_length.max()
        xlim_min = prop_length.min()

        # line format
        col0 = "tab:gray"
        col1 = "tab:blue"
        col2 = "tab:orange"
        #af = 0.2
        
        fig, axs = plt.subplots(3,3)
        fig.set_figwidth(20)
        fig.set_figheight(12)
        plt.subplots_adjust(hspace=0.05)  # Reduce the space between subplots

        axs[0,0].plot(np.array([0.0, self.length_flattop]), np.array([energies[0], nom_energy])/1e9, ':', color=col0, label='Nominal value')
        axs[0,0].plot(prop_length, energies/1e9, color=col1)
        #axs[0,0].plot(prop_length, np.ones_like(prop_length)*nom_energy/1e9, ':', color=col0)
        #axs[0,0].set_xlabel(long_label)
        axs[0,0].set(xticklabels=[])
        axs[0,0].set_ylabel(r'Energy [GeV]')
        axs[0,0].set_xlim(xlim_min, xlim_max)

        axs[1,0].plot(prop_length, rel_energy_spreads*100, color=col1)
        #axs[1,0].set_xlabel(long_label)
        axs[1,0].set(xticklabels=[])
        axs[1,0].set_ylabel('Energy spread [%]')
        axs[1,0].set_yscale('log')
        axs[1,0].set_xlim(xlim_min, xlim_max)
        
        axs[2,0].plot(prop_length, np.zeros_like(rel_energy_offsets), ':', color=col0)
        axs[2,0].plot(prop_length, rel_energy_offsets*100, color=col1)
        axs[2,0].set_xlabel(long_label)
        axs[2,0].set_ylabel('Energy offset [%]')
        axs[2,0].set_xlim(xlim_min, xlim_max)

        axs[0,1].plot(prop_length, charges[0]*np.ones_like(charges)*1e9, ':', color=col0)
        axs[0,1].plot(prop_length, charges*1e9, color=col1)
        #axs[0,1].set_xlabel(long_label)
        axs[0,1].set(xticklabels=[])
        axs[0,1].set_ylabel('Charge [nC]')
        axs[0,1].set_xlim(xlim_min, xlim_max)

        #axs[1,1].plot(prop_length, bunch_lengths*1e6, color=col1)
        #axs[1,1].set_xlabel(long_label)
        #axs[1,1].set_ylabel(r'Bunch length [$\mathrm{\mu}$m]')

        axs[1,1].plot(prop_length, divergence_xs*1e6, color=col1, label=r"$\sigma_{x'} $")
        axs[1,1].plot(prop_length, divergence_ys*1e6, color=col2, label=r"$\sigma_{y'} $")
        #axs[1,1].set_xlabel(long_label)
        axs[1,1].set(xticklabels=[])
        axs[1,1].set_ylabel(r'Divergence [$\mathrm{\mu}$rad]')
        axs[1,1].legend()
        axs[1,1].set_xlim(xlim_min, xlim_max)
        
        #axs[2,1].plot(s_centroids, np.zeros(x_angle.shape), ':', color=col0)
        #axs[2,1].plot(s_centroids, x_angle*1e6, color=col1, marker='x', label=r'$\langle x\' \rangle$')
        #axs[2,1].plot(s_centroids, y_angle*1e6, color=col2, marker='x', label=r'$\langle y\' \rangle$')
        ##axs[2,1].plot(s, xp_offset_beam*1e6, color='red')
        ##axs[2,1].plot(s, yp_offset_beam*1e6, color='black')
        #axs[2,1].set_xlabel(long_label)
        #axs[2,1].set_ylabel(r'Angular offset [$\mathrm{\mu}$rad]')
        #axs[2,1].legend()
        
        axs[2,1].plot(prop_length, np.sqrt(energies/energies[0])*beta_xs[0]*1e3, ':', color=col0, label='Nominal value')
        axs[2,1].plot(prop_length, beta_xs*1e3, color=col1, label=r'$\beta_x$')
        axs[2,1].plot(prop_length, beta_ys*1e3, color=col2, label=r'$\beta_y$')
        axs[2,1].set_xlabel(long_label)
        axs[2,1].set_ylabel(r'Beta function [mm]')
        axs[2,1].legend()
        axs[2,1].set_xlim(xlim_min, xlim_max)

        axs[0,2].plot(prop_length, np.ones_like(norm_emittance_xs)*norm_emittance_xs[0]*1e6, ':', color=col0, label='Nominal value')
        axs[0,2].plot(prop_length, np.ones_like(norm_emittance_ys)*norm_emittance_ys[0]*1e6, ':', color=col0)
        axs[0,2].plot(prop_length, norm_emittance_xs*1e6, color=col1, label=r'$\varepsilon_{\mathrm{n}x}$')
        axs[0,2].plot(prop_length, norm_emittance_ys*1e6, color=col2, label=r'$\varepsilon_{\mathrm{n}y}$')
        #axs[0,2].set_xlabel(long_label)
        axs[0,2].set(xticklabels=[])
        axs[0,2].set_ylabel('Emittance, rms [mm mrad]')
        axs[0,2].set_yscale('log')
        axs[0,2].legend()
        axs[0,2].set_xlim(xlim_min, xlim_max)

        axs[1,2].plot(prop_length, (energies[0]/energies)**(1/4)*beam_size_xs[0]*1e6, ':', color=col0, label='Nominal value')
        axs[1,2].plot(prop_length, (energies[0]/energies)**(1/4)*beam_size_ys[0]*1e6, ':', color=col0)
        #axs[1,2].plot(prop_length, np.ones_like(beam_size_xs)*beam_size_xs[0]*1e6, ':', color=col0, label='Nominal value')
        #axs[1,2].plot(prop_length, np.ones(beam_size_ys.shape)*beam_size_ys[0]*1e6, ':', color=col0)
        axs[1,2].plot(prop_length, beam_size_xs*1e6, color=col1, label=r'$\sigma_x$')
        axs[1,2].plot(prop_length, beam_size_ys*1e6, color=col2, label=r'$\sigma_y$')
        #axs[1,2].set_xlabel(long_label)
        axs[1,2].set(xticklabels=[])
        axs[1,2].set_ylabel(r'Beam size, rms [$\mathrm{\mu}$m]')
        axs[1,2].set_yscale('log')
        axs[1,2].legend()
        axs[1,2].set_xlim(xlim_min, xlim_max)

        axs[2,2].plot(prop_length, np.zeros_like(x_offsets), ':', color=col0)
        axs[2,2].plot(prop_length, x_offsets*1e6, color=col1, label=r'$\langle x \rangle$')
        axs[2,2].plot(prop_length, y_offsets*1e6, color=col2, label=r'$\langle y \rangle$')
        axs[2,2].set_xlabel(long_label)
        axs[2,2].set_ylabel(r'Transverse offset [$\mathrm{\mu}$m]')
        #axs[2,2].set_yscale('log')
        axs[2,2].legend()
        axs[2,2].set_xlim(xlim_min, xlim_max)

        fig.suptitle('Stage ' + str(self.stage_number+1) + ', ' + beam)

    
    # ==================================================
    # Animate the horizontal sideview (top view)
    def animate_sideview_x(self, evolution_folder):
        """
        Create and save an animation of the horizontal side view (x–z plane) 
        of the beam evolving through the stage.

        The animation shows the evolution of beam properties such as:

        - Mean energy versus propagation length
        - Normalized emittance versus bunch length
        - Horizontal phase space density
        - Current profile along the beam
        - Transverse beam size and offset evolution

        Parameters
        ----------
        evolution_folder : str
            Path to the folder containing stored beam snapshots.

        Returns
        -------
        filename : str
            Path to the saved animation file (GIF format).

        Notes
        -----
        - The output file is saved as a GIF in ``<self.run_path>/plots``.
        - The function currently depends on ``self.evolution`` for beam locations.

        A TODO item exists to make it independent of this attribute.
        """
        
        # Check if the directory in self.run_path exists
        if self.run_path is None or not os.path.exists(self.run_path):
            raise NotADirectoryError("self.run_path is not a directory.")
        
        from matplotlib import ticker as mticker
        from matplotlib.animation import FuncAnimation
        
        files = sorted(os.listdir(evolution_folder))
        
        if len(files) != len(self.evolution.beam.location):
            raise ValueError('The stored beam parameter evolution data does not have the same length as the number of beam files.')
        # TODO: make this function independent on self.evolution by using e.g. ss.append(beam.location) below.

        # Set default font size
        plt.rc('axes', titlesize=13)    # fontsize of the axes title
        plt.rc('axes', labelsize=10)    # fontsize of the x and y labels
        plt.rc('xtick', labelsize=9)    # fontsize of the x tick labels
        plt.rc('ytick', labelsize=9)    # fontsize of the y tick labels
        plt.rc('legend', fontsize=9)    # legend fontsize
        
        # set up figure
        fig, axs = plt.subplots(3, 2, gridspec_kw={'width_ratios': [2, 1], 'height_ratios': [1, 2, 1]})
        fig.set_figwidth(CONFIG.plot_width_default*0.8)
        fig.set_figheight(CONFIG.plot_width_default*0.8)
        
        # get initial beam
        beam_init = Beam()
        beam_init = beam_init.load(evolution_folder + os.fsdecode(files[0]))
        
        max_sig_index = np.argmax(self.evolution.beam.beam_size_x)
        max_sig_beam = Beam()
        max_sig_beam = max_sig_beam.load(evolution_folder + os.fsdecode(files[max_sig_index]))
        dQdzdx0, zs0, xs0 = max_sig_beam.phase_space_density(max_sig_beam.zs, max_sig_beam.xs)
        dQdx0, _ = max_sig_beam.projected_density(max_sig_beam.xs, bins=xs0)
        Is0, _ = max_sig_beam.current_profile(bins=zs0/SI.c)
        
        # get final beam
        beam_final = Beam()
        beam_final = beam_final.load(evolution_folder + os.fsdecode(files[-1]))
        #dQdzdx_final, zs_final, xs_final = beam_final.phase_space_density(beam_final.zs, beam_final.xs)
        dQdx_final, _ = beam_final.projected_density(beam_final.xs, bins=xs0)
        Is_final, _ = beam_final.current_profile(bins=zs0/SI.c)
        
        # prepare centroid arrays
        x0s = []
        z0s = []
        Emeans = []
        sigzs = []
        sigxs = []
        ss = []
        emitns = []
        # set the colors and transparency
        col0 = "#cedeeb"
        col1 = "tab:blue"
        
        # frame function
        def frameFcn(i):
            
            # get beam for this frame
            beam = Beam()
            beam = beam.load(evolution_folder + os.fsdecode(files[i]))
            
            # plot mean energy evolution
            ss.append(self.evolution.beam.location[i])
            #ss.append(beam.location)                           ####### TODO: test this and replace ss.append(self.evolution.beam.location[i]) so that this function does not depend on self.evolution.
            Emeans.append(beam.energy())
            axs[0,0].cla()
            axs[0,0].plot(np.array(ss), np.array(Emeans)/1e9, '-', color=col0)
            axs[0,0].plot(ss[-1], Emeans[-1]/1e9, 'o', color=col1)
            axs[0,0].set_xlabel('Propagation length [m]')
            axs[0,0].set_ylabel('Mean energy [GeV]')
            axs[0,0].set_xlim(np.min(self.evolution.beam.location), np.max(self.evolution.beam.location))
            axs[0,0].set_ylim(beam_init.energy()*0.9e-9, beam_final.energy()*1.1e-9)
            axs[0,0].xaxis.tick_top()
            axs[0,0].xaxis.set_label_position('top')
            
            # plot emittance and bunch length evolution
            emitns.append(beam.norm_emittance_x())
            sigzs.append(beam.bunch_length())
            ylim_min = np.min([np.min(emitns)*1e6, beam_init.norm_emittance_x()*0.97e6, beam_final.norm_emittance_x()*0.97e6])
            ylim_max = np.max([np.max(emitns)*1e6, beam_init.norm_emittance_x()*1.05e6, beam_final.norm_emittance_x()*1.05e6])
            axs[0,1].cla()
            axs[0,1].plot(np.array(sigzs)*1e6, np.array(emitns)*1e6, '-', color=col0)
            axs[0,1].plot(sigzs[-1]*1e6, emitns[-1]*1e6, 'o', color=col1)
            axs[0,1].set_ylim(ylim_min, ylim_max)
            #axs[0,1].set_ylim(np.min([np.min(emitns)*0.95e6, beam_final.norm_emittance_x()*0.8e6]), np.max([np.max(emitns)*1.05e6, emitns[0]*1.2e6]))
            #axs[0,1].set_ylim(np.min(self.evolution.beam.norm_emittance_x)*0.8e6, np.max(self.evolution.beam.norm_emittance_x)*1.2e6)
            axs[0,1].set_xlim(np.min([np.min(sigzs)*0.95e6, beam_final.bunch_length()*0.8e6]), np.max([np.max(sigzs)*1.05e6, sigzs[0]*1.2e6]))
            #axs[0,1].set_xlim(np.min(self.evolution.beam.bunch_length)*0.95e6, np.max(self.evolution.beam.bunch_length)*1.05e6)
            axs[0,1].set_xscale('log')
            axs[0,1].set_yscale('log')
            axs[0,1].set_xlabel(r'Bunch length [$\mathrm{\mu}$m]')
            axs[0,1].set_ylabel('Norm. emittance\n[mm mrad]')
            axs[0,1].yaxis.tick_right()
            axs[0,1].yaxis.set_label_position('right')
            axs[0,1].xaxis.tick_top()
            axs[0,1].xaxis.set_label_position('top')
            axs[0,1].xaxis.set_minor_formatter(mticker.NullFormatter())
            axs[0,1].yaxis.set_minor_formatter(mticker.NullFormatter())
            
            # plot phase space
            dQdzdx, zs, xs = beam.phase_space_density(beam.zs, beam.xs, hbins=zs0, vbins=xs0)
            axs[1,0].cla()
            cax = axs[1,0].pcolor(zs*1e6, xs*1e6, -dQdzdx, cmap=CONFIG.default_cmap, shading='auto')
            axs[1,0].set_ylabel(r"Transverse offset, $x$ [$\mathrm{\mu}$m]")
            axs[1,0].set_title('Horizontal sideview (top view)')
            
            # plot current profile
            af = 0.15
            Is, ts = beam.current_profile(bins=zs0/SI.c)
            axs[2,0].cla()
            axs[2,0].fill(np.concatenate((ts, np.flip(ts)))*SI.c*1e6, -np.concatenate((Is, np.zeros(Is.size)))/1e3, alpha=af, color=col1)
            axs[2,0].plot(ts*SI.c*1e6, -Is/1e3)
            axs[2,0].set_xlim([np.min(zs0)*1e6, np.max(zs0)*1e6])
            axs[2,0].set_ylim([0, np.max([np.max(-Is0), np.max(-Is_final)])*1.3e-3])
            axs[2,0].set_xlabel(r'$z$ [$\mathrm{\mu}$m]')
            axs[2,0].set_ylabel(r'$I$ [kA]')
            
            # plot position projection
            dQdx, xs2 = beam.projected_density(beam.xs, bins=xs0)
            axs[1,1].cla()
            axs[1,1].fill(-np.concatenate((dQdx, np.zeros(dQdx.size)))*1e3, np.concatenate((xs2, np.flip(xs2)))*1e6, alpha=af, color=col1)
            axs[1,1].plot(-dQdx*1e3, xs2*1e6, color=col1)
            axs[1,1].set_ylim([np.min(xs0)*1e6, np.max(xs0)*1e6])
            axs[1,1].set_xlim([0, np.max([np.max(-dQdx), np.max(-dQdx_final)])*1.1e3])
            axs[1,1].yaxis.tick_right()
            axs[1,1].yaxis.set_label_position('right')
            axs[1,1].xaxis.set_label_position('top')
            axs[1,1].set_xlabel(r"$dQ/dx$ [nC/$\mathrm{\mu}$m]")
            axs[1,1].set_ylabel(r"$x$ [$\mathrm{\mu}$m]")
        
            # plot centroid evolution
            z0s.append(beam.z_offset())
            #sigxs.append(beam.beam_size_x())
            x0s.append(beam.x_offset())
            ylim_min = pad_downwards(np.min([np.min(x0s), np.min(self.evolution.beam.x)]), padding=0.1)*1e6
            ylim_max = pad_upwards(np.max([np.max(x0s), np.max(self.evolution.beam.x)]), padding=0.1)*1e6
            axs[2,1].cla()
            axs[2,1].plot(np.array(z0s)*1e6, np.array(x0s)*1e6, '-', color=col0)
            axs[2,1].plot(z0s[-1]*1e6, x0s[-1]*1e6, 'o', color=col1)
            axs[2,1].set_xlabel(r'$z$ offset [$\mathrm{\mu}$m]')
            axs[2,1].set_ylabel(r'$x$ offset [$\mathrm{\mu}$m]')
            #axs[2,1].set_xlim(np.min([np.min(z0s)-sigzs[0]/6, z0s[0]-sigzs[0]/2])*1e6, np.max([np.max(z0s)+sigzs[0]/6, (z0s[0]+sigzs[0]/2)])*1e6)
            axs[2,1].set_xlim((z0s[0]-sigzs[0]/10)*1e6, (np.max(self.evolution.beam.z)+sigzs[0]/10)*1e6)
            #axs[2,1].set_xlim(np.min(self.evolution.beam.z)*0.95e6, np.max(self.evolution.beam.z)*1.05e6)
            #axs[2,1].set_ylim(np.min(-np.max(x0s)*1.1, -0.1*sigxs[0])*1e6, np.max(np.max(x0s)*1.1, 0.1*sigxs[0])*1e6)
            #axs[2,1].set_ylim(np.min(self.evolution.beam.x)*1.1e6, np.max(self.evolution.beam.x)*1.1e6)
            axs[2,1].set_ylim(ylim_min, ylim_max)
            axs[2,1].yaxis.tick_right()
            axs[2,1].yaxis.set_label_position('right')
        
            return cax

        animation = FuncAnimation(fig, frameFcn, frames=range(len(files)), repeat=False, interval=100)
        
        # save the animation as a GIF
        plot_path = os.path.join(self.run_path, 'plots')
        if not os.path.exists(plot_path):
            os.makedirs(plot_path)
        filename = os.path.join(plot_path, 'sideview_x_stage_' + str(self.stage_number) + '.gif')
        animation.save(filename, writer="pillow", fps=20)

        # hide the figure
        plt.close()

        # Reset to default matplotlib settings
        plt.rcdefaults()

        return filename


    # ==================================================
    # Animate the vertical sideview
    def animate_sideview_y(self, evolution_folder):
        """
        Create and save an animation of the vertical side view (y-z plane) 
        along with other parameters of the beam evolving through the stage.

        Parameters
        ----------
        evolution_folder : str
            Path to the folder containing stored beam snapshots.

        Returns
        -------
        filename : str
            Path to the saved animation file (GIF format).
        """

        # Check if the directory in self.run_path exists
        if self.run_path is None or not os.path.exists(self.run_path):
            raise NotADirectoryError("self.run_path is not a directory.")
        
        from matplotlib import ticker as mticker
        from matplotlib.animation import FuncAnimation
        
        files = sorted(os.listdir(evolution_folder))

        if len(files) != len(self.evolution.beam.location):
            raise ValueError('The stored beam parameter evolution data does not have the same length as the number of beam files.')
        
        # Set default font size
        plt.rc('axes', titlesize=13)    # fontsize of the axes title
        plt.rc('axes', labelsize=10)    # fontsize of the x and y labels
        plt.rc('xtick', labelsize=9)    # fontsize of the x tick labels
        plt.rc('ytick', labelsize=9)    # fontsize of the y tick labels
        plt.rc('legend', fontsize=9)    # legend fontsize
        
        # set up figure
        fig, axs = plt.subplots(3, 2, gridspec_kw={'width_ratios': [2, 1], 'height_ratios': [1, 2, 1]})
        fig.set_figwidth(CONFIG.plot_width_default*0.8)
        fig.set_figheight(CONFIG.plot_width_default*0.8)
        
        # get initial beam
        beam_init = Beam()
        beam_init = beam_init.load(evolution_folder + os.fsdecode(files[0]))

        # Get max beam size beam
        max_sig_index = np.argmax(self.evolution.beam.beam_size_y)
        max_sig_beam = Beam()
        max_sig_beam = max_sig_beam.load(evolution_folder + os.fsdecode(files[max_sig_index]))
        dQdzdy0, zs0, ys0 = max_sig_beam.phase_space_density(max_sig_beam.zs, max_sig_beam.ys)
        dQdy0, _ = max_sig_beam.projected_density(max_sig_beam.ys, bins=ys0)
        Is0, _ = max_sig_beam.current_profile(bins=zs0/SI.c)
        
        # get final beam
        beam_final = Beam()
        beam_final = beam_final.load(evolution_folder + os.fsdecode(files[-1]))
        #dQdzdy_final, zs_final, ys_final = beam_final.phase_space_density(beam_final.zs, beam_final.ys)
        dQdy_final, _ = beam_final.projected_density(beam_final.ys, bins=ys0)
        Is_final, _ = beam_final.current_profile(bins=zs0/SI.c)
        
        # prepare centroid arrays
        y0s = []
        z0s = []
        Emeans = []
        sigzs = []
        sigys = []
        ss = []
        emitns = []
        # set the colors and transparency
        col0 = "#f5d9c1"
        col1 = "tab:orange"
        
        # frame function
        def frameFcn(i):
            
            # get beam for this frame
            beam = Beam()
            beam = beam.load(evolution_folder + os.fsdecode(files[i]))
            
            # plot mean energy evolution
            ss.append(self.evolution.beam.location[i])
            Emeans.append(beam.energy())
            axs[0,0].cla()
            axs[0,0].plot(np.array(ss), np.array(Emeans)/1e9, '-', color=col0)
            axs[0,0].plot(ss[-1], Emeans[-1]/1e9, 'o', color=col1)
            axs[0,0].set_xlabel('Propagation length [m]')
            axs[0,0].set_ylabel('Mean energy [GeV]')
            axs[0,0].set_xlim(np.min(self.evolution.beam.location), np.max(self.evolution.beam.location))
            axs[0,0].set_ylim(beam_init.energy()*0.9e-9, beam_final.energy()*1.1e-9)
            axs[0,0].xaxis.tick_top()
            axs[0,0].xaxis.set_label_position('top')
            
            # plot emittance and bunch length evolution
            emitns.append(beam.norm_emittance_y())
            sigzs.append(beam.bunch_length())
            ylim_min = np.min([np.min(emitns)*1e6, beam_init.norm_emittance_y()*0.97e6, beam_final.norm_emittance_y()*0.97e6])
            ylim_max = np.max([np.max(emitns)*1e6, beam_init.norm_emittance_y()*1.05e6, beam_final.norm_emittance_y()*1.05e6])
            axs[0,1].cla()
            axs[0,1].plot(np.array(sigzs)*1e6, np.array(emitns)*1e6, '-', color=col0)
            axs[0,1].plot(sigzs[-1]*1e6, emitns[-1]*1e6, 'o', color=col1)
            axs[0,1].set_ylim(ylim_min, ylim_max)
            axs[0,1].set_xlim(np.min([np.min(sigzs)*0.95e6, beam_final.bunch_length()*0.8e6]), np.max([np.max(sigzs)*1.05e6, sigzs[0]*1.2e6]))
            axs[0,1].set_xscale('log')
            axs[0,1].set_yscale('log')
            axs[0,1].set_xlabel(r'Bunch length [$\mathrm{\mu}$m]')
            axs[0,1].set_ylabel('Norm. emittance\n[mm mrad]')
            axs[0,1].yaxis.tick_right()
            axs[0,1].yaxis.set_label_position('right')
            axs[0,1].xaxis.tick_top()
            axs[0,1].xaxis.set_label_position('top')
            axs[0,1].xaxis.set_minor_formatter(mticker.NullFormatter())
            axs[0,1].yaxis.set_minor_formatter(mticker.NullFormatter())
            
            # plot phase space
            dQdzdy, zs, ys = beam.phase_space_density(beam.zs, beam.ys, hbins=zs0, vbins=ys0)
            axs[1,0].cla()
            cax = axs[1,0].pcolor(zs*1e6, ys*1e6, -dQdzdy, cmap=CONFIG.default_cmap, shading='auto')
            axs[1,0].set_ylabel(r"Transverse offset, $y$ [$\mathrm{\mu}$m]")
            axs[1,0].set_title('Vertical sideview')
            
            # plot current profile
            af = 0.15
            Is, ts = beam.current_profile(bins=zs0/SI.c)
            axs[2,0].cla()
            axs[2,0].fill(np.concatenate((ts, np.flip(ts)))*SI.c*1e6, -np.concatenate((Is, np.zeros(Is.size)))/1e3, alpha=af, color=col1)
            axs[2,0].plot(ts*SI.c*1e6, -Is/1e3, color=col1)
            axs[2,0].set_xlim([np.min(zs0)*1e6, np.max(zs0)*1e6])
            axs[2,0].set_ylim([0, np.max([np.max(-Is0), np.max(-Is_final)])*1.3e-3])
            axs[2,0].set_xlabel(r'$z$ [$\mathrm{\mu}$m]')
            axs[2,0].set_ylabel(r'$I$ [kA]')
            
            # plot position projection
            dQdy, ys2 = beam.projected_density(beam.ys, bins=ys0)
            axs[1,1].cla()
            axs[1,1].fill(-np.concatenate((dQdy, np.zeros(dQdy.size)))*1e3, np.concatenate((ys2, np.flip(ys2)))*1e6, alpha=af, color=col1)
            axs[1,1].plot(-dQdy*1e3, ys2*1e6, color=col1)
            axs[1,1].set_ylim([np.min(ys0)*1e6, np.max(ys0)*1e6])
            axs[1,1].set_xlim([0, np.max([np.max(-dQdy), np.max(-dQdy_final)])*1.1e3])
            axs[1,1].yaxis.tick_right()
            axs[1,1].yaxis.set_label_position('right')
            axs[1,1].xaxis.set_label_position('top')
            axs[1,1].set_xlabel(r"$dQ/dy$ [nC/$\mathrm{\mu}$m]")
            axs[1,1].set_ylabel(r"$y$ [$\mathrm{\mu}$m]")
        
            # plot centroid evolution
            z0s.append(beam.z_offset())
            #sigys.append(beam.beam_size_y())
            y0s.append(beam.y_offset())
            ylim_min = pad_downwards(np.min([np.min(y0s), np.min(self.evolution.beam.y)]), padding=0.1)*1e6
            ylim_max = pad_upwards(np.max([np.max(y0s), np.max(self.evolution.beam.y)]), padding=0.1)*1e6
            axs[2,1].cla()
            axs[2,1].plot(np.array(z0s)*1e6, np.array(y0s)*1e6, '-', color=col0)
            axs[2,1].plot(z0s[-1]*1e6, y0s[-1]*1e6, 'o', color=col1)
            axs[2,1].set_xlabel(r'$z$ offset [$\mathrm{\mu}$m]')
            axs[2,1].set_ylabel(r'$y$ offset [$\mathrm{\mu}$m]')
            axs[2,1].set_xlim(np.min([np.min(z0s)-sigzs[0]/6, z0s[0]-sigzs[0]/2])*1e6, np.max([np.max(z0s)+sigzs[0]/6, (z0s[0]+sigzs[0]/2)])*1e6)
            axs[2,1].set_ylim(ylim_min, ylim_max)
            axs[2,1].yaxis.tick_right()
            axs[2,1].yaxis.set_label_position('right')
        
            return cax

        animation = FuncAnimation(fig, frameFcn, frames=range(len(files)), repeat=False, interval=100)
        
        # save the animation as a GIF
        plot_path = os.path.join(self.run_path, 'plots')
        if not os.path.exists(plot_path):
            os.makedirs(plot_path)
        filename = os.path.join(plot_path, 'sideview_y_stage_' + str(self.stage_number) + '.gif')
        animation.save(filename, writer="pillow", fps=20)

        # hide the figure
        plt.close()

        # Reset to default matplotlib settings
        plt.rcdefaults()

        return filename


    # ==================================================
    # Animate the horizontal phase space
    def animate_phasespace_x(self, evolution_folder):
        """
        Create and save an animation of the horizontal phase space (x-px plane) 
        along with other parameters of the beam evolving through the stage.

        Parameters
        ----------
        evolution_folder : str
            Path to the folder containing stored beam snapshots.

        Returns
        -------
        filename : str
            Path to the saved animation file (GIF format).
        """

        # Check if the directory in self.run_path exists
        if self.run_path is None or not os.path.exists(self.run_path):
            raise NotADirectoryError("self.run_path is not a directory.")
        
        from matplotlib import ticker as mticker
        from matplotlib.animation import FuncAnimation
        
        files = sorted(os.listdir(evolution_folder))

        if len(files) != len(self.evolution.beam.location):
            raise ValueError('The stored beam parameter evolution data does not have the same length as the number of beam files.')

        # Set default font size
        plt.rc('axes', titlesize=13)    # fontsize of the axes title
        plt.rc('axes', labelsize=10)    # fontsize of the x and y labels
        plt.rc('xtick', labelsize=9)    # fontsize of the x tick labels
        plt.rc('ytick', labelsize=9)    # fontsize of the y tick labels
        plt.rc('legend', fontsize=9)    # legend fontsize
        
        # set up figure
        fig, axs = plt.subplots(3, 2, gridspec_kw={'width_ratios': [2, 1], 'height_ratios': [1, 2, 1]})
        fig.set_figwidth(CONFIG.plot_width_default*0.8)
        fig.set_figheight(CONFIG.plot_width_default*0.8)

        # get initial beam
        beam_init = Beam()
        beam_init = beam_init.load(evolution_folder + os.fsdecode(files[0]))

        # get max beam size beam
        max_sig_index = np.argmax(self.evolution.beam.beam_size_x )
        max_sig_beam = Beam()
        max_sig_beam = max_sig_beam.load(evolution_folder + os.fsdecode(files[max_sig_index]))
        dQdxdpx0, xs0, _ = max_sig_beam.phase_space_density(max_sig_beam.xs, max_sig_beam.pxs)

        # get max divergence beam
        max_sig_xp_index = np.argmax(self.evolution.beam.divergence_x)
        max_sig_xp_beam = Beam()
        max_sig_xp_beam = max_sig_xp_beam.load(evolution_folder + os.fsdecode(files[max_sig_xp_index]))
        _, _, pxs0 = max_sig_xp_beam.phase_space_density(max_sig_xp_beam.xs, max_sig_xp_beam.pxs)
        
        # get final beam
        beam_final = Beam()
        beam_final = beam_final.load(evolution_folder + os.fsdecode(files[-1]))
        _, _, pxs_final = beam_final.phase_space_density(beam_final.xs, beam_final.pxs)

        # calculate limits
        #pxlim = np.max(np.abs(pxs0))
        pxlim = np.max([np.max(np.abs(pxs0)), np.max(np.abs(pxs_final))])
        if np.max(np.abs(pxs_final)) > np.max(np.abs(pxs0)):
            pxs0 = pxs_final
        
        # calculate projections
        #dQdx0, _ = max_sig_beam.projected_density(max_sig_beam.xs, bins=xs0)
        #dQdpx0, _ = max_sig_xp_beam.projected_density(max_sig_xp_beam.pxs, bins=pxs0)
        dQdx0, _ = max_sig_xp_beam.projected_density(max_sig_xp_beam.xs, bins=xs0)
        dQdpx0, _ = max_sig_beam.projected_density(max_sig_beam.pxs, bins=pxs0)
        dQdx_final, _ = beam_final.projected_density(beam_final.xs, bins=xs0)
        dQdpx_final, _ = beam_final.projected_density(beam_final.pxs, bins=pxs0)
        
        # prepare centroid arrays
        x0s = []
        xp0s = []
        sigxs = []
        sigxps = []
        ss = []
        emitns = []
        
        # set the colors and transparency
        col0 = "#cedeeb"
        col1 = "tab:blue"
        
        # frame function
        def frameFcn(i):
            
            # get beam for this frame
            beam = Beam()
            beam = beam.load(evolution_folder + os.fsdecode(files[i]))
            
            # plot emittance evolution
            ss.append(self.evolution.beam.location[i])
            emitns.append(beam.norm_emittance_x(clean=False))
            ylim_min = np.min([np.min(emitns)*1e6, beam_init.norm_emittance_x()*0.97e6, beam_final.norm_emittance_x()*0.97e6])
            ylim_max = np.max([np.max(emitns)*1e6, beam_init.norm_emittance_x()*1.05e6, beam_final.norm_emittance_x()*1.05e6])
            axs[0,0].cla()
            axs[0,0].plot(np.array(ss), np.array(emitns)*1e6, '-', color=col0)
            axs[0,0].plot(ss[-1], emitns[-1]*1e6, 'o', color=col1)
            axs[0,0].set_xlabel('Propagation distance [m]')
            axs[0,0].set_ylabel('Norm. emittance\n[mm mrad]')
            axs[0,0].set_xlim(np.min(self.evolution.beam.location), np.max(self.evolution.beam.location))
            #axs[0,0].set_ylim(beam_init.norm_emittance_x()*0.9e6, np.max(self.evolution.norm_emittance_x)*1.2e6)
            axs[0,0].set_ylim(ylim_min, ylim_max)
            #axs[0,0].set_yscale('log')
            #axs[0,0].yaxis.set_minor_formatter(mticker.NullFormatter())
            axs[0,0].xaxis.tick_top()
            axs[0,0].xaxis.set_label_position('top')
            
            # plot beam size and divergence evolution
            sigxs.append(beam.beam_size_x())
            sigxps.append(beam.divergence_x())
            xlim_min = np.min([np.min(sigxs)*0.9e6,  beam_final.beam_size_x()*0.9e6])
            xlim_max = np.max([np.max(sigxs)*1.1e6, max_sig_beam.beam_size_x()*1.1e6])
            ylim_min = np.min([np.min(sigxps)*0.9e3, np.min(self.evolution.beam.divergence_x)*0.9e3])
            ylim_max = np.max([np.max(sigxps)*1.1e3, max_sig_xp_beam.divergence_x()*1.1e3])
            axs[0,1].cla()
            axs[0,1].plot(np.array(sigxs)*1e6, np.array(sigxps)*1e3, '-', color=col0)
            axs[0,1].plot(sigxs[-1]*1e6, sigxps[-1]*1e3, 'o', color=col1)
            axs[0,1].set_xlim(xlim_min, xlim_max)
            #axs[0,1].set_xlim(beam_init.beam_size_x()*0.8e6, max_sig_beam.beam_size_x()*1.2e6)
            #axs[0,1].set_ylim(np.min([np.min(sigxps)*0.9e3, beam_final.divergence_x()*0.8e3]), np.max([np.max(sigxps)*1.1e3, sigxs[0]*1.2e3]))
            #axs[0,1].set_ylim(np.min(self.evolution.beam.divergence_x)*0.9e3, max_sig_xp_beam.divergence_x()*1.1e3)
            axs[0,1].set_ylim(ylim_min, ylim_max)
            axs[0,1].set_xscale('log')
            axs[0,1].set_yscale('log')
            axs[0,1].set_xlabel(r'Beam size [$\mathrm{\mu}$m]')
            axs[0,1].set_ylabel('Divergence [mrad]')
            axs[0,1].yaxis.tick_right()
            axs[0,1].yaxis.set_label_position('right')
            axs[0,1].xaxis.tick_top()
            axs[0,1].xaxis.set_label_position('top')
            axs[0,1].xaxis.set_minor_formatter(mticker.NullFormatter())
            axs[0,1].yaxis.set_minor_formatter(mticker.NullFormatter())
            
            # plot phase space
            dQdxdpx, xs, pxs = beam.phase_space_density(beam.xs, beam.pxs, hbins=xs0, vbins=pxs0)
            axs[1,0].cla()
            cax = axs[1,0].pcolor(xs*1e6, pxs*1e-6*SI.c/SI.e, -dQdxdpx, cmap=CONFIG.default_cmap, shading='auto')
            axs[1,0].set_ylabel("Momentum, $p_x$ [MeV/c]")
            axs[1,0].set_title('Horizontal phase space')
            axs[1,0].set_ylim([-pxlim*1e-6*SI.c/SI.e, pxlim*1e-6*SI.c/SI.e])
            
            # plot position projection
            af = 0.15
            dQdx, xs2 = beam.projected_density(beam.xs, bins=xs0)
            axs[2,0].cla()
            axs[2,0].fill(np.concatenate((xs2, np.flip(xs2)))*1e6, -np.concatenate((dQdx, np.zeros(dQdx.size)))*1e3, alpha=af, color=col1)
            axs[2,0].plot(xs2*1e6, -dQdx*1e3, color=col1)
            axs[2,0].set_xlim([np.min(xs0)*1e6, np.max(xs0)*1e6])
            axs[2,0].set_ylim([0, np.max([np.max(-dQdx0), np.max(-dQdx_final)])*1.2e3])
            axs[2,0].set_xlabel(r'Transverse position, $x$ [$\mathrm{\mu}$m]')
            axs[2,0].set_ylabel(r'$dQ/dx$ [nC/$\mathrm{\mu}$m]')
            
            # plot angular projection
            dQdpx, pxs2 = beam.projected_density(beam.pxs, bins=pxs0)
            axs[1,1].cla()
            axs[1,1].fill(-np.concatenate((dQdpx, np.zeros(dQdpx.size)))*1e9/(1e-6*SI.c/SI.e), np.concatenate((pxs2, np.flip(pxs2)))*1e-6*SI.c/SI.e, alpha=af, color=col1)
            axs[1,1].plot(-dQdpx*1e9/(1e-6*SI.c/SI.e), pxs2*1e-6*SI.c/SI.e, color=col1)
            axs[1,1].set_xlim([0, np.max([np.max(-dQdpx0), np.max(-dQdpx_final)])*1e9/(1e-6*SI.c/SI.e)*1.2])
            axs[1,1].set_ylim([-pxlim*1e-6*SI.c/SI.e, pxlim*1e-6*SI.c/SI.e])
            axs[1,1].yaxis.tick_right()
            axs[1,1].yaxis.set_label_position('right')
            axs[1,1].xaxis.set_label_position('top')
            axs[1,1].set_xlabel(r"$dQ/dp_x$ [nC c/MeV]")
            axs[1,1].set_ylabel("Momentum, $p_x$ [MeV/c]")
            
            # plot centroid evolution
            x0s.append(beam.x_offset())
            xp0s.append(beam.x_angle())
            xlim_min = pad_downwards(np.min([np.min(x0s), np.min(self.evolution.beam.x)]), padding=0.1)*1e6
            xlim_max = pad_upwards(np.max([np.max(x0s), np.max(self.evolution.beam.x)]), padding=0.1)*1e6
            ylim_min = pad_downwards(np.min([np.min(xp0s), np.min(self.evolution.beam.x_angle)]), padding=0.1)*1e6
            ylim_max = pad_upwards(np.max([np.max(xp0s), np.max(self.evolution.beam.x_angle)]), padding=0.1)*1e6
            axs[2,1].cla()
            axs[2,1].plot(np.array(x0s)*1e6, np.array(xp0s)*1e6, '-', color=col0)
            axs[2,1].plot(x0s[-1]*1e6, xp0s[-1]*1e6, 'o', color=col1)
            axs[2,1].set_xlabel(r'Centroid offset [$\mathrm{\mu}$m]')
            axs[2,1].set_ylabel(r'Centroid angle [$\mathrm{\mu}$rad]')
            axs[2,1].set_xlim(xlim_min, xlim_max)
            axs[2,1].set_ylim(ylim_min, ylim_max)
            axs[2,1].yaxis.tick_right()
            axs[2,1].yaxis.set_label_position('right')
            
            return cax
        
        # make all frames
        animation = FuncAnimation(fig, frameFcn, frames=range(len(files)), repeat=False, interval=100)
        
        # save the animation as a GIF
        plot_path = os.path.join(self.run_path, 'plots')
        if not os.path.exists(plot_path):
            os.makedirs(plot_path)
        filename = os.path.join(plot_path, 'phasespace_x_stage_' + str(self.stage_number) + '.gif')
        animation.save(filename, writer="pillow", fps=20)

        # hide the figure
        plt.close()

        return filename


    # ==================================================
    # Animate the vertical phase space
    def animate_phasespace_y(self, evolution_folder):
        """
        Create and save an animation of the vertical phase space (y-py plane) 
        along with other parameters of the beam evolving through the stage.

        Parameters
        ----------
        evolution_folder : str
            Path to the folder containing stored beam snapshots.

        Returns
        -------
        filename : str
            Path to the saved animation file (GIF format).
        """

        # Check if the directory in self.run_path exists
        if self.run_path is None or not os.path.exists(self.run_path):
            raise NotADirectoryError("self.run_path is not a directory.")
        
        from matplotlib import ticker as mticker
        from matplotlib.animation import FuncAnimation
        
        files = sorted(os.listdir(evolution_folder))

        if len(files) != len(self.evolution.beam.location):
            raise ValueError('The stored beam parameter evolution data does not have the same length as the number of beam files.')

        # Set default font size
        plt.rc('axes', titlesize=13)    # fontsize of the axes title
        plt.rc('axes', labelsize=10)    # fontsize of the x and y labels
        plt.rc('xtick', labelsize=9)    # fontsize of the x tick labels
        plt.rc('ytick', labelsize=9)    # fontsize of the y tick labels
        plt.rc('legend', fontsize=9)    # legend fontsize
        
        # set up figure
        fig, axs = plt.subplots(3, 2, gridspec_kw={'width_ratios': [2, 1], 'height_ratios': [1, 2, 1]})
        fig.set_figwidth(CONFIG.plot_width_default*0.8)
        fig.set_figheight(CONFIG.plot_width_default*0.8)
        
        # get initial beam
        beam_init = Beam()
        beam_init = beam_init.load(evolution_folder + os.fsdecode(files[0]))

        # get max beam size beam
        max_sig_index = np.argmax(self.evolution.beam.beam_size_y)
        max_sig_beam = Beam()
        max_sig_beam = max_sig_beam.load(evolution_folder + os.fsdecode(files[max_sig_index]))
        dQdydpy0, ys0, _ = max_sig_beam.phase_space_density(max_sig_beam.ys, max_sig_beam.pys)

        # get max divergence beam
        max_sig_yp_index = np.argmax(self.evolution.beam.divergence_y)
        max_sig_yp_beam = Beam()
        max_sig_yp_beam = max_sig_yp_beam.load(evolution_folder + os.fsdecode(files[max_sig_yp_index]))
        _, _, pys0 = max_sig_yp_beam.phase_space_density(max_sig_yp_beam.ys, max_sig_yp_beam.pys)
        
        # get final beam
        beam_final = Beam()
        beam_final = beam_final.load(evolution_folder + os.fsdecode(files[-1]))
        _, _, pys_final = beam_final.phase_space_density(beam_final.ys, beam_final.pys)

        # calculate limits
        #pylim = np.max(np.abs(pys0))
        pylim = np.max([np.max(np.abs(pys0)), np.max(np.abs(pys_final))])
        if np.max(np.abs(pys_final)) > np.max(np.abs(pys0)):
            pys0 = pys_final
        
        # calculate projections
        #dQdy0, _ = max_sig_beam.projected_density(max_sig_beam.ys, bins=ys0)
        #dQdpy0, _ = max_sig_yp_beam.projected_density(max_sig_yp_beam.pys, bins=pys0)
        dQdy0, _ = max_sig_yp_beam.projected_density(max_sig_yp_beam.ys, bins=ys0)
        dQdpy0, _ = max_sig_beam.projected_density(max_sig_beam.pys, bins=pys0)
        dQdy_final, _ = beam_final.projected_density(beam_final.ys, bins=ys0)
        dQdpy_final, _ = beam_final.projected_density(beam_final.pys, bins=pys0)
        
        # prepare centroid arrays
        y0s = []
        yp0s = []
        sigys = []
        sigyps = []
        ss = []
        emitns = []
        
        # set the colors and transparency
        col0 = "#f5d9c1"
        col1 = "tab:orange"
        
        # frame function
        def frameFcn(i):
            
            # get beam for this frame
            beam = Beam()
            beam = beam.load(evolution_folder + os.fsdecode(files[i]))
            
            # plot emittance evolution
            ss.append(self.evolution.beam.location[i])
            emitns.append(beam.norm_emittance_y(clean=False))
            ylim_min = np.min([np.min(emitns)*1e6, beam_init.norm_emittance_y()*0.97e6, beam_final.norm_emittance_y()*0.97e6])
            ylim_max = np.max([np.max(emitns)*1e6, beam_init.norm_emittance_y()*1.05e6, beam_final.norm_emittance_y()*1.05e6])
            axs[0,0].cla()
            axs[0,0].plot(np.array(ss), np.array(emitns)*1e6, '-', color=col0)
            axs[0,0].plot(ss[-1], emitns[-1]*1e6, 'o', color=col1)
            axs[0,0].set_xlabel('Propagation distance [m]')
            axs[0,0].set_ylabel('Norm. emittance\n[mm mrad]')
            axs[0,0].set_xlim(np.min(self.evolution.beam.location), np.max(self.evolution.beam.location))
            axs[0,0].set_ylim(ylim_min, ylim_max)
            #axs[0,0].set_yscale('log')
            #axs[0,0].yaxis.set_minor_formatter(mticker.NullFormatter())
            axs[0,0].xaxis.tick_top()
            axs[0,0].xaxis.set_label_position('top')
            
            # plot beam size and divergence evolution
            sigys.append(beam.beam_size_y())
            sigyps.append(beam.divergence_y())
            xlim_min = np.min([np.min(sigys)*0.9e6,  beam_final.beam_size_y()*0.9e6])
            #xlim_max = np.max([np.max(sigys)*1.1e6, max_sig_beam.beam_size_y()*1.1e6])
            xlim_max = np.max([np.max(sigys)*1.1e6, sigys[0]*1.1e6])
            ylim_min = np.min([np.min(sigyps)*0.9e3, np.min(self.evolution.beam.divergence_y)*0.9e3])
            #ylim_max = np.max([np.max(sigyps)*1.1e3, max_sig_yp_beam.divergence_y()*1.1e3])
            ylim_max = np.max([np.max(sigyps)*1.1e3, sigyps[0]*1.1e3])
            axs[0,1].cla()
            axs[0,1].plot(np.array(sigys)*1e6, np.array(sigyps)*1e3, '-', color=col0)
            axs[0,1].plot(sigys[-1]*1e6, sigyps[-1]*1e3, 'o', color=col1)
            axs[0,1].set_xlim(xlim_min, xlim_max)
            axs[0,1].set_ylim(ylim_min, ylim_max)
            axs[0,1].set_xscale('log')
            axs[0,1].set_yscale('log')
            axs[0,1].set_xlabel(r'Beam size [$\mathrm{\mu}$m]')
            axs[0,1].set_ylabel('Divergence [mrad]')
            axs[0,1].yaxis.tick_right()
            axs[0,1].yaxis.set_label_position('right')
            axs[0,1].xaxis.tick_top()
            axs[0,1].xaxis.set_label_position('top')
            axs[0,1].xaxis.set_minor_formatter(mticker.NullFormatter())
            axs[0,1].yaxis.set_minor_formatter(mticker.NullFormatter())
            
            # plot phase space
            dQdydpy, ys, pys = beam.phase_space_density(beam.ys, beam.pys, hbins=ys0, vbins=pys0)
            axs[1,0].cla()
            cax = axs[1,0].pcolor(ys*1e6, pys*1e-6*SI.c/SI.e, -dQdydpy, cmap=CONFIG.default_cmap, shading='auto')
            axs[1,0].set_ylabel("Momentum, $p_y$ [MeV/c]")
            axs[1,0].set_title('Vertical phase space')
            axs[1,0].set_ylim([-pylim*1e-6*SI.c/SI.e, pylim*1e-6*SI.c/SI.e])
            
            # plot position projection
            af = 0.15
            dQdy, ys2 = beam.projected_density(beam.ys, bins=ys0)
            axs[2,0].cla()
            axs[2,0].fill(np.concatenate((ys2, np.flip(ys2)))*1e6, -np.concatenate((dQdy, np.zeros(dQdy.size)))*1e3, alpha=af, color=col1)
            axs[2,0].plot(ys2*1e6, -dQdy*1e3, color=col1)
            axs[2,0].set_xlim([np.min(ys0)*1e6, np.max(ys0)*1e6])
            axs[2,0].set_ylim([0, np.max([np.max(-dQdy0), np.max(-dQdy_final)])*1.2e3])
            axs[2,0].set_xlabel(r'Transverse position, $y$ [$\mathrm{\mu}$m]')
            axs[2,0].set_ylabel(r'$dQ/dy$ [nC/$\mathrm{\mu}$m]')
            
            # plot angular projection
            dQdpy, pys2 = beam.projected_density(beam.pys, bins=pys0)
            axs[1,1].cla()
            axs[1,1].fill(-np.concatenate((dQdpy, np.zeros(dQdpy.size)))*1e9/(1e-6*SI.c/SI.e), np.concatenate((pys2, np.flip(pys2)))*1e-6*SI.c/SI.e, alpha=af, color=col1)
            axs[1,1].plot(-dQdpy*1e9/(1e-6*SI.c/SI.e), pys2*1e-6*SI.c/SI.e, color=col1)
            axs[1,1].set_xlim([0, np.max([np.max(-dQdpy0), np.max(-dQdpy_final)])*1e9/(1e-6*SI.c/SI.e)*1.2])
            axs[1,1].set_ylim([-pylim*1e-6*SI.c/SI.e, pylim*1e-6*SI.c/SI.e])
            axs[1,1].yaxis.tick_right()
            axs[1,1].yaxis.set_label_position('right')
            axs[1,1].xaxis.set_label_position('top')
            axs[1,1].set_xlabel(r"$dQ/dp_y$ [nC c/MeV]")
            axs[1,1].set_ylabel("Momentum, $p_y$ [MeV/c]")
            
            # plot centroid evolution
            y0s.append(beam.y_offset())
            yp0s.append(beam.y_angle())
            xlim_min = pad_downwards(np.min([np.min(y0s), np.min(self.evolution.beam.y)]), padding=0.1)*1e6
            xlim_max = pad_upwards(np.max([np.max(y0s), np.max(self.evolution.beam.y)]), padding=0.1)*1e6
            ylim_min = pad_downwards(np.min([np.min(yp0s), np.min(self.evolution.beam.y_angle)]), padding=0.1)*1e6
            ylim_max = pad_upwards(np.max([np.max(yp0s), np.max(self.evolution.beam.y_angle)]), padding=0.1)*1e6
            axs[2,1].cla()
            axs[2,1].plot(np.array(y0s)*1e6, np.array(yp0s)*1e6, '-', color=col0)
            axs[2,1].plot(y0s[-1]*1e6, yp0s[-1]*1e6, 'o', color=col1)
            axs[2,1].set_xlabel(r'Centroid offset [$\mathrm{\mu}$m]')
            axs[2,1].set_ylabel(r'Centroid angle [$\mathrm{\mu}$rad]')
            axs[2,1].set_xlim(xlim_min, xlim_max)
            axs[2,1].set_ylim(ylim_min, ylim_max)
            axs[2,1].yaxis.tick_right()
            axs[2,1].yaxis.set_label_position('right')
            
            return cax
        
        # make all frames
        animation = FuncAnimation(fig, frameFcn, frames=range(len(files)), repeat=False, interval=100)
        
        # save the animation as a GIF
        plot_path = os.path.join(self.run_path, 'plots')
        if not os.path.exists(plot_path):
            os.makedirs(plot_path)
        filename = os.path.join(plot_path, 'phasespace_y_stage_' + str(self.stage_number) + '.gif')
        animation.save(filename, writer="pillow", fps=20)

        # hide the figure
        plt.close()

        return filename
        
    
    # ==================================================
    def print_stage_beam_summary(self, initial_main_beam, beam_out, clean=False):
        """
        Prints a table to summarise stage and beam parameters.
        """

        if self.evolution is None:
            print('Beam parameter evolution has not been recorded.')
            return
        else:
            evol = self.evolution

        with open(self.run_path + 'output.txt', 'w') as f:
            print('============================================================================', file=f)
            print(f"Time step [betatron wavelength/c]:\t\t {self.time_step_mod :.3f}", file=f)

            if self.driver_source.symmetrize:
                print(f"Symmetrised drive beam:\t\t\t\t x, y, xp, yp symmetrised\n", file=f)
            elif self.driver_source.symmetrize_6d:
                print(f"Symmetrised drive beam:\t\t\t\t 6D symmetrised\n", file=f)
            else:
                print(f"Symmetrised drive beam:\t\t\t\t Not symmetrised.\n", file=f)

            print(f"Ramp beta magnification:\t\t\t {self.ramp_beta_mag :.3f}", file=f)
            print(f"Transverse wake instability enabled:\t\t {str(self.enable_tr_instability) :s}", file=f)
            print(f"Radiation reaction enabled:\t\t\t {str(self.enable_radiation_reaction) :s}", file=f)
            print(f"Ion motion enabled:\t\t\t\t {str(self.enable_ion_motion) :s}", file=f)
            print(f"\tIon charge number:\t\t\t {self.ion_charge_num :.3f}", file=f)
            print(f"\tIon mass [u]:\t\t\t\t {self.ion_mass/SI.physical_constants['atomic mass constant'][0] :.3f}", file=f)
            print(f"\tnum_z_cells:\t\t\t\t {self.num_z_cells_main :d}", file=f)
            print(f"\tnum_x_cells_rft:\t\t\t {self.num_x_cells_rft :d}", file=f)
            print(f"\tnum_y_cells_rft:\t\t\t {self.num_y_cells_rft :d}", file=f)
            print(f"\tnum_xy_cells_probe:\t\t\t {self.num_xy_cells_probe :d}", file=f)
            print(f"\tion_wkfld_update_period\t\t\t {self.ion_wkfld_update_period :d}\n", file=f)
            
            print(f"Stage length [m]:\t\t\t\t {self.get_length() :.3f}", file=f)
            print(f"Propagation length [m]:\t\t\t\t {beam_out.location :.3f}", file=f)
            print(f"Drive beam to main beam efficiency [%]:\t\t {self.driver_to_beam_efficiency*100 :.3f}", file=f)
            print(f"Plasma density [m^-3]:\t\t\t\t {self.plasma_density :.3e}", file=f)
            print(f"Drive beam x jitter (std) [um]:\t\t\t {self.driver_source.jitter.x*1e6 :.3f}", file=f)
            print(f"Drive beam y jitter (std) [um]:\t\t\t {self.driver_source.jitter.y*1e6 :.3f}", file=f)
            print(f"Clean measured beam parameters:\t\t\t {str(clean) :s}", file=f)
            print('----------------------------------------------------------------------------\n', file=f)
            
            print('-------------------------------------------------------------------------------------', file=f)
            print('Quantity \t\t\t\t\t Drive beam \t\t Main beam', file=f)
            print('-------------------------------------------------------------------------------------', file=f)
            print(f"Initial number of macroparticles:\t\t {int(evol.driver.num_particles[0]) :d}\t\t\t {len(initial_main_beam.xs()) :d}", file=f)
            print(f"Current number of macroparticles:\t\t  \t\t\t {len(beam_out.xs()) :d}", file=f)
            print(f"Initial beam population:\t\t\t {(evol.driver.charge[0]/SI.e*np.sign(evol.driver.charge[0])) :.3e} \t\t {(np.sum(initial_main_beam.weightings())) :.3e}", file=f)
            print(f"Current beam population:\t\t\t \t \t\t {(np.sum(beam_out.weightings())) :.3e}\n", file=f)

            zs = beam_out.zs()
            indices = np.argsort(zs)
            zs_sorted = zs[indices]
            weights = beam_out.weightings()
            weights_sorted = weights[indices]
            
            print(f"Weighted main beam gradient [GV/m]:\t\t\t  \t\t {weighted_mean(self.Ez_fit_obj(zs_sorted), weights_sorted, clean=False)/1e9 :.7f}", file=f)
            #_, z_centre = find_closest_value_in_arr(arr=beam_out.zs(), val=beam_out.z_offset())  # Centre z of beam.
            #print(f"Beam centre gradient [GV/m]:\t\t\t\t  \t\t {self.Ez_fit_obj(z_centre)/1e9 :.3f}", file=f)
            print(f"Current mean gamma:\t\t\t\t \t \t\t {beam_out.gamma(clean=clean) :.3f}", file=f)
            print(f"Initial mean energy [GeV]:\t\t\t {evol.driver.energy[0]/1e9 :.3f} \t\t {initial_main_beam.energy(clean=clean)/1e9 :.3f}", file=f)
            print(f"Current mean energy [GeV]:\t\t\t \t \t\t {beam_out.energy(clean=clean)/1e9 :.3f}", file=f)
            print(f"Initial rms energy spread [%]:\t\t\t {evol.driver.rel_energy_spread[0]*1e2 :.3f} \t\t\t {initial_main_beam.rel_energy_spread(clean=clean)*1e2 :.3f}", file=f)
            print(f"Current rms energy spread [%]:\t\t\t  \t\t\t {beam_out.rel_energy_spread(clean=clean)*1e2 :.3f}", file=f)
    
            print(f"Initial beam x offset [um]:\t\t\t {evol.driver.x[0]*1e6 :.3f} \t\t {initial_main_beam.x_offset(clean=clean)*1e6 :.3f}", file=f)
            print(f"Current beam x offset [um]:\t\t\t  \t\t\t {beam_out.x_offset(clean=clean)*1e6 :.3f}", file=f)
            print(f"Initial beam y offset [um]:\t\t\t {evol.driver.y[0]*1e6 :.3f} \t\t\t {initial_main_beam.y_offset(clean=clean)*1e6 :.3f}", file=f)
            print(f"Current beam y offset [um]:\t\t\t  \t\t\t {beam_out.y_offset(clean=clean)*1e6 :.3f}", file=f)
            print(f"Initial beam z offset [um]:\t\t\t {evol.driver.z[0]*1e6 :.3f} \t\t {initial_main_beam.z_offset(clean=clean)*1e6 :.3f}", file=f)
            print(f"Current beam z offset [um]:\t\t\t  \t\t\t {beam_out.z_offset(clean=clean)*1e6 :.3f}\n", file=f)

            print(f"Initial beam x angular offset [urad]:\t\t {evol.driver.x_angle[0]*1e6 :.3f} \t\t\t {initial_main_beam.x_angle(clean=clean)*1e6 :.3f}", file=f)
            print(f"Current beam x angular offset [urad]:\t\t  \t\t\t {beam_out.x_angle(clean=clean)*1e6 :.3f}", file=f)
            print(f"Initial beam y angular offset [urad]:\t\t {evol.driver.y_angle[0]*1e6 :.3f} \t\t {initial_main_beam.y_angle(clean=clean)*1e6 :.3f}", file=f)
            print(f"Current beam y angular offset [urad]:\t\t  \t\t\t {beam_out.y_angle(clean=clean)*1e6 :.3f}\n", file=f)

            print(f"Initial normalised x emittance [mm mrad]:\t {evol.driver.emit_nx[0]*1e6 :.3f} \t\t\t {initial_main_beam.norm_emittance_x(clean=False)*1e6 :.3f}", file=f)
            print(f"Current normalised x emittance [mm mrad]:\t  \t\t\t {beam_out.norm_emittance_x(clean=False)*1e6 :.3f}", file=f)
            print(f"Initial normalised y emittance [mm mrad]:\t {evol.driver.emit_ny[0]*1e6 :.3f} \t\t {initial_main_beam.norm_emittance_y(clean=False)*1e6 :.3f}", file=f)
            print(f"Current normalised y emittance [mm mrad]:\t \t \t\t {beam_out.norm_emittance_y(clean=False)*1e6 :.3f}\n", file=f)
            
            print(f"Initial cleaned norm. x emittance [mm mrad]:\t {evol.driver.emit_nx_clean[0]*1e6 :.3f} \t\t\t {initial_main_beam.norm_emittance_x(clean=True)*1e6 :.3f}", file=f)
            print(f"Current cleaned norm. x emittance [mm mrad]:\t  \t\t\t {beam_out.norm_emittance_x(clean=True)*1e6 :.3f}", file=f)
            print(f"Initial cleaned norm. y emittance [mm mrad]:\t {evol.driver.emit_ny_clean[0]*1e6 :.3f} \t\t {initial_main_beam.norm_emittance_y(clean=True)*1e6 :.3f}", file=f)
            print(f"Current cleaned norm. y emittance [mm mrad]:\t \t \t\t {beam_out.norm_emittance_y(clean=True)*1e6 :.3f}\n", file=f)
            
            #print(f"Initial angular momentum [mm mrad]:\t\t {drive_beam.angular_momentum()*1e6 :.3f} \t\t\t {initial_main_beam.angular_momentum()*1e6 :.3f}", file=f)
            print(f"Current angular momentum [mm mrad]:\t\t  \t\t\t {beam_out.angular_momentum()*1e6 :.3f}\n", file=f)
            
            print(f"Initial matched beta function [mm]:\t\t {self.matched_beta_function(evol.driver.energy[0])*1e3 :.3f} \t\t {self.matched_beta_function(initial_main_beam.energy(clean=clean))*1e3 :.3f}", file=f)
            print(f"Initial x beta function [mm]:\t\t\t {evol.driver.beta_x[0]*1e3 :.3f} \t\t {initial_main_beam.beta_x(clean=clean)*1e3 :.3f}", file=f)
            print(f"Current x beta function [mm]:\t\t\t \t \t\t {beam_out.beta_x(clean=clean)*1e3 :.3f}", file=f)
            print(f"Initial y beta function [mm]:\t\t\t {evol.driver.beta_y[0]*1e3 :.3f} \t\t {initial_main_beam.beta_y(clean=clean)*1e3 :.3f}", file=f)
            print(f"Current y beta function [mm]:\t\t\t \t \t\t {beam_out.beta_y(clean=clean)*1e3 :.3f}\n", file=f)
    
            print(f"Initial x beam size [um]:\t\t\t {evol.driver.beam_size_x[0]*1e6 :.3f} \t\t\t {initial_main_beam.beam_size_x(clean=clean)*1e6 :.3f}", file=f)
            print(f"Current x beam size [um]:\t\t\t  \t\t\t {beam_out.beam_size_x(clean=clean)*1e6 :.3f}", file=f)
            print(f"Initial y beam size [um]:\t\t\t {evol.driver.beam_size_y[0]*1e6 :.3f} \t\t\t {initial_main_beam.beam_size_y(clean=clean)*1e6 :.3f}", file=f)
            print(f"Current y beam size [um]:\t\t\t  \t\t\t {beam_out.beam_size_y(clean=clean)*1e6 :.3f}", file=f)
            print(f"Initial rms beam length [um]:\t\t\t {evol.driver.bunch_length[0]*1e6 :.3f} \t\t {initial_main_beam.bunch_length(clean=clean)*1e6 :.3f}", file=f)
            print(f"Current rms beam length [um]:\t\t\t \t \t\t {beam_out.bunch_length(clean=clean)*1e6 :.3f}", file=f)
            #print(f"Initial peak current [kA]:\t\t\t {drive_beam.peak_current()/1e3 :.3f} \t\t {initial_main_beam.peak_current()/1e3 :.3f}", file=f)
            #print(f"Current peak current [kA]:\t\t\t  \t\t\t {beam_out.peak_current()/1e3 :.3f}", file=f)
            print(f"Bubble radius at beam head [um]:\t\t \t\t\t {self.rb_fit_obj(np.max(beam_out.zs()))*1e6 :.3f}", file=f)
            print(f"Bubble radius at beam tail [um]:\t\t \t\t\t {self.rb_fit_obj(np.min(beam_out.zs()))*1e6 :.3f}", file=f)
            print('-------------------------------------------------------------------------------------', file=f)
        f.close() # Close the file

        with open(self.run_path + 'output.txt', 'r') as f:
            print(f.read())
        f.close()


    # ==================================================
    def print_summary(self):
        """
        Print a summary of the stage.
        """

        if self.is_upramp():
            print('Ramp type: \t\t\t\t\t\t upramp')
        if self.is_downramp():
            print('Ramp type: \t\t\t\t\t\t downramp')
        super().print_summary()

        print(f"Time step [betatron wavelength/c]:\t\t\t {self.time_step_mod :.3f}")
        print(f"Ramp beta magnification:\t\t\t\t {self.ramp_beta_mag :.3f}")
        
        print(f"Transverse wake instability enabled:\t\t\t {str(self.enable_tr_instability) :s}")
        print(f"Radiation reaction enabled:\t\t\t\t {str(self.enable_radiation_reaction) :s}")
        print(f"Ion motion enabled:\t\t\t\t\t {str(self.enable_ion_motion) :s}")

        print('')
        
    <|MERGE_RESOLUTION|>--- conflicted
+++ resolved
@@ -60,17 +60,15 @@
     
     Attributes
     ----------
-<<<<<<< HEAD
-    ramp_beta_mag : float, optional
-        Betatron magnification used for ramps. Default set to 1.0
-=======
     driver_source : ``Source`` or ``DriverComplex``
         The source of the drive beam. The beam axis is always aligned to its 
         propagation direction. Defaults to ``None``.
 
+    ramp_beta_mag : float, optional
+        Betatron magnification used for ramps. Default set to 1.0
+
     time_step_mod : [betatron wavelength/c] float
         Time step modifier that sets the time step in units of betatron wavelength/c for beam tracking.
->>>>>>> 114bc36a
 
     time_step_mod : [beta_wave_length/c] float, optional
         Determines the time step of the instability tracking in units of 
@@ -197,14 +195,9 @@
         plasma_density : [m^-3] float
             The plasma density of the plasma stage.
         
-<<<<<<< HEAD
         driver_source : ``Source`` or ``DriverComplex``, optional
-            The source of the drive beam. Default set to ``None``.
-=======
-        driver_source : ``Source`` or ``DriverComplex``
             The source of the drive beam. The beam axis is always aligned to its 
             propagation direction. Defaults to ``None``.
->>>>>>> 114bc36a
 
         ramp_beta_mag : float, optional
             Betatron magnification used for ramps. Default set to 1.0.

--- conflicted
+++ resolved
@@ -132,14 +132,10 @@
         else:
             Rb = blowout_radius(self.plasma_density, beam0.peak_current())
 
-<<<<<<< HEAD
         if driver0 is not None:
             box_size_xy = 2*np.max([4/k_p(self.plasma_density), 2*blowout_radius(self.plasma_density, driver0.peak_current())])
         else:
             box_size_xy = 2*np.max([4/k_p(self.plasma_density), 2*blowout_radius(self.plasma_density, beam0.peak_current())])
-=======
-        box_size_xy = 2*np.max([4/k_p(self.plasma_density), 2*Rb])
->>>>>>> 3211cc08
         
         # calculate number of cells in x to get similar resolution
         dr = box_size_xy/self.num_cell_xy

from abel import Stage, CONFIG
from abel.apis.hipace.hipace_api import hipace_write_inputs, hipace_run, hipace_write_jobscript
from abel.utilities.plasma_physics import *
from abel.utilities.relativity import energy2gamma
import scipy.constants as SI
import scipy.stats as spstats
from matplotlib import pyplot as plt
import numpy as np
import os, shutil, uuid, copy
from openpmd_viewer import OpenPMDTimeSeries
from abel.utilities.plasma_physics import k_p
from matplotlib.colors import LogNorm
from types import SimpleNamespace

try:
    import sys
    sys.path.append(CONFIG.hipace_path + '/tools')
    import read_insitu_diagnostics
except:
    print('Could not import HiPACE++ tools')

class StageHipace(Stage):
    
<<<<<<< HEAD
    def __init__(self, length=None, nom_energy_gain=None, plasma_density=None, driver_source=None, ramp_beta_mag=1, keep_data=False, save_drivers=False, output=None, ion_motion=True, ion_species='H', beam_ionization=True, radiation_reaction=False, num_nodes=1, num_cell_xy=511, driver_only=False, plasma_density_from_file=None):
=======
    def __init__(self, length=None, nom_energy_gain=None, plasma_density=None, driver_source=None, ramp_beta_mag=1, keep_data=False, output=None, ion_motion=True, ion_species='H', beam_ionization=True, radiation_reaction=False, num_nodes=1, num_cell_xy=511, driver_only=False, plasma_density_from_file=None, no_plasma=False):
>>>>>>> 13b7e76e
        
        super().__init__(length, nom_energy_gain, plasma_density, driver_source, ramp_beta_mag)
        
        # simulation specifics
        self.keep_data = keep_data
        self.output = output
        self.num_nodes = num_nodes
        self.num_cell_xy = num_cell_xy
        self.driver_only = driver_only
        self.plasma_density_from_file = plasma_density_from_file
<<<<<<< HEAD
        self.save_drivers = save_drivers
=======
        self.no_plasma = no_plasma
>>>>>>> 13b7e76e

        # physics flags
        self.ion_motion = ion_motion
        self.ion_species = ion_species
        self.beam_ionization = beam_ionization
        self.radiation_reaction = radiation_reaction
        
        self.__initial_driver = None
        self.__final_driver = None
        self.__initial_transverse = None
        self.__final_transverse = None
        self.__bubble_size = None
        self.__initial_witness = None
        self.__final_witness = None
        self.__final_focusing = None
        self.__initial_focusing = None
        self.__amplitude_evol = None
        self.__phase_advances = None
        

    def track(self, beam0, savedepth=0, runnable=None, verbose=False):
        
        ## PREPARE TEMPORARY FOLDER
        
        # make temp folder
        if not os.path.exists(CONFIG.temp_path):
            os.mkdir(CONFIG.temp_path)
        tmpfolder = CONFIG.temp_path + str(uuid.uuid4()) + '/'
        
        # make directory
        if not os.path.exists(tmpfolder):
            os.mkdir(tmpfolder)
        
        # generate driver
        driver0 = self.driver_source.track()
        
        # !! QUICK FIX: TODO to make this a real ramp
        # apply plasma-density up ramp (demagnify beta function)
        driver0.magnify_beta_function(1/self.ramp_beta_mag, axis_defining_beam=driver0)
        beam0.magnify_beta_function(1/self.ramp_beta_mag, axis_defining_beam=driver0)
        
        # SAVE BEAMS
        
        # saving beam to temporary folder
        filename_beam = 'beam.h5'
        path_beam = tmpfolder + filename_beam
        beam0.save(filename = path_beam)
        
        # produce and save drive beam
        filename_driver = 'driver.h5'
        path_driver = tmpfolder + filename_driver
        driver0.save(filename = path_driver, beam_name = 'driver')

        # make directory
        if self.plasma_density_from_file is not None:
            density_table_file = os.path.basename(self.plasma_density_from_file)
            shutil.copyfile(self.plasma_density_from_file, tmpfolder + density_table_file)

            self.length = self.get_length()
            self.plasma_density = self.get_plasma_density()
        else:
            density_table_file = None
        
        
        # MAKE INPUT FILE
        
        # make longitudinal box range
        num_sigmas = 6
        if self.driver_only:
            box_min_z = driver0.z_offset() + driver0.bunch_length() - np.max([2*np.pi/k_p(self.plasma_density), 2.1*blowout_radius(self.plasma_density, driver0.peak_current())])
        else:
            box_min_z = beam0.z_offset() - num_sigmas * beam0.bunch_length() 
        box_min_z = box_min_z - 1.5/k_p(self.plasma_density)
        box_max_z = min(driver0.z_offset() + num_sigmas * driver0.bunch_length(), np.max(driver0.zs())+0.5/k_p(self.plasma_density))
        box_range_z = [box_min_z, box_max_z]
        
        # making transverse box size
        box_size_r = 2*np.max([4/k_p(self.plasma_density), 2*blowout_radius(self.plasma_density, driver0.peak_current())])
        
        # calculate number of cells in x to get similar resolution
        dr = box_size_r/self.num_cell_xy
        num_cell_z = round((box_max_z-box_min_z)/dr)
        
        # calculate the time step
        beta_matched = np.sqrt(2*min(beam0.gamma(),driver0.gamma()/2))/k_p(self.plasma_density)
        dz = beta_matched/20
        
        # convert to number of steps (and re-adjust timestep to be divisible)
        self.num_steps = np.ceil(self.length/dz)
        
        if self.output is not None:
            remainder = self.num_steps % self.output
            if remainder >= self.output/2:  # If remainder is 10 or greater, round up
                self.num_steps = self.num_steps + (self.output - remainder)
            else:  # If remainder is less than 10, round down
                self.num_steps = self.num_steps - remainder
        
        time_step = self.length/(self.num_steps*SI.c)

        # overwrite output period
        if self.output is not None:
            output_period = self.output
        else:
            output_period = None
        
        # input file
        filename_input = 'input_file'
        path_input = tmpfolder + filename_input
        hipace_write_inputs(path_input, filename_beam, filename_driver, self.plasma_density, self.num_steps, time_step, box_range_z, box_size_r, ion_motion=self.ion_motion, ion_species=self.ion_species, beam_ionization=self.beam_ionization, radiation_reaction=self.radiation_reaction, output_period=output_period, num_cell_xy=self.num_cell_xy, num_cell_z=num_cell_z, driver_only=self.driver_only, density_table_file=density_table_file, no_plasma=self.no_plasma)
        
        
        ## RUN SIMULATION
        
        # make job script
        filename_job_script = tmpfolder + 'run.sh'
        hipace_write_jobscript(filename_job_script, filename_input, num_nodes=self.num_nodes)
        
        # run HiPACE++
        beam, driver = hipace_run(filename_job_script, self.num_steps)
        if self.driver_only:
            beam = beam0
        
        # !! QUICK FIX: TODO to make this a real ramp
        # apply plasma-density down ramp (magnify beta function)
        beam.magnify_beta_function(self.ramp_beta_mag, axis_defining_beam=driver0)
        driver.magnify_beta_function(self.ramp_beta_mag, axis_defining_beam=driver0)


        ## SAVE DRIVERS TO FILE
        if self.save_drivers:
            driver0.stage_number = beam0.stage_number
            driver0.location = 0.0
            driver0.trackable_number = 0
            self.save_driver_to_file(driver0, runnable)
            driver.stage_number = beam0.stage_number
            driver.location = self.get_length()
            driver.trackable_number = 1
            self.save_driver_to_file(driver, runnable)
        
        ## ADD METADATA
        
        # copy meta data from input beam (will be iterated by super)
        beam.trackable_number = beam0.trackable_number
        beam.stage_number = beam0.stage_number
        beam.location = beam0.location
        
        # clean nan particles and extreme outliers
        beam.remove_nans()
        beam.remove_halo_particles()

        # extract insitu diagnostics and wakefield data
        self.__extract_evolution(tmpfolder, beam0, runnable)
        self.__extract_initial_and_final_step(tmpfolder, beam0, runnable)
        
        # delete temp folder
        shutil.rmtree(tmpfolder)
        
        # calculate efficiency
        self.calculate_efficiency(beam0, driver0, beam, driver)
        
        # save current profile
        self.calculate_beam_current(beam0, driver0, beam, driver)

        return super().track(beam, savedepth, runnable, verbose)
    
    
    def __extract_evolution(self, tmpfolder, beam0, runnable):

        insitu_path = tmpfolder + 'diags/insitu/'

        bunches = ['beam','driver']

        for bunch in bunches:

            # skip for beam if driver only
            if bunch == 'beam' and self.driver_only:
                continue
            
            # extract in-situ data
            insitu_file = insitu_path + 'reduced_' + bunch + '.*.txt'
            all_data = read_insitu_diagnostics.read_file(insitu_file)
            average_data = all_data['average']
            
            # store variables
            evol = SimpleNamespace()
            evol.slices = SimpleNamespace()
            
            evol.location = beam0.location + all_data['time']*SI.c
            evol.charge = read_insitu_diagnostics.total_charge(all_data)
            evol.energy = read_insitu_diagnostics.energy_mean_eV(all_data)
            evol.z = average_data['[z]']
            evol.x = average_data['[x]']
            evol.y = average_data['[y]']
            evol.xp = average_data['[ux]']/average_data['[uz]']
            evol.yp = average_data['[uy]']/average_data['[uz]']
            evol.energy_spread = read_insitu_diagnostics.energy_spread_eV(all_data)
            evol.rel_energy_spread = evol.energy_spread/evol.energy
            evol.beam_size_x = read_insitu_diagnostics.position_std(average_data, direction='x')
            evol.beam_size_y = read_insitu_diagnostics.position_std(average_data, direction='y')
            evol.bunch_length = read_insitu_diagnostics.position_std(average_data, direction='z')
            evol.emit_nx = read_insitu_diagnostics.emittance_x(average_data)
            evol.emit_ny = read_insitu_diagnostics.emittance_y(average_data)
            
            # beta functions (temporary fix)
            evol.beta_x = evol.beam_size_x**2*(evol.energy/0.5109989461e6)/evol.emit_nx # TODO: improve with x-x' correlations instead of x-px
            evol.beta_y = evol.beam_size_y**2*(evol.energy/0.5109989461e6)/evol.emit_ny # TODO: improve with y-y' correlations instead of y-py

            # slice parameters
            slice_mask = abs(read_insitu_diagnostics.per_slice_charge(all_data)[0,:]) > SI.e
            evol.slices.charge = read_insitu_diagnostics.per_slice_charge(all_data)[:,slice_mask]
            evol.slices.energy = read_insitu_diagnostics.energy_mean_eV(all_data, per_slice=True)[:,slice_mask]
            evol.slices.z = all_data['[z]'][:,slice_mask]
            evol.slices.x = all_data['[x]'][:,slice_mask]
            evol.slices.y = all_data['[y]'][:,slice_mask]
            evol.slices.xp = all_data['[ux]'][:,slice_mask]/all_data['[uz]'][:,slice_mask]
            evol.slices.yp = all_data['[uy]'][:,slice_mask]/all_data['[uz]'][:,slice_mask]
            evol.slices.energy_spread = read_insitu_diagnostics.energy_spread_eV(all_data, per_slice=True)[:,slice_mask]
            evol.slices.rel_energy_spread = evol.slices.energy_spread/evol.slices.energy
            evol.slices.beam_size_x = read_insitu_diagnostics.position_std(all_data, direction='x')[:,slice_mask]
            evol.slices.beam_size_y = read_insitu_diagnostics.position_std(all_data, direction='y')[:,slice_mask]
            evol.slices.bunch_length = read_insitu_diagnostics.position_std(all_data, direction='z')[:,slice_mask]
            evol.slices.emit_nx = read_insitu_diagnostics.emittance_x(all_data)[:,slice_mask]
            evol.slices.emit_ny = read_insitu_diagnostics.emittance_y(all_data)[:,slice_mask]

            # energy spectrum
            calculate_spectral_info = False
            evol.peak_spectral_density = np.empty_like(evol.location)
            evol.energy_spread_fwhm = np.empty_like(evol.location)
            evol.rel_energy_spread_fwhm = np.empty_like(evol.location)
            if calculate_spectral_info:
                for step in range(len(evol.location)):
                    Es = np.linspace(np.min(evol.energy[step]-5*evol.energy_spread[step]), np.max(evol.energy[step]+5*evol.energy_spread[step]), 500)
                    dQ_dE = np.zeros_like(Es)
                    for i in range(len(evol.slices.charge[step,:])):
                        dQ_dE_slice = spstats.norm.pdf(Es, loc=evol.slices.energy[step,i], scale=evol.slices.energy_spread[step,i])
                        Q_slice = np.trapz(dQ_dE_slice, x=Es)
                        if abs(Q_slice) > 0:
                            dQ_dE_slice = dQ_dE_slice*evol.slices.charge[step,i]/np.trapz(dQ_dE_slice, x=Es)
                            dQ_dE += dQ_dE_slice
                                    
                    dQ_dE_max = np.max(abs(dQ_dE))
                    evol.peak_spectral_density[step] = dQ_dE_max
                    evol.energy_spread_fwhm[step] = np.max(Es[abs(dQ_dE) > dQ_dE_max*0.5]) - np.min(Es[abs(dQ_dE) > dQ_dE_max*0.5])
            else:
                evol.peak_spectral_density[:] = np.nan
                evol.energy_spread_fwhm[:] = np.nan
            
            evol.rel_energy_spread_fwhm = evol.energy_spread_fwhm/evol.energy
            
            # assign it
            if bunch == 'beam':
                self.evolution.beam = evol
            elif bunch == 'driver':
                self.evolution.driver = evol
            
            # TODO: add divergences
            # TODO: add beta functions, alpha functions
            # TODO: add angular momentum 
            # TODO: add normalized amplitude

        # delete or move data
        if self.keep_data:
            destination_path = runnable.shot_path() + 'stage_' + str(beam0.stage_number) + '/insitu'
            shutil.move(insitu_path, destination_path)
        
        
    def __extract_initial_and_final_step(self, tmpfolder, beam0, runnable):
        
        # prepare to read simulation data
        source_path = tmpfolder + 'diags/hdf5/'
        ts = OpenPMDTimeSeries(source_path)

        # extract initial on-axis wakefield
        Ez0, metadata0 = ts.get_field(field='Ez', slice_across=['x'], iteration=min(ts.iterations))
        self.initial.plasma.wakefield.onaxis.zs = metadata0.z
        self.initial.plasma.wakefield.onaxis.Ezs = Ez0
        
        # extract final on-axis wakefield
        Ez, metadata = ts.get_field(field='Ez', slice_across=['x'], iteration=max(ts.iterations))
        self.final.plasma.wakefield.onaxis.zs = metadata.z
        self.final.plasma.wakefield.onaxis.Ezs = Ez
        
        # extract initial plasma density
        rho0_plasma, metadata0_plasma = ts.get_field(field='rho', iteration=min(ts.iterations))
        self.initial.plasma.density.extent = metadata0_plasma.imshow_extent[[2,3,0,1]]
        self.initial.plasma.density.rho = -(rho0_plasma.T/SI.e-self.plasma_density)
 
        # extract final beam density
        jz0_beam, metadata0_beam = ts.get_field(field='jz_beam', iteration=min(ts.iterations))
        self.initial.beam.density.extent = metadata0_beam.imshow_extent[[2,3,0,1]]
        self.initial.beam.density.rho = -jz0_beam.T/(SI.c*SI.e)

        # extract initial plasma density
        rho_plasma, metadata_plasma = ts.get_field(field='rho', iteration=max(ts.iterations))
        self.final.plasma.density.extent = metadata_plasma.imshow_extent[[2,3,0,1]]
        self.final.plasma.density.rho = -(rho_plasma.T/SI.e-self.plasma_density)

        # extract final beam density
        jz_beam, metadata_beam = ts.get_field(field='jz_beam', iteration=max(ts.iterations))
        self.final.beam.density.extent = metadata_beam.imshow_extent[[2,3,0,1]]
        self.final.beam.density.rho = -jz_beam.T/(SI.c*SI.e)
        
        # delete or move data
        if self.keep_data:
            destination_path = runnable.shot_path() + 'stage_' + str(beam0.stage_number)
            shutil.move(source_path, destination_path)

        
    def __extract_transverse(self, path):
        
        # prepare to read simulation data
        ts = OpenPMDTimeSeries(path)
        x_w, z_w = self.__initial_witness
        x_d, z_d = ts.get_particle(species='driver', iteration=0, var_list=['x', 'z'])
        
        tail = np.mean(z_w) - 3*np.std(z_w)
        head = np.mean(z_w) + 3*np.std(z_w)
        
        # save initial on-axis wakefield
        E0, metadata0 = ts.get_field(field='ExmBy', iteration=0)
        zs0 = metadata0.z
        
        # interpolation in x for initial
        x_index = int(np.floor((np.mean(x_d)-metadata0.x[0])/metadata0.dx))
        frac = ((np.mean(x_d) - metadata0.x[0])/metadata0.dx) - x_index
        
        index_witness_head = int( np.ceil( (head -metadata0.z[0])/metadata0.dz) ) 
        index_witness_tail = int( np.floor( (tail -metadata0.z[0])/metadata0.dz) )
        
        F_trans_sliced_head = E0[index_witness_head, x_index]*(1-frac) + E0[index_witness_head, x_index+1]*frac
        
        zs0 = zs0[index_witness_tail:index_witness_head]
        E0_onaxis = E0[index_witness_tail:index_witness_head, x_index]*(1-frac) + E0[index_witness_tail:index_witness_head, x_index+1]*(frac) -  F_trans_sliced_head
        
        self.__initial_transverse = (zs0, E0_onaxis)
        
        # get final particle information
        x_w_f, z_w_f = ts.get_particle(species='beam', iteration=self.num_steps, var_list=['x', 'z'])
        x_d_f, z_d_f = ts.get_particle(species='driver', iteration=self.num_steps, var_list=['x', 'z'])
        
        # get tail and head for final beam
        tail_f = np.mean(z_w_f) - 3*np.std(z_w_f)
        head_f = np.mean(z_w_f) + 3*np.std(z_w_f)
        
        # save final on-axis wakefield
        E, metadata = ts.get_field(field='ExmBy', iteration=self.num_steps)
        zs = metadata.z
        
        # interpolation in x for final
        x_index_f = int(np.floor((np.mean(x_d_f)-metadata.x[0])/metadata.dx))
        frac_f = ((np.mean(x_d_f) - metadata.x[0])/metadata.dx) - x_index_f
        
        # slice the fields
        index_witness_head_f = int( np.ceil( (head_f -metadata.z[0])/metadata.dz) ) 
        index_witness_tail_f = int( np.floor( (tail_f -metadata.z[0])/metadata.dz) )
        
        zs = zs[index_witness_tail_f:index_witness_head_f]
        E_onaxis = E[index_witness_tail_f:index_witness_head_f, x_index_f]*(1-frac_f) + E[index_witness_tail_f:index_witness_head_f, x_index_f+1]*(frac_f)
        self.__final_transverse = (zs, E_onaxis)

        
    def __extract_witness(self, path):
        ts = OpenPMDTimeSeries(path)

        # get x and z coordinates of beam
        x_i, z_i = ts.get_particle(species='beam', iteration=0, var_list=['x', 'z'])
        x_f, z_f = ts.get_particle(species='beam', iteration=self.num_steps, var_list=['x', 'z'])
        
        # set initial and final witness
        self.__initial_witness = x_i, z_i
        self.__final_witness = x_f, z_f

        
    def __extract_final_driver(self, path):
        ts = OpenPMDTimeSeries(path)
        # get x and z coordinates of final driver beam
        x_f, z_f = ts.get_particle(species='driver', iteration=self.num_steps, var_list=['x', 'z']) 
        self.__final_driver = x_f, z_f

        
    def __extract_amplitude_evol(self, path):
        ts = OpenPMDTimeSeries(path)
        # array for amplitudes and phase_advances per output
        amplitudes = np.zeros(1+int(self.num_steps/self.output))
        phase_advances = np.zeros(1+int(self.num_steps/self.output))
        # get wavebreaking field
        wave_breaking = wave_breaking_field(self.plasma_density)
        # get normalised momentum in each direction
        puz_initial = np.mean(np.array(ts.get_particle(species = 'beam', iteration = 0, var_list = ['uz']))[0,:])
        pux_initial = np.mean(np.array(ts.get_particle(species = 'beam', iteration = 0, var_list = ['ux']))[0,:])
        puy_initial = np.mean(np.array(ts.get_particle(species = 'beam', iteration = 0, var_list = ['uy']))[0,:])
        # get gamma
        gamma_initial = np.mean(np.sqrt(1+ pux_initial**2 + puz_initial**2 + puy_initial**2))
        # iterate through steps and calculate at each output
        for i in range(int(self.num_steps+1)): 
            if i % self.output == 0:
                pux =  np.array(ts.get_particle(species = 'beam', iteration = i, var_list = ['ux']))[0,:]
                puz =  np.array(ts.get_particle(species = 'beam', iteration = i, var_list = ['uz']))[0,:]        
                puy =  np.array(ts.get_particle(species = 'beam', iteration = i, var_list = ['uy']))[0,:]    
                gamma = np.mean(np.sqrt(1+ pux**2 + puz**2 + puy**2))             
                pux = pux/puz
                phase_advances[int(i/self.output)] = np.sqrt(2)*(np.sqrt(gamma) - np.sqrt(gamma_initial)) * wave_breaking
                x = np.array(ts.get_particle(species='beam', iteration=i, var_list=['x']))[0,:]
                beta_matched = np.sqrt(2*gamma)/k_p(self.plasma_density)
                amplitudes[int(i/self.output)] = np.sqrt(np.mean(puz*((x**2)/beta_matched + (pux**2)*beta_matched)))
        self.__amplitude_evol = phase_advances, amplitudes

    
    def get_plasma_density(self):
        if self.plasma_density_from_file is not None:
            density_table = np.loadtxt(self.plasma_density_from_file, delimiter=" ", dtype=float)
            ns = density_table[:,1]
            self.plasma_density = ns.max()
        return self.plasma_density

    def get_length(self):
        if self.plasma_density_from_file is not None:
            density_table = np.loadtxt(self.plasma_density_from_file, delimiter=" ", dtype=float)
            ss = density_table[:,0]
            self.length = ss.max()-ss.min()
        return self.length
    
    def get_amplitudes(self):
        if self.__amplitude_evol is None:
            print('No amplitudes registered')
        advs, amplitudes = self.__amplitude_evol
        return advs, amplitudes
    
    def __extract_focusing(self, path):
        # prepare to read simulation data
        ts = OpenPMDTimeSeries(path)

        x_w, z_w = self.__initial_witness
        x_d, z_d =  ts.get_particle(species = 'driver', iteration = 0, var_list = ['x', 'z'])
        
        x_w_f, z_w_f = self.__final_witness
        x_d_f, z_d_f =  self.__final_driver

        # Get initial tail and head 
        tail = np.mean(z_w) - 3*np.std(z_w)
        head = np.mean(z_w) + 3*np.std(z_w)
        
        # Get final tail and head
        tail_f = np.mean(z_w_f) - 3*np.std(z_w_f)
        head_f = np.mean(z_w_f) + 3*np.std(z_w_f)

        # Extract field data
        F_trans, m_trans = ts.get_field('ExmBy', iteration = 0)
        
        # Extract final field data
        F_trans_f, m_trans_f = ts.get_field('ExmBy', iteration = self.num_steps)
        
        # Get head and tail index 
        index_witness_tail= int(np.round((tail - m_trans.z[0])/m_trans.dz))
        index_witness_head= int(np.round((head - m_trans.z[0])/m_trans.dz))
        F_trans = F_trans[index_witness_tail:index_witness_head, :]
        
        # Get final head and tail index 
        index_witness_tail_f= int(np.round((tail_f - m_trans_f.z[0])/m_trans_f.dz))
        index_witness_head_f= int(np.round((head_f - m_trans_f.z[0])/m_trans_f.dz))
        F_trans_f = F_trans_f[index_witness_tail_f:index_witness_head_f, :]
        
        # Set focusing fields
        self.__initial_focusing = F_trans, m_trans.x
        self.__final_focusing = F_trans_f, m_trans_f.x

    def plot_transverse(self, beam=None):

        # extract wakefield if not already existing
        if (self.__initial_transverse is None) or (self.__final_transverse is None):
            return

        # assign to variables
        z0, E0 = self.__initial_transverse
        z, E = self.__final_transverse

        # plot it
        fig, ax1 = plt.subplots(figsize = (7,6))
        fig.set_figwidth(CONFIG.plot_width_default)
        fig.set_figheight(9)

        initial_w = ax1.plot(z0*1e6, E0, label = 'Initial Transverse Wakefield', color = 'orange')
        final_w = ax1.plot(z*1e6, E, label = 'Final Transverse Wakefield')
        plt.xlabel('z (um)')
        plt.ylabel(r'$E_{x} - cB_{y}'' (um)$')
        
        plt.legend()
        
        return 
    
    def get_transverse_sliced(self):
        zs0, E0 = self.__initial_transverse
        E_tail = E0[0]
        return E_tail

    def get_normalised_initial_focusing(self):
        focusing, m_trans_init = self.__initial_focusing
        fractional_bubble = int(len(m_trans_init)/20)
        focusing_normalised = (focusing[-1, 11*fractional_bubble]-focusing[-1,9*fractional_bubble])/(m_trans_init[11*fractional_bubble]- m_trans_init[9*fractional_bubble]) 
        return focusing_normalised
    
    def get_rms_accel_initial(self):
        x_w, z_w = self.__initial_witness
        z, Ez0 = self.__initial_wakefield
        dz = np.median(np.diff(z))
        tail = np.mean(z_w) - 3*np.std(z_w)
        head = np.mean(z_w) + 3*np.std(z_w)
        
        index_witness_tail= int(np.round((tail - z[0])/dz))
        index_witness_head= int(np.round((head - z[0])/dz))
        
        E_z_rms = np.mean(Ez0[index_witness_tail:index_witness_head])
        return E_z_rms
    <|MERGE_RESOLUTION|>--- conflicted
+++ resolved
@@ -21,11 +21,7 @@
 
 class StageHipace(Stage):
     
-<<<<<<< HEAD
-    def __init__(self, length=None, nom_energy_gain=None, plasma_density=None, driver_source=None, ramp_beta_mag=1, keep_data=False, save_drivers=False, output=None, ion_motion=True, ion_species='H', beam_ionization=True, radiation_reaction=False, num_nodes=1, num_cell_xy=511, driver_only=False, plasma_density_from_file=None):
-=======
-    def __init__(self, length=None, nom_energy_gain=None, plasma_density=None, driver_source=None, ramp_beta_mag=1, keep_data=False, output=None, ion_motion=True, ion_species='H', beam_ionization=True, radiation_reaction=False, num_nodes=1, num_cell_xy=511, driver_only=False, plasma_density_from_file=None, no_plasma=False):
->>>>>>> 13b7e76e
+    def __init__(self, length=None, nom_energy_gain=None, plasma_density=None, driver_source=None, ramp_beta_mag=1, keep_data=False, save_drivers=False, output=None, ion_motion=True, ion_species='H', beam_ionization=True, radiation_reaction=False, num_nodes=1, num_cell_xy=511, driver_only=False, plasma_density_from_file=None, no_plasma=False):
         
         super().__init__(length, nom_energy_gain, plasma_density, driver_source, ramp_beta_mag)
         
@@ -36,11 +32,8 @@
         self.num_cell_xy = num_cell_xy
         self.driver_only = driver_only
         self.plasma_density_from_file = plasma_density_from_file
-<<<<<<< HEAD
         self.save_drivers = save_drivers
-=======
         self.no_plasma = no_plasma
->>>>>>> 13b7e76e
 
         # physics flags
         self.ion_motion = ion_motion

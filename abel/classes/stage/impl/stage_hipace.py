--- conflicted
+++ resolved
@@ -17,11 +17,7 @@
 
 class StageHipace(Stage):
     
-<<<<<<< HEAD
     def __init__(self, length=None, nom_energy_gain=None, plasma_density=None, driver_source=None, ramp_beta_mag=None, keep_data=False, save_drivers=False, output=None, ion_motion=True, ion_species='H', beam_ionization=True, radiation_reaction=False, num_nodes=1, num_cell_xy=511, driver_only=False, plasma_density_from_file=None, no_plasma=False, external_focusing_radial=0, mesh_refinement=True, do_spin_tracking=False, external_focusing_longitudinal=0, test_particle_source=None):
-=======
-    def __init__(self, length=None, nom_energy_gain=None, plasma_density=None, driver_source=None, ramp_beta_mag=None, keep_data=False, save_drivers=False, output=None, ion_motion=True, ion_species='H', beam_ionization=True, radiation_reaction=False, num_nodes=1, num_cell_xy=511, driver_only=False, plasma_density_from_file=None, no_plasma=False, external_focusing=False, mesh_refinement=True, do_spin_tracking=False):
->>>>>>> c17e6a38
         
         super().__init__(length, nom_energy_gain, plasma_density, driver_source, ramp_beta_mag)
         
@@ -39,13 +35,8 @@
         self.test_particle_evolution = SimpleNamespace()
 
         # external focusing (APL-like) [T/m]
-<<<<<<< HEAD
         self.external_focusing_radial = external_focusing_radial
         self.external_focusing_longitudinal = external_focusing_longitudinal
-=======
-        self.external_focusing = external_focusing
-        self._external_focusing_gradient = None
->>>>>>> c17e6a38
 
         # physics flags
         self.ion_motion = ion_motion
@@ -183,12 +174,8 @@
         # input file
         filename_input = 'input_file'
         path_input = tmpfolder + filename_input
-<<<<<<< HEAD
 
         hipace_write_inputs(path_input, filename_beam, filename_driver, self.plasma_density, self.num_steps, time_step, box_range_z, box_size_r, ion_motion=self.ion_motion, ion_species=self.ion_species, beam_ionization=self.beam_ionization, radiation_reaction=self.radiation_reaction, output_period=output_period, num_cell_xy=self.num_cell_xy, num_cell_z=num_cell_z, driver_only=self.driver_only, density_table_file=density_table_file, no_plasma=self.no_plasma, external_focusing_radial=self.external_focusing_radial, mesh_refinement=self.mesh_refinement, do_spin_tracking=self.do_spin_tracking, external_focusing_longitudinal=self.external_focusing_longitudinal, filename_test_particle=filename_test_particle)
-=======
-        hipace_write_inputs(path_input, filename_beam, filename_driver, self.plasma_density, self.num_steps, time_step, box_range_z, box_size_xy, ion_motion=self.ion_motion, ion_species=self.ion_species, beam_ionization=self.beam_ionization, radiation_reaction=self.radiation_reaction, output_period=output_period, num_cell_xy=self.num_cell_xy, num_cell_z=num_cell_z, driver_only=self.driver_only, density_table_file=density_table_file, no_plasma=self.no_plasma, external_focusing_gradient=self._external_focusing_gradient, mesh_refinement=self.mesh_refinement, do_spin_tracking=self.do_spin_tracking)
->>>>>>> c17e6a38
         
         
         ## RUN SIMULATION

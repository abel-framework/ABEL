<<<<<<< HEAD
from abel import Stage, Beam, CONFIG
from abel.apis.hipace.hipace_api import hipace_write_inputs, hipace_run, hipace_write_jobscript
=======
from abel.CONFIG import CONFIG
from abel.classes.stage.stage import Stage
>>>>>>> 8e0237ed
from abel.utilities.plasma_physics import *
from abel.utilities.relativity import energy2gamma
import scipy.constants as SI
import numpy as np
import os, shutil, uuid, copy
from abel.utilities.plasma_physics import k_p
from types import SimpleNamespace

try:
    import sys
    sys.path.append(os.path.join(CONFIG.hipace_path, 'tools'))
    import read_insitu_diagnostics
except:
    print(f"Could not import HiPACE++ tools from {os.path.join(CONFIG.hipace_path, 'tools')}")

class StageHipace(Stage):
    
<<<<<<< HEAD
    def __init__(self, length=None, nom_energy_gain=None, plasma_density=None, driver_source=None, ramp_beta_mag=None, keep_data=False, save_drivers=False, output=None, ion_motion=True, ion_species='H', beam_ionization=True, radiation_reaction=False, num_nodes=1, num_cell_xy=511, driver_only=False, plasma_density_from_file=None, no_plasma=False, external_focusing_radial=0, run_path=None):
=======
    def __init__(self, length=None, nom_energy_gain=None, plasma_density=None, driver_source=None, ramp_beta_mag=None, keep_data=False, save_drivers=False, output=None, ion_motion=True, ion_species='H', beam_ionization=True, radiation_reaction=False, num_nodes=1, num_cell_xy=511, driver_only=False, plasma_density_from_file=None, no_plasma=False, external_focusing_radial=0, mesh_refinement=True):
>>>>>>> 8e0237ed
        
        super().__init__(length, nom_energy_gain, plasma_density, driver_source, ramp_beta_mag)
        
        # simulation specifics
        self.keep_data = keep_data
        self.output = output
        self.num_nodes = num_nodes
        self.num_cell_xy = num_cell_xy
        self.driver_only = driver_only
        self.plasma_density_from_file = plasma_density_from_file
        self.save_drivers = save_drivers
        self.no_plasma = no_plasma

        # external focusing (APL-like) [T/m]
        self.external_focusing_radial = external_focusing_radial

        # physics flags
        self.ion_motion = ion_motion
        self.ion_species = ion_species
        self.mesh_refinement = mesh_refinement
        self.beam_ionization = beam_ionization
        self.radiation_reaction = radiation_reaction
        
<<<<<<< HEAD
        self.__initial_driver = None
        self.__final_driver = None
        self.__initial_transverse = None
        self.__final_transverse = None
        self.__bubble_size = None
        self.__initial_witness = None
        self.__final_witness = None
        self.__final_focusing = None
        self.__initial_focusing = None
        self.__amplitude_evol = None
        self.__phase_advances = None

        # other
        self.run_path = run_path
        

    def track(self, beam_incoming, savedepth=0, runnable=None, verbose=False):

        self.stage_number = beam_incoming.stage_number
=======

    def track(self, beam_incoming, savedepth=0, runnable=None, verbose=False):

        from abel.apis.hipace.hipace_api import hipace_write_inputs, hipace_run, hipace_write_jobscript
>>>>>>> 8e0237ed
        
        ## PREPARE TEMPORARY FOLDER
        
        # make temp folder
        if not os.path.exists(CONFIG.temp_path):
            os.mkdir(CONFIG.temp_path)
        tmpfolder = CONFIG.temp_path + str(uuid.uuid4()) + '/'
        
        # make directory
        if not os.path.exists(tmpfolder):
            os.mkdir(tmpfolder)
        
        # generate driver
        driver_incoming = self.driver_source.track()

        # Set ramp lengths, nominal energies, nominal energy gains
        # and flattop nominal energy if not already done
        self._prepare_ramps()

        # plasma-density ramps (de-magnify beta function)
        location_flattop_start = 0
        if self.upramp is not None:
            beam0, driver0 = self.track_upramp(beam_incoming, driver_incoming)
            location_flattop_start = beam0.location
        else:
            # apply plasma-density up ramp (demagnify beta function)
            driver0 = copy.deepcopy(driver_incoming)
            beam0 = copy.deepcopy(beam_incoming)
            if self.ramp_beta_mag is not None:
                driver0.magnify_beta_function(1/self.ramp_beta_mag, axis_defining_beam=driver_incoming)
                beam0.magnify_beta_function(1/self.ramp_beta_mag, axis_defining_beam=driver_incoming)
        
        beam0.location = 0.0
        driver0.location = 0.0
        
        # SAVE BEAMS TO BE USED IN HiPACE++ SIMULATION
        
        # saving beam to temporary folder
        filename_beam = 'beam.h5'
        path_beam = tmpfolder + filename_beam
        beam0.save(filename = path_beam)
        
        # produce and save drive beam
        filename_driver = 'driver.h5'
        path_driver = tmpfolder + filename_driver
        driver0.save(filename = path_driver, beam_name = 'driver')

        # make directory
        if self.plasma_density_from_file is not None:
            density_table_file = os.path.basename(self.plasma_density_from_file)
            shutil.copyfile(self.plasma_density_from_file, tmpfolder + density_table_file)

            self.length = self.get_length() # TODO: ensure that the length from a density profile is correct
            self.plasma_density = self.get_plasma_density()
        else:
            density_table_file = None
        
        
        # MAKE INPUT FILE
        
        # make longitudinal box range
        num_sigmas = 6
        if self.driver_only:
            box_min_z = driver0.z_offset() + driver0.bunch_length() - np.max([2*np.pi/k_p(self.plasma_density), 2.1*blowout_radius(self.plasma_density, driver0.peak_current())])
        else:
            box_min_z = beam0.z_offset() - num_sigmas * beam0.bunch_length() 
        box_min_z = box_min_z - 1.5/k_p(self.plasma_density)
        box_max_z = min(driver0.z_offset() + num_sigmas * driver0.bunch_length(), np.max(driver0.zs())+0.5/k_p(self.plasma_density))
        box_range_z = [box_min_z, box_max_z]
        
        # making transverse box size
        box_size_xy = 2*np.max([4/k_p(self.plasma_density), 2*blowout_radius(self.plasma_density, driver0.peak_current())])
        
        # calculate number of cells in x to get similar resolution
        dr = box_size_xy/self.num_cell_xy
        num_cell_z = round((box_max_z-box_min_z)/dr)
        
        # calculate the time step
        beta_matched = np.sqrt(2*min(beam0.gamma(),driver0.gamma()/2))/k_p(self.plasma_density)
        dz = beta_matched/20
        
        # convert to number of steps (and re-adjust timestep to be divisible)
        self.num_steps = np.ceil(self.length_flattop/dz)
        
        if self.output is not None:
            remainder = self.num_steps % self.output
            if remainder >= self.output/2:  # If remainder is 10 or greater, round up
                self.num_steps = self.num_steps + (self.output - remainder)
            else:  # If remainder is less than 10, round down
                self.num_steps = self.num_steps - remainder
        
        time_step = self.length_flattop/(self.num_steps*SI.c)

        # overwrite output period
        if self.output is not None:
            output_period = self.output
        else:
            output_period = None
        
        # input file
        filename_input = 'input_file'
        path_input = tmpfolder + filename_input
        hipace_write_inputs(path_input, filename_beam, filename_driver, self.plasma_density, self.num_steps, time_step, box_range_z, box_size_xy, ion_motion=self.ion_motion, ion_species=self.ion_species, beam_ionization=self.beam_ionization, radiation_reaction=self.radiation_reaction, output_period=output_period, num_cell_xy=self.num_cell_xy, num_cell_z=num_cell_z, driver_only=self.driver_only, density_table_file=density_table_file, no_plasma=self.no_plasma, external_focusing_radial=self.external_focusing_radial, mesh_refinement=self.mesh_refinement)
        
        
        ## RUN SIMULATION
        
        # make job script
        filename_job_script = tmpfolder + 'run.sh'
        hipace_write_jobscript(filename_job_script, filename_input, num_nodes=self.num_nodes)
        
        # run HiPACE++
        beam, driver = hipace_run(filename_job_script, self.num_steps)
        if self.driver_only:
            beam = beam0
        
        ## ADD METADATA
        
        # copy meta data from input beam (will be iterated by super)
        beam.trackable_number = beam_incoming.trackable_number
        beam.stage_number = beam_incoming.stage_number
        beam.location = location_flattop_start + beam0.location
        driver.trackable_number = beam_incoming.trackable_number
        driver.stage_number = beam_incoming.stage_number
        driver.location = beam.location
        
        # apply plasma-density down ramp (magnify beta function)
        if self.downramp is not None:
            beam_outgoing, driver_outgoing = self.track_downramp(beam, driver)
        else:
            beam_outgoing = copy.deepcopy(beam)
            driver_outgoing = copy.deepcopy(driver)
            if self.ramp_beta_mag is not None:
                beam_outgoing.magnify_beta_function(self.ramp_beta_mag, axis_defining_beam=driver_incoming)
                driver_outgoing.magnify_beta_function(self.ramp_beta_mag, axis_defining_beam=driver_incoming)
        
        ## SAVE DRIVERS TO FILE
        if self.save_drivers:
            driver_incoming.stage_number = beam_incoming.stage_number
            driver_incoming.location = beam_incoming.location
            driver_incoming.trackable_number = 0
            self.save_driver_to_file(driver_incoming, runnable)
            driver_outgoing.stage_number = beam_outgoing.stage_number
            driver_outgoing.location = beam_outgoing.location
            driver_outgoing.trackable_number = 1
            self.save_driver_to_file(driver_outgoing, runnable)
        
        # clean nan particles and extreme outliers
        beam_outgoing.remove_nans()
        beam_outgoing.remove_halo_particles()

        # extract insitu diagnostics and wakefield data
        self.__extract_evolution(tmpfolder, beam0, runnable)
        self.__extract_initial_and_final_step(tmpfolder, beam0, runnable)
        
        # delete temp folder
        shutil.rmtree(tmpfolder)
        
        # calculate efficiency
        self.calculate_efficiency(beam_incoming, driver_incoming, beam_outgoing, driver_outgoing)
        
        # save current profile
        self.calculate_beam_current(beam_incoming, driver_incoming, beam_outgoing, driver_outgoing)

        # return the beam (and optionally the driver)
        if self._return_tracked_driver:
            return super().track(beam_outgoing, savedepth, runnable, verbose), driver_outgoing
        else:
            return super().track(beam_outgoing, savedepth, runnable, verbose)
    
    
    def __extract_evolution(self, tmpfolder, beam0, runnable):

        # suppress divide-by-zero errors
        np.seterr(divide='ignore', invalid='ignore')

        # in-situ data path
        insitu_path = tmpfolder + 'diags/insitu/'

        bunches = ['beam','driver']

        for bunch in bunches:

            # skip for beam if driver only
            if bunch == 'beam' and self.driver_only:
                continue
            
            # extract in-situ data
            insitu_file = insitu_path + 'reduced_' + bunch + '.*.txt'
            all_data = read_insitu_diagnostics.read_file(insitu_file)
            average_data = all_data['average']
            
            # store variables
            evol = SimpleNamespace()
            evol.slices = SimpleNamespace()
            
            evol.location = beam0.location + all_data['time']*SI.c
            evol.charge = read_insitu_diagnostics.total_charge(all_data)
            evol.energy = read_insitu_diagnostics.energy_mean_eV(all_data)
            evol.z = average_data['[z]']
            evol.x = average_data['[x]']
            evol.y = average_data['[y]']
            evol.xp = average_data['[ux]']/average_data['[uz]']
            evol.yp = average_data['[uy]']/average_data['[uz]']
            evol.energy_spread = read_insitu_diagnostics.energy_spread_eV(all_data)
            evol.rel_energy_spread = evol.energy_spread/evol.energy
            evol.beam_size_x = read_insitu_diagnostics.position_std(average_data, direction='x')
            evol.beam_size_y = read_insitu_diagnostics.position_std(average_data, direction='y')
            evol.bunch_length = read_insitu_diagnostics.position_std(average_data, direction='z')
            evol.emit_nx = read_insitu_diagnostics.emittance_x(average_data)
            evol.emit_ny = read_insitu_diagnostics.emittance_y(average_data)
            evol.plasma_density = self.get_plasma_density(evol.location)
            
            # beta functions (temporary fix)
            evol.beta_x = evol.beam_size_x**2*(evol.energy/0.5109989461e6)/evol.emit_nx # TODO: improve with x-x' correlations instead of x-px
            evol.beta_y = evol.beam_size_y**2*(evol.energy/0.5109989461e6)/evol.emit_ny # TODO: improve with y-y' correlations instead of y-py

            # slice parameters
            slice_mask = abs(read_insitu_diagnostics.per_slice_charge(all_data)[0,:]) > SI.e
            evol.slices.charge = read_insitu_diagnostics.per_slice_charge(all_data)[:,slice_mask]
            evol.slices.energy = read_insitu_diagnostics.energy_mean_eV(all_data, per_slice=True)[:,slice_mask]
            evol.slices.z = all_data['[z]'][:,slice_mask]
            evol.slices.x = all_data['[x]'][:,slice_mask]
            evol.slices.y = all_data['[y]'][:,slice_mask]
            evol.slices.xp = all_data['[ux]'][:,slice_mask]/all_data['[uz]'][:,slice_mask]
            evol.slices.yp = all_data['[uy]'][:,slice_mask]/all_data['[uz]'][:,slice_mask]
            evol.slices.energy_spread = read_insitu_diagnostics.energy_spread_eV(all_data, per_slice=True)[:,slice_mask]
            evol.slices.rel_energy_spread = evol.slices.energy_spread/evol.slices.energy
            evol.slices.beam_size_x = read_insitu_diagnostics.position_std(all_data, direction='x')[:,slice_mask]
            evol.slices.beam_size_y = read_insitu_diagnostics.position_std(all_data, direction='y')[:,slice_mask]
            evol.slices.bunch_length = read_insitu_diagnostics.position_std(all_data, direction='z')[:,slice_mask]
            evol.slices.emit_nx = read_insitu_diagnostics.emittance_x(all_data)[:,slice_mask]
            evol.slices.emit_ny = read_insitu_diagnostics.emittance_y(all_data)[:,slice_mask]

            # energy spectrum
            calculate_spectral_info = False
            evol.peak_spectral_density = np.empty_like(evol.location)
            evol.energy_spread_fwhm = np.empty_like(evol.location)
            evol.rel_energy_spread_fwhm = np.empty_like(evol.location)
            if calculate_spectral_info:
                for step in range(len(evol.location)):
                    Es = np.linspace(np.min(evol.energy[step]-5*evol.energy_spread[step]), np.max(evol.energy[step]+5*evol.energy_spread[step]), 500)
                    dQ_dE = np.zeros_like(Es)
                    for i in range(len(evol.slices.charge[step,:])):
                        import scipy.stats as spstats
                        dQ_dE_slice = spstats.norm.pdf(Es, loc=evol.slices.energy[step,i], scale=evol.slices.energy_spread[step,i])
                        Q_slice = np.trapz(dQ_dE_slice, x=Es)
                        if abs(Q_slice) > 0:
                            dQ_dE_slice = dQ_dE_slice*evol.slices.charge[step,i]/np.trapz(dQ_dE_slice, x=Es)
                            dQ_dE += dQ_dE_slice
                                    
                    dQ_dE_max = np.max(abs(dQ_dE))
                    evol.peak_spectral_density[step] = dQ_dE_max
                    evol.energy_spread_fwhm[step] = np.max(Es[abs(dQ_dE) > dQ_dE_max*0.5]) - np.min(Es[abs(dQ_dE) > dQ_dE_max*0.5])
            else:
                evol.peak_spectral_density[:] = np.nan
                evol.energy_spread_fwhm[:] = np.nan
            
            evol.rel_energy_spread_fwhm = evol.energy_spread_fwhm/evol.energy

            # peak current
            slice_charges_tuple = (evol.slices.charge[:, :-1] + evol.slices.charge[:, 1:])/2
            slice_thicknesses_tuple = np.diff(evol.slices.z)
            slice_zs_tuple = (evol.slices.z[:, :-1] + evol.slices.z[:, 1:])/2
            slice_currents_tuple = np.sign(slice_charges_tuple)*slice_charges_tuple*SI.c/slice_thicknesses_tuple
            peak_currents = np.max(np.stack(slice_currents_tuple), axis=1)
            evol.peak_current = peak_currents
            
            # assign it
            if bunch == 'beam':
                self.evolution.beam = evol
            elif bunch == 'driver':
                self.evolution.driver = evol
            
            # TODO: add divergences
            # TODO: add beta functions, alpha functions
            # TODO: add angular momentum 
            # TODO: add normalized amplitude

        # delete or move data
        if self.keep_data:
            destination_path = runnable.shot_path() + 'stage_' + str(beam0.stage_number) + '/insitu'
            shutil.move(insitu_path, destination_path)
        
        
    def __extract_initial_and_final_step(self, tmpfolder, beam0, runnable):

        from openpmd_viewer import OpenPMDTimeSeries
        
        # prepare to read simulation data
        source_path = tmpfolder + 'diags/hdf5/'
        ts = OpenPMDTimeSeries(source_path)
        
        # extract initial on-axis wakefield
        Ez0, metadata0 = ts.get_field(field='Ez', slice_across=['x'], iteration=min(ts.iterations))
        self.initial.plasma.wakefield.onaxis.zs = metadata0.z
        self.initial.plasma.wakefield.onaxis.Ezs = Ez0
        
        # extract final on-axis wakefield
        Ez, metadata = ts.get_field(field='Ez', slice_across=['x'], iteration=max(ts.iterations))
        self.final.plasma.wakefield.onaxis.zs = metadata.z
        self.final.plasma.wakefield.onaxis.Ezs = Ez
        
        # extract initial plasma density
        rho0_plasma, metadata0_plasma = ts.get_field(field='rho', iteration=min(ts.iterations))
        self.initial.plasma.density.extent = metadata0_plasma.imshow_extent[[2,3,0,1]]
        self.initial.plasma.density.rho = -(rho0_plasma.T/SI.e-self.plasma_density)
 
        # extract final beam density
        jz0_beam, metadata0_beam = ts.get_field(field='jz_beam', iteration=min(ts.iterations))
        self.initial.beam.density.extent = metadata0_beam.imshow_extent[[2,3,0,1]]
        self.initial.beam.density.rho = -jz0_beam.T/(SI.c*SI.e)

        # extract initial plasma density
        rho_plasma, metadata_plasma = ts.get_field(field='rho', iteration=max(ts.iterations))
        self.final.plasma.density.extent = metadata_plasma.imshow_extent[[2,3,0,1]]
        self.final.plasma.density.rho = -(rho_plasma.T/SI.e-self.plasma_density)

        # extract final beam density
        jz_beam, metadata_beam = ts.get_field(field='jz_beam', iteration=max(ts.iterations))
        self.final.beam.density.extent = metadata_beam.imshow_extent[[2,3,0,1]]
        self.final.beam.density.rho = -jz_beam.T/(SI.c*SI.e)
        
        # delete or move data
        if self.keep_data:
            destination_path = runnable.shot_path() + 'stage_' + str(beam0.stage_number)
            shutil.move(source_path, destination_path)

    def get_plasma_density(self, locations=None):
        if self.plasma_density_from_file is not None:
            density_table = np.loadtxt(self.plasma_density_from_file, delimiter=" ", dtype=float)
            ns = density_table[:,1]
            self.plasma_density = ns.max()
            if locations is not None:
                ss = density_table[:,0]
                return np.interp(locations, ss, ns)
            else:
                return self.plasma_density
        else:
            if locations is not None:
                return self.plasma_density*np.ones(locations.shape)
            else:
                return self.plasma_density

    def get_length(self):
        if self.plasma_density_from_file is not None:
            density_table = np.loadtxt(self.plasma_density_from_file, delimiter=" ", dtype=float)
            ss = density_table[:,0]
            self.length = ss.max()-ss.min()
<<<<<<< HEAD
        return super().get_length()
    
    def get_amplitudes(self):
        if self.__amplitude_evol is None:
            print('No amplitudes registered')
        advs, amplitudes = self.__amplitude_evol
        return advs, amplitudes
    
    def __extract_focusing(self, path):
        # prepare to read simulation data
        ts = OpenPMDTimeSeries(path)

        x_w, z_w = self.__initial_witness
        x_d, z_d =  ts.get_particle(species = 'driver', iteration = 0, var_list = ['x', 'z'])
        
        x_w_f, z_w_f = self.__final_witness
        x_d_f, z_d_f =  self.__final_driver

        # Get initial tail and head 
        tail = np.mean(z_w) - 3*np.std(z_w)
        head = np.mean(z_w) + 3*np.std(z_w)
        
        # Get final tail and head
        tail_f = np.mean(z_w_f) - 3*np.std(z_w_f)
        head_f = np.mean(z_w_f) + 3*np.std(z_w_f)

        # Extract field data
        F_trans, m_trans = ts.get_field('ExmBy', iteration = 0)
        
        # Extract final field data
        F_trans_f, m_trans_f = ts.get_field('ExmBy', iteration = self.num_steps)
        
        # Get head and tail index 
        index_witness_tail= int(np.round((tail - m_trans.z[0])/m_trans.dz))
        index_witness_head= int(np.round((head - m_trans.z[0])/m_trans.dz))
        F_trans = F_trans[index_witness_tail:index_witness_head, :]
        
        # Get final head and tail index 
        index_witness_tail_f= int(np.round((tail_f - m_trans_f.z[0])/m_trans_f.dz))
        index_witness_head_f= int(np.round((head_f - m_trans_f.z[0])/m_trans_f.dz))
        F_trans_f = F_trans_f[index_witness_tail_f:index_witness_head_f, :]
        
        # Set focusing fields
        self.__initial_focusing = F_trans, m_trans.x
        self.__final_focusing = F_trans_f, m_trans_f.x

    def plot_transverse(self, beam=None):

        # extract wakefield if not already existing
        if (self.__initial_transverse is None) or (self.__final_transverse is None):
            return

        # assign to variables
        z0, E0 = self.__initial_transverse
        z, E = self.__final_transverse

        # plot it
        fig, ax1 = plt.subplots(figsize = (7,6))
        fig.set_figwidth(CONFIG.plot_width_default)
        fig.set_figheight(9)

        initial_w = ax1.plot(z0*1e6, E0, label = 'Initial Transverse Wakefield', color = 'orange')
        final_w = ax1.plot(z*1e6, E, label = 'Final Transverse Wakefield')
        plt.xlabel('z (um)')
        plt.ylabel(r'$E_{x} - cB_{y}'' (um)$')
        
        plt.legend()
        
        return 
    
    def get_transverse_sliced(self):
        zs0, E0 = self.__initial_transverse
        E_tail = E0[0]
        return E_tail

    def get_normalised_initial_focusing(self):
        focusing, m_trans_init = self.__initial_focusing
        fractional_bubble = int(len(m_trans_init)/20)
        focusing_normalised = (focusing[-1, 11*fractional_bubble]-focusing[-1,9*fractional_bubble])/(m_trans_init[11*fractional_bubble]- m_trans_init[9*fractional_bubble]) 
        return focusing_normalised
    
    def get_rms_accel_initial(self):
        x_w, z_w = self.__initial_witness
        z, Ez0 = self.__initial_wakefield
        dz = np.median(np.diff(z))
        tail = np.mean(z_w) - 3*np.std(z_w)
        head = np.mean(z_w) + 3*np.std(z_w)
        
        index_witness_tail= int(np.round((tail - z[0])/dz))
        index_witness_head= int(np.round((head - z[0])/dz))
        
        E_z_rms = np.mean(Ez0[index_witness_tail:index_witness_head])
        return E_z_rms


    # ==================================================
    # Apply waterfall function to all beam dump files
    def __waterfall_fcn(self, fcns, edges, data_dir, species='beam', clean=False, remove_halo_nsigma=20, args=None):
        """
        Applies waterfall function to all beam dump files in ``data_dir``.

         Parameters
        ----------
        fcns : A list of Beam class methods
            Beam class profile methods such as ``Beam.current_profile``, ``Beam.rel_energy_spectrum``, ``Beam.transverse_profile_x``, ``Beam.transverse_profile_y``.

        edges : float list
            Specifies the bins to be used to create the histogram(s) in the waterfall plot(s).

        data_dir : str
            Path to the directory containing all HiPACE++ HDF5 output files.

        species : str, optional
            Specifies the name of the beam to be extracted.

        clean : bool, optional
            Determines whether the extracted beams from the HiPACE++ HDF5 output files should be cleaned before further processing.

        remove_halo_nsigma : float, optional
            Defines a threshold for identifying and removing "halo" particles based on their deviation from the core of the particle beam.

        args : float list, optional
            Allows passing additional arguments to the functions in fcns.
            
            
        Returns
        ----------
        waterfalls : list of 2D float ndarrays
            Each element in ``waterfalls`` corresponds to the output of one function in fcns applied across all files (i.e., simulation outputs). The dimension of element i is determined by the length of ``edges`` and the number of simulation outputs.
        
        locations : [m] 1D float ndarray
            Stores the location for each slice of ``waterfalls``.
        
        bins : list of 1D float ndarrays
            Each element contains the bins used for the slices/histograms in ``waterfalls``.
        """

        from abel.apis.hipace.hipace_api import hipaceHdf5_2_abelBeam
        
        # find number of beam outputs to plot
        files = sorted(os.listdir(data_dir))
        num_outputs = len(files)
        
        # declare data structure
        bins = [None] * len(fcns)
        waterfalls = [None] * len(fcns)
        for j in range(len(fcns)):
            waterfalls[j] = np.empty((len(edges[j])-1, num_outputs))
        
        locations = np.empty(num_outputs)
        
        # go through files
        for index in range(num_outputs):
            # load phase space
            beam = hipaceHdf5_2_abelBeam(data_dir, index, species=species)

            if clean:
                beam.remove_halo_particles(nsigma=remove_halo_nsigma)
            
            # find beam location
            locations[index] = beam.location
            
            # get all waterfalls (apply argument if it exists)
            for j in range(len(fcns)):
                if args[j] is None:
                    waterfalls[j][:,index], bins[j] = fcns[j](beam, bins=edges[j])
                else:
                    waterfalls[j][:,index], bins[j] = fcns[j](beam, args[j][index], bins=edges[j])
                
        return waterfalls, locations, bins

        
    # ==================================================
    def plot_waterfalls(self, data_dir, species='beam', clean=False, remove_halo_nsigma=20, save_fig=False):
        '''
        Makes waterfall plots for current profile, relative energy spectrum, horizontal transverse profile and vertical transverse profile.

        Parameters
        ----------
        data_dir : str
            Path to the directory containing all HiPACE++ HDF5 output files.

        species : str, optional
            Specifies the name of the beam to be extracted.

        clean : bool, optional
            Determines whether the extracted beams from the HiPACE++ HDF5 output files should be cleaned before further processing.

        remove_halo_nsigma : float, optional
            Defines a threshold for identifying and removing "halo" particles based on their deviation from the core of the particle beam.

        save_fig : bool, optional
            Flag for saving the output figure.
        '''

        from abel.apis.hipace.hipace_api import hipaceHdf5_2_abelBeam
        
        files = sorted(os.listdir(data_dir))
        file_path = data_dir + files[0]
        beam0 = hipaceHdf5_2_abelBeam(data_dir, 0, species=species)
        num_bins = int(np.sqrt(len(beam0)*2))
        nsig = 5
        
        if species == 'driver':
            deltaedges = np.linspace(-0.5, 0.5, num_bins)
        else:
            deltaedges = np.linspace(-0.05, 0.05, num_bins)
        tedges = (beam0.z_offset(clean=True) + nsig*beam0.bunch_length(clean=True)*np.linspace(-1, 1, num_bins)) / SI.c
        xedges = (nsig*beam0.beam_size_x() + abs(beam0.x_offset()))*np.linspace(-1, 1, num_bins)
        yedges = (nsig*beam0.beam_size_y() + abs(beam0.y_offset()))*np.linspace(-1, 1, num_bins)
        
        waterfalls, locations, bins = self.__waterfall_fcn([Beam.current_profile, Beam.rel_energy_spectrum, Beam.transverse_profile_x, Beam.transverse_profile_y], [tedges, deltaedges, xedges, yedges], data_dir, species=species, clean=clean, remove_halo_nsigma=remove_halo_nsigma, args=[None, None, None, None])

        # prepare figure
        fig, axs = plt.subplots(4,1)
        fig.set_figwidth(8)
        fig.set_figheight(2.8*4)
        
        # current profile
        Is = waterfalls[0]
        ts = bins[0]
        c0 = axs[0].pcolor(locations, ts*SI.c*1e6, -Is/1e3, cmap=CONFIG.default_cmap, shading='auto')
        cbar0 = fig.colorbar(c0, ax=axs[0])
        axs[0].set_ylabel(r'Longitudinal position [$\mathrm{\mu}$m]')
        cbar0.ax.set_ylabel('Beam current [kA]')
        #axs[0].set_title('Shot ' + str(shot+1))
        
        # energy profile
        dQddeltas = waterfalls[1]
        deltas = bins[1]
        c1 = axs[1].pcolor(locations, deltas*1e2, -dQddeltas*1e7, cmap=CONFIG.default_cmap, shading='auto')
        cbar1 = fig.colorbar(c1, ax=axs[1])
        axs[1].set_ylabel('Relative energy spread [%]')
        cbar1.ax.set_ylabel('Spectral density [nC/%]')
        
        densityX = waterfalls[2]
        xs = bins[2]
        c2 = axs[2].pcolor(locations, xs*1e6, -densityX*1e3, cmap=CONFIG.default_cmap, shading='auto')
        cbar2 = fig.colorbar(c2, ax=axs[2])
        axs[2].set_ylabel(r'Horizontal position [$\mathrm{\mu}$m]')
        cbar2.ax.set_ylabel(r'Charge density [nC/$\mathrm{\mu}$m]')
        
        densityY = waterfalls[3]
        ys = bins[3]
        c3 = axs[3].pcolor(locations, ys*1e6, -densityY*1e3, cmap=CONFIG.default_cmap, shading='auto')
        cbar3 = fig.colorbar(c3, ax=axs[3])
        axs[3].set_ylabel(r'Vertical position [$\mathrm{\mu}$m]')
        cbar3.ax.set_ylabel(r'Charge density [nC/$\mathrm{\mu}$m]')
        axs[3].set_xlabel('Location along the stage [m]')
        
        plt.show()
        if save_fig:
            plot_path = self.run_path + 'plots' + os.sep
            if not os.path.exists(plot_path):
                os.makedirs(plot_path)
            filename = plot_path + 'waterfalls' + '.png'
            fig.savefig(filename, format='png', dpi=600, bbox_inches='tight', transparent=False)

        
=======
        return super().get_length()
>>>>>>> 8e0237ed
<|MERGE_RESOLUTION|>--- conflicted
+++ resolved
@@ -1,10 +1,5 @@
-<<<<<<< HEAD
-from abel import Stage, Beam, CONFIG
-from abel.apis.hipace.hipace_api import hipace_write_inputs, hipace_run, hipace_write_jobscript
-=======
 from abel.CONFIG import CONFIG
 from abel.classes.stage.stage import Stage
->>>>>>> 8e0237ed
 from abel.utilities.plasma_physics import *
 from abel.utilities.relativity import energy2gamma
 import scipy.constants as SI
@@ -22,11 +17,7 @@
 
 class StageHipace(Stage):
     
-<<<<<<< HEAD
-    def __init__(self, length=None, nom_energy_gain=None, plasma_density=None, driver_source=None, ramp_beta_mag=None, keep_data=False, save_drivers=False, output=None, ion_motion=True, ion_species='H', beam_ionization=True, radiation_reaction=False, num_nodes=1, num_cell_xy=511, driver_only=False, plasma_density_from_file=None, no_plasma=False, external_focusing_radial=0, run_path=None):
-=======
-    def __init__(self, length=None, nom_energy_gain=None, plasma_density=None, driver_source=None, ramp_beta_mag=None, keep_data=False, save_drivers=False, output=None, ion_motion=True, ion_species='H', beam_ionization=True, radiation_reaction=False, num_nodes=1, num_cell_xy=511, driver_only=False, plasma_density_from_file=None, no_plasma=False, external_focusing_radial=0, mesh_refinement=True):
->>>>>>> 8e0237ed
+    def __init__(self, length=None, nom_energy_gain=None, plasma_density=None, driver_source=None, ramp_beta_mag=None, keep_data=False, save_drivers=False, output=None, ion_motion=True, ion_species='H', beam_ionization=True, radiation_reaction=False, num_nodes=1, num_cell_xy=511, driver_only=False, plasma_density_from_file=None, no_plasma=False, external_focusing_radial=0, mesh_refinement=True, run_path=None):
         
         super().__init__(length, nom_energy_gain, plasma_density, driver_source, ramp_beta_mag)
         
@@ -49,19 +40,6 @@
         self.mesh_refinement = mesh_refinement
         self.beam_ionization = beam_ionization
         self.radiation_reaction = radiation_reaction
-        
-<<<<<<< HEAD
-        self.__initial_driver = None
-        self.__final_driver = None
-        self.__initial_transverse = None
-        self.__final_transverse = None
-        self.__bubble_size = None
-        self.__initial_witness = None
-        self.__final_witness = None
-        self.__final_focusing = None
-        self.__initial_focusing = None
-        self.__amplitude_evol = None
-        self.__phase_advances = None
 
         # other
         self.run_path = run_path
@@ -69,13 +47,9 @@
 
     def track(self, beam_incoming, savedepth=0, runnable=None, verbose=False):
 
+        from abel.apis.hipace.hipace_api import hipace_write_inputs, hipace_run, hipace_write_jobscript
+
         self.stage_number = beam_incoming.stage_number
-=======
-
-    def track(self, beam_incoming, savedepth=0, runnable=None, verbose=False):
-
-        from abel.apis.hipace.hipace_api import hipace_write_inputs, hipace_run, hipace_write_jobscript
->>>>>>> 8e0237ed
         
         ## PREPARE TEMPORARY FOLDER
         
@@ -425,102 +399,9 @@
             density_table = np.loadtxt(self.plasma_density_from_file, delimiter=" ", dtype=float)
             ss = density_table[:,0]
             self.length = ss.max()-ss.min()
-<<<<<<< HEAD
         return super().get_length()
+
     
-    def get_amplitudes(self):
-        if self.__amplitude_evol is None:
-            print('No amplitudes registered')
-        advs, amplitudes = self.__amplitude_evol
-        return advs, amplitudes
-    
-    def __extract_focusing(self, path):
-        # prepare to read simulation data
-        ts = OpenPMDTimeSeries(path)
-
-        x_w, z_w = self.__initial_witness
-        x_d, z_d =  ts.get_particle(species = 'driver', iteration = 0, var_list = ['x', 'z'])
-        
-        x_w_f, z_w_f = self.__final_witness
-        x_d_f, z_d_f =  self.__final_driver
-
-        # Get initial tail and head 
-        tail = np.mean(z_w) - 3*np.std(z_w)
-        head = np.mean(z_w) + 3*np.std(z_w)
-        
-        # Get final tail and head
-        tail_f = np.mean(z_w_f) - 3*np.std(z_w_f)
-        head_f = np.mean(z_w_f) + 3*np.std(z_w_f)
-
-        # Extract field data
-        F_trans, m_trans = ts.get_field('ExmBy', iteration = 0)
-        
-        # Extract final field data
-        F_trans_f, m_trans_f = ts.get_field('ExmBy', iteration = self.num_steps)
-        
-        # Get head and tail index 
-        index_witness_tail= int(np.round((tail - m_trans.z[0])/m_trans.dz))
-        index_witness_head= int(np.round((head - m_trans.z[0])/m_trans.dz))
-        F_trans = F_trans[index_witness_tail:index_witness_head, :]
-        
-        # Get final head and tail index 
-        index_witness_tail_f= int(np.round((tail_f - m_trans_f.z[0])/m_trans_f.dz))
-        index_witness_head_f= int(np.round((head_f - m_trans_f.z[0])/m_trans_f.dz))
-        F_trans_f = F_trans_f[index_witness_tail_f:index_witness_head_f, :]
-        
-        # Set focusing fields
-        self.__initial_focusing = F_trans, m_trans.x
-        self.__final_focusing = F_trans_f, m_trans_f.x
-
-    def plot_transverse(self, beam=None):
-
-        # extract wakefield if not already existing
-        if (self.__initial_transverse is None) or (self.__final_transverse is None):
-            return
-
-        # assign to variables
-        z0, E0 = self.__initial_transverse
-        z, E = self.__final_transverse
-
-        # plot it
-        fig, ax1 = plt.subplots(figsize = (7,6))
-        fig.set_figwidth(CONFIG.plot_width_default)
-        fig.set_figheight(9)
-
-        initial_w = ax1.plot(z0*1e6, E0, label = 'Initial Transverse Wakefield', color = 'orange')
-        final_w = ax1.plot(z*1e6, E, label = 'Final Transverse Wakefield')
-        plt.xlabel('z (um)')
-        plt.ylabel(r'$E_{x} - cB_{y}'' (um)$')
-        
-        plt.legend()
-        
-        return 
-    
-    def get_transverse_sliced(self):
-        zs0, E0 = self.__initial_transverse
-        E_tail = E0[0]
-        return E_tail
-
-    def get_normalised_initial_focusing(self):
-        focusing, m_trans_init = self.__initial_focusing
-        fractional_bubble = int(len(m_trans_init)/20)
-        focusing_normalised = (focusing[-1, 11*fractional_bubble]-focusing[-1,9*fractional_bubble])/(m_trans_init[11*fractional_bubble]- m_trans_init[9*fractional_bubble]) 
-        return focusing_normalised
-    
-    def get_rms_accel_initial(self):
-        x_w, z_w = self.__initial_witness
-        z, Ez0 = self.__initial_wakefield
-        dz = np.median(np.diff(z))
-        tail = np.mean(z_w) - 3*np.std(z_w)
-        head = np.mean(z_w) + 3*np.std(z_w)
-        
-        index_witness_tail= int(np.round((tail - z[0])/dz))
-        index_witness_head= int(np.round((head - z[0])/dz))
-        
-        E_z_rms = np.mean(Ez0[index_witness_tail:index_witness_head])
-        return E_z_rms
-
-
     # ==================================================
     # Apply waterfall function to all beam dump files
     def __waterfall_fcn(self, fcns, edges, data_dir, species='beam', clean=False, remove_halo_nsigma=20, args=None):
@@ -682,9 +563,4 @@
             if not os.path.exists(plot_path):
                 os.makedirs(plot_path)
             filename = plot_path + 'waterfalls' + '.png'
-            fig.savefig(filename, format='png', dpi=600, bbox_inches='tight', transparent=False)
-
-        
-=======
-        return super().get_length()
->>>>>>> 8e0237ed
+            fig.savefig(filename, format='png', dpi=600, bbox_inches='tight', transparent=False)
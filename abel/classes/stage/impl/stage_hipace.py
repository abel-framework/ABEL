--- conflicted
+++ resolved
@@ -442,10 +442,10 @@
 
     def get_length(self):
         if self.plasma_density_from_file is not None:
-<<<<<<< HEAD
-            density_table = np.loadtxt(self.plasma_density_from_file, delimiter=" ", dtype=float)
-            ss = density_table[:,0]
-            self.length = ss.max()-ss.min()
+            #density_table = np.loadtxt(self.plasma_density_from_file, delimiter=" ", dtype=float)
+            ss = self.plasma_profile.ss
+            #ss = density_table[:,0]
+            return ss.max()-ss.min()
         return super().get_length()
 
     
@@ -610,11 +610,4 @@
             if not os.path.exists(plot_path):
                 os.makedirs(plot_path)
             filename = plot_path + 'waterfalls' + '.png'
-            fig.savefig(filename, format='png', dpi=600, bbox_inches='tight', transparent=False)
-=======
-            #density_table = np.loadtxt(self.plasma_density_from_file, delimiter=" ", dtype=float)
-            ss = self.plasma_profile.ss
-            #ss = density_table[:,0]
-            return ss.max()-ss.min()
-        return super().get_length()
->>>>>>> 34383da1
+            fig.savefig(filename, format='png', dpi=600, bbox_inches='tight', transparent=False)
--- conflicted
+++ resolved
@@ -17,11 +17,7 @@
 
 class StageHipace(Stage):
     
-<<<<<<< HEAD
-    def __init__(self, length=None, nom_energy_gain=None, plasma_density=None, driver_source=None, ramp_beta_mag=1, keep_data=False, output=None, ion_motion=True, ion_species='H', beam_ionization=True, radiation_reaction=False, num_nodes=1, num_cell_xy=511, driver_only=False, test_particle_source=None):
-=======
-    def __init__(self, length=None, nom_energy_gain=None, plasma_density=None, driver_source=None, ramp_beta_mag=1, keep_data=False, output=None, ion_motion=True, ion_species='H', beam_ionization=True, radiation_reaction=False, num_nodes=1, num_cell_xy=511, driver_only=False, plasma_density_from_file=None, no_plasma=False):
->>>>>>> 13b7e76e
+    def __init__(self, length=None, nom_energy_gain=None, plasma_density=None, driver_source=None, ramp_beta_mag=1, keep_data=False, output=None, ion_motion=True, ion_species='H', beam_ionization=True, radiation_reaction=False, num_nodes=1, num_cell_xy=511, driver_only=False, plasma_density_from_file=None, no_plasma=False, test_particle_source=None):
         
         super().__init__(length, nom_energy_gain, plasma_density, driver_source, ramp_beta_mag)
         
@@ -31,15 +27,12 @@
         self.num_nodes = num_nodes
         self.num_cell_xy = num_cell_xy
         self.driver_only = driver_only
-<<<<<<< HEAD
+        self.plasma_density_from_file = plasma_density_from_file
+        self.no_plasma = no_plasma
+
         self.test_particle_source = test_particle_source
         self.test_particle_evolution = SimpleNamespace()
         
-=======
-        self.plasma_density_from_file = plasma_density_from_file
-        self.no_plasma = no_plasma
-
->>>>>>> 13b7e76e
         # physics flags
         self.ion_motion = ion_motion
         self.ion_species = ion_species
@@ -143,11 +136,8 @@
         # input file
         filename_input = 'input_file'
         path_input = tmpfolder + filename_input
-<<<<<<< HEAD
-        hipace_write_inputs(path_input, filename_beam, filename_driver, self.plasma_density, self.num_steps, time_step, box_range_z, box_size_r, ion_motion=self.ion_motion, ion_species=self.ion_species, beam_ionization=self.beam_ionization, radiation_reaction=self.radiation_reaction, output_period=output_period, num_cell_xy=self.num_cell_xy, num_cell_z=num_cell_z, driver_only=self.driver_only, filename_test_particle=filename_test_particle)
-=======
-        hipace_write_inputs(path_input, filename_beam, filename_driver, self.plasma_density, self.num_steps, time_step, box_range_z, box_size_r, ion_motion=self.ion_motion, ion_species=self.ion_species, beam_ionization=self.beam_ionization, radiation_reaction=self.radiation_reaction, output_period=output_period, num_cell_xy=self.num_cell_xy, num_cell_z=num_cell_z, driver_only=self.driver_only, density_table_file=density_table_file, no_plasma=self.no_plasma)
->>>>>>> 13b7e76e
+
+        hipace_write_inputs(path_input, filename_beam, filename_driver, self.plasma_density, self.num_steps, time_step, box_range_z, box_size_r, ion_motion=self.ion_motion, ion_species=self.ion_species, beam_ionization=self.beam_ionization, radiation_reaction=self.radiation_reaction, output_period=output_period, num_cell_xy=self.num_cell_xy, num_cell_z=num_cell_z, driver_only=self.driver_only, density_table_file=density_table_file, no_plasma=self.no_plasma, filename_test_particle=filename_test_particle)
         
         
         ## RUN SIMULATION

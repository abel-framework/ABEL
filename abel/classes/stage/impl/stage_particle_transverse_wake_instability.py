"""
Stage class with the transverse wake instability model as described in thesis "Instability and Beam-Beam Study for Multi-TeV PWFA e+e- and gamma gamma Linear Colliders" (https://cds.cern.ch/record/2754022?ln=en).

Ben Chen, 6 October 2023, University of Oslo
"""

import numpy as np
from scipy.constants import c, e, m_e, epsilon_0 as eps0
from scipy.interpolate import interp1d
import scipy.signal as signal

import time
import matplotlib.pyplot as plt
import matplotlib.colors as colors  # For logarithmic colour scales
from matplotlib.colors import LinearSegmentedColormap  # For customising colour maps
from matplotlib.colors import LogNorm
from matplotlib.animation import FuncAnimation
from matplotlib import ticker as mticker
#from functools import partial
from mpl_toolkits.axes_grid1 import make_axes_locatable  # For manipulating colourbars

from joblib import Parallel, delayed  # Parallel tracking
from joblib_progress import joblib_progress  # TODO: remove
from types import SimpleNamespace
import os, copy, warnings, uuid, shutil

from abel.physics_models.particles_transverse_wake_instability import *
from abel.physics_models.twoD_particles_transverse_wake_instability import *  # TODO: remove
from abel.utilities.plasma_physics import k_p, beta_matched, wave_breaking_field, blowout_radius
from abel.utilities.other import find_closest_value_in_arr, pad_downwards, pad_upwards
from abel.classes.stage.impl.stage_wake_t import StageWakeT
from abel.apis.wake_t.wake_t_api import beam2wake_t_bunch, wake_t_bunch2beam, plasma_stage_setup, extract_initial_and_final_Ez_rho
from abel import Stage, CONFIG
from abel import Beam




class StagePrtclTransWakeInstability(Stage):

    # ==================================================
    def __init__(self, driver_source=None, main_source=None, drive_beam=None, main_beam=None, length=None, nom_energy_gain=None, plasma_density=None, time_step_mod=0.05, show_prog_bar=None, Ez_fit_obj=None, Ez_roi=None, rb_fit_obj=None, bubble_radius_roi=None, ramp_beta_mag=1.0, probe_evolution=False, probe_every_nth_time_step=1, make_animations=False, stage_number=None, enable_tr_instability=True, enable_radiation_reaction=True, enable_ion_motion=False, ion_charge_num=1.0, ion_mass=None, num_z_cells_main=None, num_x_cells_rft=50, num_y_cells_rft=50, num_xy_cells_probe=41, uniform_z_grid=False, update_factor=1.0):
        """
        Parameters
        ----------
        driver_source: Source object of drive beam.
        
        main_source: Source object of main beam.

        driver_beam: Beam object of drive beam.

        main_beam: Beam object of main beam.
        
        length: [m] float
            Length of the plasma stage.
        
        nom_energy_gain: [eV] float
            Nominal/target energy gain of the acceleration stage.
        
        plasma_density: [m^-3] float
            Plasma density.

        time_step_mod: [beta_wave_length/c] float
            Determines the time step of the instability tracking in units of beta_wave_length/c.
            
        Ez_fit_obj: [V/m] interpolation object
            1D interpolation object of longitudinal E-field fitted to axial E-field using a selection of zs along the main beam. Used to determine the value of the longitudinal E-field for all beam zs.

        Ez_roi: [V/m] 1D array
            Longitudinal E-field in the region of interest fitted to a selection of zs along the main beam (main beam head to tail).

        rb_fit_obj: [m] interpolation object?
            1D interpolation object of plasma bubble radius fitted to axial bubble radius using a selection of zs along the main beam. Used to determine the value of the bubble radius for all beam zs.
        
        bubble_radius_roi: [m] 1D array
            The bubble radius in the region of interest fitted to a selection of zs along the main beam.

        ramp_beta_mag: float
            Used for demagnifying and magnifying beams passing through entrance and exit plasma ramps.

        enable_radiation_reaction: bool
            Flag for enabling radiation reactions.

        ...
        """
        
        super().__init__(length, nom_energy_gain, plasma_density)

        self.driver_source = driver_source
        self.main_source = main_source
        self.drive_beam = drive_beam

        self.time_step_mod = time_step_mod  # Determines the time step of the instability tracking in units of beta_wave_length/c.
        self.interstage_dipole_field = None
        self.ramp_beta_mag = ramp_beta_mag

        # Physics flags
        self.enable_tr_instability = enable_tr_instability 
        self.enable_radiation_reaction = enable_radiation_reaction
        self.enable_ion_motion = enable_ion_motion

        # Ion motion parameters
        self.ion_charge_num = ion_charge_num
        self.ion_mass = ion_mass
        
        self.num_z_cells_main = num_z_cells_main
        self.num_x_cells_rft = num_x_cells_rft
        self.num_y_cells_rft = num_y_cells_rft
        self.num_xy_cells_probe = num_xy_cells_probe
        self.uniform_z_grid = uniform_z_grid
        self.update_factor = np.max([time_step_mod, update_factor])

        # Longitudinal electric field and plasma ion bubble radius
        self.Ez_fit_obj = Ez_fit_obj  # [V/m] 1d interpolation object of longitudinal E-field fitted to Ez_axial using a selection of zs along the main beam.
        self.Ez_roi = Ez_roi  # [V/m] longitudinal E-field in the region of interest (main beam head to tail).
        #self.Ez_axial = None  # Moved to self.initial.plasma.wakefield.onaxis.Ezs
        #self.zs_Ez_axial = None  # Moved to self.initial.plasma.wakefield.onaxis.zs
        self.rb_fit_obj = rb_fit_obj  # [m] 1d interpolation object of bubble radius fitted to bubble_radius_axial using a selection of zs along the main beam.
        self.bubble_radius_roi = bubble_radius_roi  # [m] bubble radius in the region of interest.
        self.bubble_radius_axial = None
        self.zs_bubble_radius_axial = None
        
        self.main_num_profile = None
        self.z_slices = None
        self.main_slices_edges = None

        # Beam evolution diagnostics
        self.probe_evolution = probe_evolution
        self.probe_every_nth_time_step = probe_every_nth_time_step
        self.evolution = None
        self.make_animations = make_animations
        self.run_path = None

        # Simulation flag
        self.show_prog_bar = show_prog_bar

        # Bookkeeping quantities
        self.driver_to_wake_efficiency = None
        self.wake_to_beam_efficiency = None
        self.driver_to_beam_efficiency = None
        
        self.reljitter = SimpleNamespace()
        self.reljitter.plasma_density = 0

        self.interstages_enabled = False
        self.parallel_track_2D = False

        # internally sampled values (given some jitter)
        self.__n = None 
        self.driver_initial = None

    
    # ==================================================
    # Track the particles through. Note that when called as part of a Linac object, a copy of the original stage (where no changes has been made) is sent to track() every time. All changes done to self here are saved to a separate stage under the Linac object.
    def track(self, beam0, savedepth=0, runnable=None, verbose=False):

        # Set the diagnostics directory
        self.run_path = runnable.run_path()

        # Override enable/disable progress bar
        self.show_prog_bar = verbose

        # Extract quantities
        plasma_density = self.plasma_density
        stage_length = self.length
        gamma0 = beam0.gamma()
        time_step_mod = self.time_step_mod

        particle_mass = beam0.particle_mass
        self.stage_number = beam0.stage_number

        
        # ========== Get the drive beam ==========
        if self.driver_source.jitter.x == 0 and self.driver_source.jitter.y == 0 and self.drive_beam is not None:    #############################
            drive_beam0 = self.drive_beam  # This guarantees zero drive beam jitter between stages, as identical drive beams are used in every stage and not re-sampled.
        else:
            drive_beam0 = self.driver_source.track() # Generate a drive beam with jitter. 
            self.drive_beam = drive_beam0                    ######################
        
        drive_beam_ramped = copy.deepcopy(drive_beam0)  # Make a deep copy to not affect the original drive beam.

        #drive_beam_wakeT = copy.deepcopy(drive_beam0)  # Wake-T requires not-ramped beams for now... ############
        #beam0_copy = copy.deepcopy(beam0)  # Make a deep copy of beam0 for use in StageWakeT, which applies magnify_beta_function() separately. ############

        
        # ========== Apply plasma density up ramp (demagnify beta function) ========== 
        drive_beam_ramped.magnify_beta_function(1/self.ramp_beta_mag, axis_defining_beam=drive_beam0)
        beam0.magnify_beta_function(1/self.ramp_beta_mag, axis_defining_beam=drive_beam0)
        
        # Number profile N(z). Dimensionless, same as dN/dz with each bin multiplied with the widths of the bins.
        main_num_profile, z_slices = self.longitudinal_number_distribution(beam=beam0)
        self.z_slices = z_slices  # Update the longitudinal position of the beam slices needed to fit Ez and bubble radius.
        self.main_num_profile = main_num_profile

        
        # ========== Rotate the coordinate system of the beams ==========
        if self.driver_source.jitter.xp != 0 or self.driver_source.x_angle != 0 or self.driver_source.jitter.yp != 0 or self.driver_source.y_angle != 0:

            driver_x_angle = drive_beam_ramped.x_angle()
            driver_y_angle = drive_beam_ramped.y_angle()
            
            beam0_x_angle = beam0.x_angle()
            beam0_y_angle = beam0.y_angle()

            # Calculate the angles that will be used to rotate the beams' frame
            rotation_angle_x, rotation_angle_y = drive_beam_ramped.beam_alignment_angles()
            rotation_angle_y = -rotation_angle_y  # Minus due to right hand rule.

            # The model currently does not support beam tilt not aligned with beam propagation, so that active transformation is used to rotate the beam around x- and y-axis and align it to its own prapagation direction. 
            drive_beam_ramped.add_pointing_tilts(rotation_angle_x, rotation_angle_y)
            #drive_beam_wakeT.add_pointing_tilts(rotation_angle_x, rotation_angle_y)

            # Use passive transformation to rotate the frame of the beams
            drive_beam_ramped.xy_rotate_coord_sys(rotation_angle_x, rotation_angle_y)  # Align the z-axis to the drive beam propagation.
            beam0.xy_rotate_coord_sys(rotation_angle_x, rotation_angle_y)
            
            #drive_beam_wakeT.xy_rotate_coord_sys(rotation_angle_x, rotation_angle_y)
            #beam0_copy.xy_rotate_coord_sys(rotation_angle_x, rotation_angle_y)

            if np.abs( drive_beam_ramped.x_angle() ) > 5e-10:
                driver_error_string = 'Drive beam may not have been accurately rotated in the zx-plane.\n' + 'drive_beam_ramped x_angle before coordinate transformation: ' + str(driver_x_angle) + '\ndrive_beam_ramped x_angle after coordinate transformation: ' + str(drive_beam_ramped.x_angle())
                warnings.warn(driver_error_string)

            if np.abs( drive_beam_ramped.y_angle() ) > 5e-10:
                driver_error_string = 'Drive beam may not have been accurately rotated in the zy-plane.\n' + 'drive_beam_ramped y_angle before coordinate transformation: ' + str(driver_y_angle) + '\ndrive_beam_ramped y_angle after coordinate transformation: ' + str(drive_beam_ramped.y_angle())
                warnings.warn(driver_error_string)

    
            if np.abs( -(beam0.x_angle() - beam0_x_angle) / rotation_angle_x - 1) > 1e-3:
                warnings.warn('Main beam may not have been accurately rotated in the zx-plane.')
                
            if np.abs( (beam0.y_angle() - beam0_y_angle) / rotation_angle_y - 1) > 1e-3:
                warnings.warn('Main beam may not have been accurately rotated in the zy-plane.')
        

        # ========== Wake-T simulation and extraction ==========
        # Set up a Wake-T plasma acceleration stage
        drive_beam_wakeT = copy.deepcopy(drive_beam_ramped)
        beam0_copy = copy.deepcopy(beam0)

        # TODO: Need to subtract driver offsets from both beams?
        
        plasma_stage = plasma_stage_setup(self.plasma_density, drive_beam_wakeT, beam0_copy)

        # Make temp folder
        if not os.path.exists(CONFIG.temp_path):
            os.mkdir(CONFIG.temp_path)
        tmpfolder = CONFIG.temp_path + str(uuid.uuid4()) + '/'
        if not os.path.exists(tmpfolder):
            os.mkdir(tmpfolder)

        # Convert beams to Wake-T bunches
        driver0_wake_t = beam2wake_t_bunch(drive_beam_wakeT, name='driver')
        beam0_wake_t = beam2wake_t_bunch(beam0_copy, name='beam')

        bunches = plasma_stage.track([driver0_wake_t, beam0_wake_t], opmd_diag=True, diag_dir=tmpfolder)
        
        wake_t_evolution = extract_initial_and_final_Ez_rho(tmpfolder)
        
        # remove temporary directory
        shutil.rmtree(tmpfolder)

        # Read the Wake-T simulation data
        Ez_axis_wakeT = wake_t_evolution.initial.plasma.wakefield.onaxis.Ezs
        zs_Ez_wakeT = wake_t_evolution.initial.plasma.wakefield.onaxis.zs
        rho = wake_t_evolution.initial.plasma.density.rho*-e
        plasma_num_density = wake_t_evolution.initial.plasma.density.rho/self.plasma_density
        info_rho = wake_t_evolution.initial.plasma.density.metadata
        zs_rho = info_rho.z
        rs_rho = info_rho.r
        

        # vvvvvvvvvvvvvvvvvvvvvvvvvvvvvvvvvvvvvvvvvvvvvv
        ## Define a Wake-T stage
        #stage_wakeT = StageWakeT()
        ##stage_wakeT.driver_source = self.driver_source
        #stage_wakeT.drive_beam = drive_beam_wakeT
        ##stage_wakeT.drive_beam = drive_beam0
        #k_beta = k_p(plasma_density)/np.sqrt(2*min(gamma0, drive_beam_wakeT.gamma()/2))
        #lambda_betatron = (2*np.pi/k_beta)
        #stage_wakeT.length = lambda_betatron/10  # [m]
        #stage_wakeT.plasma_density = plasma_density  # [m^-3]
        #stage_wakeT.ramp_beta_mag = self.ramp_beta_mag
        ##stage_wakeT.keep_data = False  # TODO: Does not work yet.
        #
        ## Run the Wake-T stage
        #beam_wakeT = stage_wakeT.track(beam0_copy, verbose=self.show_prog_bar)
        #
        ## Read the Wake-T simulation data
        #Ez_axis_wakeT = stage_wakeT.initial.plasma.wakefield.onaxis.Ezs
        #zs_Ez_wakeT = stage_wakeT.initial.plasma.wakefield.onaxis.zs
        #rho = stage_wakeT.initial.plasma.density.rho*-e
        #plasma_num_density = stage_wakeT.initial.plasma.density.rho/stage_wakeT.plasma_density
        #info_rho = stage_wakeT.initial.plasma.density.metadata
        #zs_rho = info_rho.z
        #rs_rho = info_rho.r
        # vvvvvvvvvvvvvvvvvvvvvvvvvvvvvvvvvvvvvvvvvvvvvv
        
        # Cut out axial Ez over the ROI
        Ez, Ez_fit = self.Ez_shift_fit(Ez_axis_wakeT, zs_Ez_wakeT, beam0, z_slices)
        
        # Extract the plasma bubble radius
        #driver_x_offset = drive_beam_ramped.x_offset()
        #driver_y_offset = drive_beam_ramped.y_offset()
        #x_offset = beam0.x_offset()             # Important to NOT use beam0_copy.
        #bubble_radius_wakeT = self.get_bubble_radius(plasma_num_density, rs_rho, driver_x_offset, threshold=0.8)
        bubble_radius_wakeT = self.get_bubble_radius_WakeT(plasma_num_density, rs_rho, threshold=0.8)

        # Cut out bubble radius over the ROI
        bubble_radius_roi, rb_fit = self.rb_shift_fit(bubble_radius_wakeT, zs_rho, beam0, z_slices) # TODO: Actually same as Ez_shift_fit. Consider making just one function instead...

        if bubble_radius_wakeT.max() < 0.5 * blowout_radius(self.plasma_density, drive_beam_ramped.peak_current()) or bubble_radius_roi.any()==0:
            warnings.warn("The bubble radius may not have been correctly extracted.", UserWarning)

        idxs_bubble_peaks, _ = signal.find_peaks(bubble_radius_roi, height=None, width=1, prominence=0.1)
        if idxs_bubble_peaks.size > 0:
            warnings.warn("The bubble radius may not be smooth.", UserWarning)

        # Save quantities to the stage
        self.Ez_fit_obj = Ez_fit
        self.rb_fit_obj = rb_fit
        self.__save_initial_step(Ez0_axial=Ez_axis_wakeT, zs_Ez0=zs_Ez_wakeT, rho0=rho, metadata_rho0=info_rho, driver0=drive_beam_ramped, beam0=beam0)
        
        self.Ez_roi = Ez
        #self.Ez_axial = Ez_axis_wakeT  # Moved to self.initial.plasma.wakefield.onaxis.Ezs
        #self.zs_Ez_axial = zs_Ez_wakeT  # Moved to self.initial.plasma.wakefield.onaxis.zs
        self.bubble_radius_roi = bubble_radius_roi
        self.bubble_radius_axial = bubble_radius_wakeT
        self.zs_bubble_radius_axial = zs_rho
        
        # Make plots for control if necessary
        #self.plot_Ez_rb_cut(z_slices, main_num_profile, zs_Ez_wakeT, Ez_axis_wakeT, Ez, zs_rho, bubble_radius_wakeT, bubble_radius_roi, zlab=r'$z$ [$\mathrm{\mu}$m]')

        
        # ========== Instability tracking ==========
        beam_filtered = self.bubble_filter(copy.deepcopy(beam0), sort_zs=True)
        
        if len(beam_filtered) == 0:
            zs = beam0.zs()
            indices = np.argsort(zs)
            zs_sorted = zs[indices]

            fig, axs = plt.subplots(nrows=1, ncols=2, layout='constrained', figsize=(5*2, 4))
            axs[0].plot(zs_sorted*1e6, rb_fit(zs_sorted)*1e6, 'r')
            axs[0].plot(zs_sorted*1e6, -rb_fit(zs_sorted)*1e6, 'r')
            axs[0].scatter(beam0.zs()*1e6, beam0.xs()*1e6)
            axs[0].set_xlabel('$z$ [µm]')
            axs[0].set_ylabel('$x$ [µm]')
            axs[1].plot(zs_sorted*1e6, rb_fit(zs_sorted)*1e6, 'r')
            axs[1].plot(zs_sorted*1e6, -rb_fit(zs_sorted)*1e6, 'r')
            axs[1].scatter(beam0.zs()*1e6, beam0.ys()*1e6)
            axs[1].set_xlabel('$z$ [µm]')
            axs[1].set_ylabel('$y$ [µm]')
            raise ValueError('No beam particle left.')
        
        if self.num_z_cells_main is None:
            self.num_z_cells_main = round(np.sqrt( len(drive_beam_ramped)+len(beam_filtered) )/2)

        if self.make_animations:
            # Create the temporary folder
            parent_dir = CONFIG.temp_path
            if not os.path.exists(parent_dir):
                os.makedirs(parent_dir)
            tmpfolder = os.path.join(parent_dir, str(uuid.uuid4())) + os.sep
            os.mkdir(tmpfolder)
        else:
            tmpfolder = None
            
        trans_wake_config = PrtclTransWakeConfig(
            plasma_density=self.plasma_density, 
            stage_length=self.length, 
            drive_beam=drive_beam_ramped, 
            main_beam=beam_filtered, 
            time_step_mod=self.time_step_mod, 
            show_prog_bar=self.show_prog_bar, 
            probe_evolution=self.probe_evolution, 
            probe_every_nth_time_step=self.probe_every_nth_time_step, 
            make_animations=self.make_animations, 
            tmpfolder=tmpfolder, 
            shot_path=runnable.shot_path(), 
            stage_num=beam0.stage_number, 
            enable_tr_instability=self.enable_tr_instability, 
            enable_radiation_reaction=self.enable_radiation_reaction, 
            enable_ion_motion=self.enable_ion_motion, 
            ion_charge_num=self.ion_charge_num, 
            ion_mass=self.ion_mass, 
            num_z_cells_main=self.num_z_cells_main, 
            num_x_cells_rft=self.num_x_cells_rft, 
            num_y_cells_rft=self.num_y_cells_rft, 
            num_xy_cells_probe=self.num_xy_cells_probe, 
            uniform_z_grid=self.uniform_z_grid, 
            driver_x_jitter=self.driver_source.jitter.x, 
            driver_y_jitter=self.driver_source.jitter.y, 
            update_factor=self.update_factor
        )
        
        inputs = [drive_beam_ramped, beam_filtered, trans_wake_config.plasma_density, Ez_fit, rb_fit, trans_wake_config.stage_length, trans_wake_config.time_step_mod]
        some_are_none = any(input is None for input in inputs)
        
        if some_are_none:
            none_indices = [i for i, x in enumerate(inputs) if x is None]
            print(none_indices)
            raise ValueError('At least one input is set to None.')
        
        
        if self.parallel_track_2D is True:
            
            with joblib_progress('Tracking x and y in parallel:', 2):
                results = Parallel(n_jobs=2)([
                    delayed(twoD_transverse_wake_instability_particles)(beam_filtered, beam_filtered.xs(), beam_filtered.pxs(), plasma_density, Ez_fit, rb_fit, stage_length, time_step_mod, get_centroids=False, s_slices=None, z_slices=None),
                    delayed(twoD_transverse_wake_instability_particles)(beam_filtered, beam_filtered.ys(), beam_filtered.pys(), plasma_density, Ez_fit, rb_fit, stage_length, time_step_mod, get_centroids=False, s_slices=None, z_slices=None)
                ])
                time.sleep(0.1) # hack to allow printing progress
            
            xs_sorted, pxs_sorted, zs_sorted, pzs_sorted, weights_sorted, s_slices_table, offset_slices_table, angle_slices_table = results[0]
            ys_sorted, pys_sorted, _, _, _, _, _, _ = results[1]

            # Initialise ABEL Beam object
            beam = Beam()
            
            # Set the phase space of the ABEL beam
            beam.set_phase_space(Q=np.sum(weights_sorted)*beam0.charge_sign()*e,
                                 xs=xs_sorted,
                                 ys=ys_sorted,
                                 zs=zs_sorted, 
                                 pxs=pxs_sorted,  # Always use single particle momenta?
                                 pys=pys_sorted,
                                 pzs=pzs_sorted,
                                 weightings=weights_sorted,
                                 particle_mass=particle_mass)
            
        else:
            
            beam, evolution = transverse_wake_instability_particles(beam_filtered, drive_beam_ramped, Ez_fit_obj=Ez_fit, rb_fit_obj=rb_fit, trans_wake_config=trans_wake_config)

            self.evolution = evolution

        
        # ========== Rotate the coordinate system of the beams back to original ==========
        if self.driver_source.jitter.xp != 0 or self.driver_source.x_angle != 0 or self.driver_source.jitter.yp != 0 or self.driver_source.y_angle != 0:

            # Angles of beam before rotating back to original coordinate system
            beam_x_angle = beam.x_angle()
            beam_y_angle = beam.y_angle()
            
            beam.xy_rotate_coord_sys(rotation_angle_x, rotation_angle_y, invert=True)

            # Add drifts to the beam
            x_drift = self.length * np.tan(driver_x_angle)
            y_drift = self.length * np.tan(driver_y_angle)
            xs = beam.xs()
            ys = beam.ys()
            beam.set_xs(xs + x_drift)
            beam.set_ys(ys + y_drift)
            
            #drive_beam_ramped.yx_rotate_coord_sys(-rotation_angle_x, -rotation_angle_y)
        
            if drive_beam0.x_angle() != 0 and np.abs( (beam.x_angle() - beam_x_angle) / rotation_angle_x - 1) > 1e-3:
                warnings.warn('Main beam may not have been accurately rotated in the xz-plane.')
                
            if drive_beam0.y_angle() != 0 and np.abs( -(beam.y_angle() - beam_y_angle) / rotation_angle_y - 1) > 1e-3:
                warnings.warn('Main beam may not have been accurately rotated in the yz-plane.')
        
        
        # ==========  Apply plasma density down ramp (magnify beta function) ==========
        drive_beam_ramped.magnify_beta_function(self.ramp_beta_mag, axis_defining_beam=drive_beam0)
        beam.magnify_beta_function(self.ramp_beta_mag, axis_defining_beam=drive_beam0)

        
        # ==========  Make animations ==========
        if self.probe_evolution and self.make_animations:
        #if self.make_animations and self.stage_number == 9:
            self.animate_sideview_x(tmpfolder)
            self.animate_sideview_y(tmpfolder)
            self.animate_phasespace_x(tmpfolder)
            self.animate_phasespace_y(tmpfolder)

        if tmpfolder is not None:
            # Remove temporary files
            shutil.rmtree(tmpfolder)
        

        # ========== Bookkeeping ==========
        self.driver_to_beam_efficiency = (beam.energy()-beam0.energy())/drive_beam_ramped.energy() * beam.abs_charge()/drive_beam_ramped.abs_charge()
        self.main_beam = copy.deepcopy(beam)  # Need to make a deepcopy, or changes to beam may affect the Beam object saved here.
        
        # Copy meta data from input beam (will be iterated by super)
        beam.trackable_number = beam0.trackable_number
        beam.stage_number = beam0.stage_number
        beam.location = beam0.location
        
        return super().track(beam, savedepth, runnable, verbose)


    # ==================================================
    # Save initial electric field, plasma and beam quantities
    def __save_initial_step(self, Ez0_axial, zs_Ez0, rho0, metadata_rho0, driver0, beam0):
        
        # ========== Save initial axial wakefield info ========== 
        self.initial.plasma.wakefield.onaxis.zs = zs_Ez0
        self.initial.plasma.wakefield.onaxis.Ezs = Ez0_axial

        # ========== Save plasma electron number density ========== 
        self.initial.plasma.density.rho = rho0/-SI.e
        self.initial.plasma.density.rs_rho = metadata_rho0.r
        self.initial.plasma.density.zs_rho = metadata_rho0.z
        self.initial.plasma.density.extent = metadata_rho0.imshow_extent  # array([z_min, z_max, x_min, x_max])

        # ========== Calculate and save initial beam particle density ==========
        zs_beams = np.append(driver0.zs(), beam0.zs())
        xs_beams = np.append(driver0.xs(), beam0.xs())
        ys_beams = np.append(driver0.ys(), beam0.ys())
        w = np.append(driver0.weightings(), beam0.weightings())  # The weights for the macroparticles. Append in same order as zs_beams.
        nbins = int(np.sqrt(len(w)/2))

        # Create a 3D histogram
        hist, edges = np.histogramdd((zs_beams, xs_beams, ys_beams), bins=(nbins, nbins, nbins), weights=w)
        edges_z = edges[0]
        edges_x = edges[1]
        edges_y = edges[2]
        
        # Calculate volume of each bin
        bin_volumes = np.diff(edges_z) * np.diff(edges_x) * np.diff(edges_y)

        # Calculate particle density per unit volume
        particle_density = hist / bin_volumes

        # Sum along the y-axis to obtain a 2D projection onto the zx plane
        projection_zx = np.sum(particle_density, axis=2)
        projection_zx = projection_zx.T
        extent_beams = np.array([edges_z[0], edges_z[-1], edges_x[0], edges_x[-1]])
        #TODO: projection_zy?

        self.initial.beam.density.extent = extent_beams  # array([z_min, z_max, x_min, x_max])
        self.initial.beam.density.rho = projection_zx
        
        # ========== Save initial beam currents ==========
        self.calculate_beam_current(beam0, driver0)

    
    # ==================================================
    # May not be needed, as saving evolution to this stage is trivial.
    #def __extract_evolution(self, evolution):
    #    self.evolution = evolution


    # ==================================================
    # Filter out particles that collide into bubble
    def bubble_filter(self, beam, sort_zs=True):
        xs = beam.xs()
        ys = beam.ys()
        zs = beam.zs()
        pxs = beam.pxs()
        pys = beam.pys()
        pzs = beam.pzs()
        weights = beam.weightings()
    
        # Check if the arrays are sorted based on zs
        if sort_zs:
            # Sort the arrays based on zs.
            indices = np.argsort(zs)
            zs_sorted = zs[indices]
            xs_sorted = xs[indices]
            ys_sorted = ys[indices]
            pxs_sorted = pxs[indices]
            pys_sorted = pys[indices]
            pzs_sorted = pzs[indices]
            weights_sorted = weights[indices]
        else:
            zs_sorted = zs
            xs_sorted = xs
            ys_sorted = ys
            pxs_sorted = pxs
            pys_sorted = pys
            pzs_sorted = pzs
            weights_sorted = weights

        # Calculate rb based on interpolation of rb vs z
        rb_fit_obj = self.rb_fit_obj
        bubble_radius = rb_fit_obj(zs_sorted)

        # Apply the filter
        bool_indices = (np.sqrt(xs_sorted**2 + ys_sorted**2) - bubble_radius <= 0)
        zs_sorted = zs_sorted[bool_indices]
        xs_sorted = xs_sorted[bool_indices]
        ys_sorted = ys_sorted[bool_indices]
        pxs_sorted = pxs_sorted[bool_indices]
        pys_sorted = pys_sorted[bool_indices]
        pzs_sorted = pzs_sorted[bool_indices]
        weights_sorted = weights_sorted[bool_indices]

        # Initialise ABEL Beam object
        beam_out = Beam()
        
        # Set the phase space of the ABEL beam
        beam_out.set_phase_space(Q=np.sum(weights_sorted)*beam.charge_sign()*e,
                                 xs=xs_sorted,
                                 ys=ys_sorted,
                                 zs=zs_sorted, 
                                 pxs=pxs_sorted,  # Always use single particle momenta?
                                 pys=pys_sorted,
                                 pzs=pzs_sorted,
                                 weightings=weights_sorted,
                                 particle_mass=beam.particle_mass)
        return beam_out

    
    # ==================================================
    def Ez_shift_fit(self, Ez, zs_Ez, beam, z_slices=None):
        """
        Cuts out the longitudinal axial E-field Ez over the beam region and makes a fit using the z-coordinates for the region.

        Parameters
        ----------
        Ez: [V/m] 1D array
            Axial longitudinal E-field.
            
        zs_Ez: [m] 1D float array
            zs_Ez-coordinates for Ez. Monotonically increasing from first to last element.

        beam: ABEL Beam object
            
        z_slices: [m] 1D float array
            Co-moving coordinates of the beam slices.

            
        Returns
        ----------
        Ez_fit(z_slices): [V/m] 1D array
            Axial Ez for the region of interest shifted to the location of the beam.

        Ez_fit: [V/m] 1D interpolation object 
            Interpolated axial longitudinal Ez from beam head to tail.
        """
        
        zs = beam.zs()

        if z_slices is None:
            _, z_slices = self.longitudinal_number_distribution(beam=beam)
        
        # Start index (head of the beam) of extraction interval.
        head_idx, _ = find_closest_value_in_arr(arr=zs_Ez, val=zs.max())
        
        # End index (tail of the beam) of extraction interval.
        tail_idx, _ = find_closest_value_in_arr(arr=zs_Ez, val=zs.min())
        
        # Cut Ez and zs_Ez
        Ez_cut = Ez[tail_idx:head_idx+1]
        zs_cut = zs_Ez[tail_idx:head_idx+1]
        
        Ez_fit = interp1d(zs_cut, Ez_cut, kind='slinear', bounds_error=False, fill_value='extrapolate' )
        
        # Calculate sum of squared errors (sse)
        sse_Ez = np.sum((Ez_cut - Ez_fit(zs_cut))**2)
        
        if sse_Ez/np.mean(Ez_cut) > 0.05:
            warnings.warn('The longitudinal E-field may not have been accurately fitted.\n', UserWarning)
        
        return Ez_fit(z_slices), Ez_fit


    # ==================================================
    def get_bubble_radius(self, plasma_num_density, plasma_tr_coord, driver_offset, threshold=0.8):
        """
        - For extracting the plasma ion bubble radius by finding the coordinates in which the plasma number density goes from zero to a threshold value.
        - The symmetry axis is determined using the transverse offset of the drive beam.
        - xi is the propagation direction pointing to the right.
        
        Parameters
        ----------
        plasma_num_density: [n0] 2D float array
            Plasma number density in units of initial number density n0. Need to be oriented with propagation direction pointing to the right and positive offset pointing upwards.
            
        plasma_tr_coord: [m] 1D float array 
            Transverse coordinate of plasma_num_density. Needs to be strictly growing from start to end.

        driver_offset: [m] float
            Mean transverse offset of the drive beam.
            
        threshold: float
            Defines a threshold for the plasma density to determine bubble_radius.

            
        Returns
        ----------
        bubble_radius: [m] 1D float array 
            Plasma bubble radius over the simulation box.
        """

        # Check if plasma_tr_coord is strictly growing from start to end
        if not np.all(np.diff(plasma_tr_coord) > 0):
            raise ValueError('plasma_tr_coord needs to be strictly increasing from start to end.')
        
        # Find the value in plasma_tr_coord closest to driver_offset and corresponding index
        idx_middle, _ = find_closest_value_in_arr(plasma_tr_coord, driver_offset)

        rows, cols = np.shape(plasma_num_density)
        bubble_radius = np.zeros(cols)
        slopes = np.diff(plasma_num_density)

        for i in range(0,cols):  # Loop through all transverse slices.
            
            # Extract a transverse slice
            slice = plasma_num_density[:,i]
            
            idxs_peaks, _ = signal.find_peaks(slice, height=1.2, width=1.5, prominence=None)  # Find all relevant peaks in the slice.
            
            if idxs_peaks.size == 0:
                idxs_peaks, _ = signal.find_peaks(slice, height=1.0, width=1, prominence=None)  # Slightly reduce requirement if no peaks found.
                
            idxs_peaks_above = idxs_peaks[idxs_peaks > idx_middle]  # Get the slice peak indices located above middle.
            idxs_peaks_below = idxs_peaks[idxs_peaks < idx_middle]  # Get the slice peak indices located below middle.

            # Check if there are peaks on both sides
            if idxs_peaks_above.size > 0 and idxs_peaks_below.size > 0:
                
                # Get the indices for the maximum negative and positive slopes of plasma_num_density
                slopes = np.diff(slice)
                slopes = np.insert(arr=slopes, obj=0, values=0.0)
                idx_max_pos_slope = np.argmax(slopes)
                idx_max_neg_slope = np.argmin(slopes)

                _, idx_above = find_closest_value_in_arr(idxs_peaks_above, idx_max_pos_slope)  # Get the slice peak above middle closest to max_pos_slope.
                _, idx_below = find_closest_value_in_arr(idxs_peaks_below, idx_max_neg_slope)  # Get the slice peak below middle closest to max_neg_slope.
                
                # Get the plasma_num_density slice elements between the peaks. Set the rest to nan.
                valley = copy.deepcopy(slice)
                valley[:idx_below] = np.nan
                valley[idx_above+1:] = np.nan
                
                # Check that the "valley" of the slice is not too shallow. If too shallow, bubble_radius[i] = 0.
                if len(valley) > 0 and np.nanmin(valley) < threshold and np.nanmax(valley) >= threshold:
                    
                    # Find the indices of all the elements in valley >= threshold.
                    idxs_slice_above_thres = np.where(valley >= threshold)[0]
                    
                    # Get the valley indices above threshold located above middle
                    idxs_valley_above_middle = idxs_slice_above_thres[idxs_slice_above_thres > idx_middle]

                    # Find element in valley closest to threshold
                    idx_valley_above_middle_closest2thres, _ = find_closest_value_in_arr(valley[idxs_valley_above_middle], threshold)
                    idx = idxs_valley_above_middle[idx_valley_above_middle_closest2thres]
                    
                    bubble_radius[i] = np.abs(plasma_tr_coord[idx] - driver_offset)
        
        return bubble_radius


    # ==================================================
    def get_bubble_radius_WakeT(self, plasma_num_density, plasma_tr_coord, threshold=0.8):
        """
        The plasma wake calculated by Wake-T is always centered around r = 0.0, so that driver_offset=0.0 are used as inputs in get_bubble_radius().
        """
        bubble_radius = self.get_bubble_radius(plasma_num_density=plasma_num_density, plasma_tr_coord=plasma_tr_coord, driver_offset=0.0, threshold=0.8)

        return bubble_radius

    
    # ==================================================
    def rb_shift_fit(self, rb, zs_rb, beam, z_slices=None):
        """
        Cuts out the bubble radius over the beam region and makes a fit using the z-coordinates for the region.

        Parameters
        ----------
        rb: [m] 1D array
            Plasma ion bubble radius.
            
        zs_rb: [m] 1D float array
            z-coordinates for rb. Monotonically increasing from first to last element.

        beam: ABEL Beam object
            
        z_slices: [m] 1D float array
            Co-moving coordinates of the beam slices.

            
        Returns
        ----------
        rb_fit(z_slices): [m] 1D float array
            Plasma ion bubble radius for the region of interest shifted to the location of the beam.

        rb_fit: [V/m] 1D interpolation object 
            Interpolated axial longitudinal Ez from beam head to tail.
        """
        
        zs = beam.zs()

        if z_slices is None:
            _, z_slices = self.longitudinal_number_distribution(beam=beam)
        
        # Start index (head of the beam) of extraction interval.
        head_idx, _ = find_closest_value_in_arr(arr=zs_rb, val=zs.max())
        
        # End index (tail of the beam) of extraction interval.
        tail_idx, _ = find_closest_value_in_arr(arr=zs_rb, val=zs.min())
        
        # Cut rb and zs_rb
        rb_cut = rb[tail_idx:head_idx+1]
        zs_cut = zs_rb[tail_idx:head_idx+1]

        rb_fit = interp1d(zs_cut, rb_cut, kind='slinear', bounds_error=False, fill_value='extrapolate')
        
        # Calculate sum of squared errors (sse)
        sse_rb = np.sum((rb_cut - rb_fit(zs_cut))**2)
        
        if sse_rb/np.mean(rb_cut) > 0.05:
            warnings.warn('The plasma bubble radius may not have been accurately fitted.\n', UserWarning)
        
        return rb_fit(z_slices), rb_fit    
        

    # ==================================================
    # Determine the number of beam slices based on the Freedman–Diaconis rule
    def FD_rule_num_slice(self, zs=None):
        if zs is None:
            zs = self.main_beam.zs()
        q3, q1 = np.percentile(zs, [75 ,25])
        iqr = q3 - q1  # Calculate the interquartile range
        beam_slice_thickness = 2*iqr*len(zs)**(-1/3)
        num_uniform_beam_slice = int(np.round((zs.max()-zs.min()) / beam_slice_thickness))
        return num_uniform_beam_slice


    # ==================================================
    # Return the longitudinal number distribution using the beam particles' z-coordinates.
    def longitudinal_number_distribution(self, beam, bin_number=None, make_plot=False):

        zs = beam.zs()
        if bin_number is None:
            bin_number = self.FD_rule_num_slice(zs)

        weights = beam.weightings()  # The weight of each macroparticle.
        num_profile, edges = np.histogram(zs, weights=weights, bins=bin_number)  # Compute the histogram of z using bin_number bins.
        
        self.main_slices_edges = edges
        
        z_ctrs = (edges[0:-1] + edges[1:])/2  # Centres of the bins (zs).
        
        if make_plot is True:
            plt.figure(figsize=(10, 5))
            plt.plot(z_ctrs*1e6, num_profile, 'g')
            for edge in edges:
                plt.axvline(x=edge*1e6, color=(0.5, 0.5, 0.5), linestyle='-', alpha=0.5)
            plt.xlabel(r'$\xi$ [$\mathrm{\mu}$m]')
            plt.ylabel(r'Number profile $N(\xi)$')

        return num_profile, z_ctrs

    
    # ==================================================
    def get_length(self):
        return self.length

    
    # ==================================================
    def get_nom_energy_gain(self):
        return self.nom_energy_gain

    
    # ==================================================
    def set_nom_energy_gain(self, nom_energy_gain):
        self.nom_energy_gain = nom_energy_gain

    
    # ==================================================
    def matched_beta_function(self, energy):
        return beta_matched(self.plasma_density, energy) * self.ramp_beta_mag
    
    
    # ==================================================
    # Calculate the normalised amplitude (Lambda).
    def calc_norm_amp(self, particle_offsets, particle_angles):

        beam_size = np.std(particle_offsets)
        beam_size_angle = np.std(particle_angles)

        return np.sum((particle_offsets/beam_size)**2 + (particle_angles/beam_size_angle)**2)

    
    # ==================================================
    def energy_efficiency(self):
        return None # TODO

    
    # ==================================================
    def energy_usage(self):
        return None # TODO
        
    
    # ==================================================
    def __get_initial_driver(self, resample=False):
        if resample or self.driver_initial is None:
            self.driver_initial = self.driver_source.track()
        return self.driver_initial

    
    # ==================================================
    def __get_plasma_density(self, resample=False):
        if resample or self.__n is None:
            self.__n = self.plasma_density * np.random.normal(loc = 1, scale = self.reljitter.plasma_density)
        return self.__n
        

    # ==================================================
    # Overloads the plot_wakefield method in the Stage class.
    def plot_wakefield(self, beam=None, saveToFile=None, includeWakeRadius=True):
        
        # Get wakefield
        #Ezs = self.Ez_axial
        #zs_Ez = self.zs_Ez_axial
        Ezs = self.initial.plasma.wakefield.onaxis.Ezs
        zs_Ez = self.initial.plasma.wakefield.onaxis.zs
        zs_rho =  self.zs_bubble_radius_axial
        bubble_radius = self.bubble_radius_axial
        
        # get current profile
        Is = self.initial.beam.current.Is
        zs0 = self.initial.beam.current.zs
        
        # plot it
        fig, axs = plt.subplots(1, 2+int(includeWakeRadius))
        fig.set_figwidth(CONFIG.plot_fullwidth_default*(2+int(includeWakeRadius))/3)
        fig.set_figheight(4)
        col0 = "xkcd:light gray"
        col1 = "tab:blue"
        col2 = "tab:orange"
        af = 0.1
        zlims = [min(zs_Ez)*1e6, max(zs_Ez)*1e6]
        
        axs[0].plot(zs_Ez*1e6, np.zeros(zs_Ez.shape), '-', color=col0)
        if self.nom_energy_gain is not None:
            axs[0].plot(zs_Ez*1e6, -self.nom_energy_gain/self.get_length()*np.ones(zs_Ez.shape)/1e9, ':', color=col0)
        axs[0].plot(zs_Ez*1e6, Ezs/1e9, '-', color=col1)
        axs[0].set_xlabel(r'z [$\mathrm{\mu}$m]')
        axs[0].set_ylabel('Longitudinal electric field [GV/m]')
        axs[0].set_xlim(zlims)
        axs[0].set_ylim(bottom=1.05*min(Ezs)/1e9, top=1.3*max(Ezs)/1e9)
        
        axs[1].fill(np.concatenate((zs0, np.flip(zs0)))*1e6, np.concatenate((-Is, np.zeros(Is.shape)))/1e3, color=col1, alpha=af)
        axs[1].plot(zs0*1e6, -Is/1e3, '-', color=col1)
        axs[1].set_xlabel(r'z [$\mathrm{\mu}$m]')
        axs[1].set_ylabel('Beam current [kA]')
        axs[1].set_xlim(zlims)
        axs[1].set_ylim(bottom=0, top=1.2*max(-Is)/1e3)
        axs[1].set_xlim(zlims)
        axs[1].set_ylim(bottom=1.2*min(-Is)/1e3, top=1.2*max(-Is)/1e3)
        
        if includeWakeRadius:
            axs[2].fill(np.concatenate((zs_rho, np.flip(zs_rho)))*1e6, np.concatenate((bubble_radius, np.ones(zs_rho.shape)))*1e6, color=col2, alpha=af)
            axs[2].plot(zs_rho*1e6, bubble_radius*1e6, '-', color=col2)
            axs[2].set_xlabel(r'$z$ [$\mathrm{\mu}$m]')
            axs[2].set_ylabel(r'Plasma-wake radius [$\mathrm{\mu}$m]')
            axs[2].set_xlim(zlims)
            axs[2].set_ylim(bottom=0, top=max(bubble_radius*1.2)*1e6)
        
        # save to file
        if saveToFile is not None:
            plt.savefig(saveToFile, format="pdf", bbox_inches="tight")


    # ==================================================
    # Overloads the plot_wake method in the Stage class.
    def plot_wake(self, savefig=None):
        
        # extract density if not already existing
        assert hasattr(self.initial.plasma.density, 'rho'), 'No wake'
        assert hasattr(self.initial.plasma.wakefield.onaxis, 'Ezs'), 'No wakefield'
        
        # calculate densities and extents
        Ezmax = 0.8*wave_breaking_field(self.plasma_density)
        
        # make figures
        has_final_step = hasattr(self.final.plasma.density, 'rho')
        num_plots = 1 + int(has_final_step)
        fig, ax = plt.subplots(num_plots,1)
        fig.set_figwidth(CONFIG.plot_width_default*0.7)
        fig.set_figheight(CONFIG.plot_width_default*0.5*num_plots)

        # cycle through initial and final step
        for i in range(num_plots):
            if not has_final_step:
                ax1 = ax
            else:
                ax1 = ax[i]

            # extract initial or final
            if i==0:
                data_struct = self.initial
                title = 'Initial step'
            elif i==1:
                data_struct = self.final
                title = 'Final step'

            # get data
            extent = data_struct.plasma.density.extent
            zs0 = data_struct.plasma.wakefield.onaxis.zs
            Ezs0 = data_struct.plasma.wakefield.onaxis.Ezs
            rho0_plasma = data_struct.plasma.density.rho
            rho0_beam = data_struct.beam.density.rho

            # plot on-axis wakefield and axes
            zlims = [min(zs0)*1e6, max(zs0)*1e6]
            ax2 = ax1.twinx()
            ax2.plot(zs0*1e6, Ezs0/1e9, color='black')
            ax2.set_ylabel(r'$E_{z}$' ' [GV/m]')
            ax2.set_xlim(zlims)
            #ax2.set_ylim(bottom=-Ezmax/1e9, top=Ezmax/1e9)
            axpos = ax1.get_position()
            pad_fraction = 0.15  # Fraction of the figure width to use as padding between the ax and colorbar
            cbar_width_fraction = 0.03  # Fraction of the figure width for the colorbar width
    
            # create colorbar axes based on the relative position and size
            cax1 = fig.add_axes([axpos.x1 + pad_fraction, axpos.y0, cbar_width_fraction, axpos.height])
            cax2 = fig.add_axes([axpos.x1 + pad_fraction + cbar_width_fraction, axpos.y0, cbar_width_fraction, axpos.height])
            clims = np.array([1e-2, 1e3])*self.plasma_density
            
            # plot plasma electrons
            initial = ax1.imshow(rho0_plasma/1e6, extent=extent*1e6, norm=LogNorm(), origin='lower', cmap='Blues', alpha=np.array(rho0_plasma>clims.min()*2, dtype=float))
            cb = plt.colorbar(initial, cax=cax1)
            initial.set_clim(clims/1e6)
            cb.ax.tick_params(axis='y',which='both', direction='in')
            cb.set_ticklabels([])
            
            # plot beam electrons
            charge_density_plot0 = ax1.imshow(rho0_beam/1e6, extent=data_struct.beam.density.extent*1e6, norm=LogNorm(), origin='lower', cmap=CONFIG.default_cmap, alpha=np.array(rho0_beam>clims.min()*2, dtype=float))
            cb2 = plt.colorbar(charge_density_plot0, cax = cax2)
            cb2.set_label(label=r'Electron density ' + r'[$\mathrm{cm^{-3}}$]',size=10)
            cb2.ax.tick_params(axis='y',which='both', direction='in')
            charge_density_plot0.set_clim(clims/1e6)
    
            # set labels
            if i==(num_plots-1):
                ax1.set_xlabel(r'$z$ [$\mathrm{\mu}$m]')
            ax1.set_ylabel(r'$x$ [$\mathrm{\mu}$m]')
            ax1.set_title(title)
            ax1.grid(False)
            ax2.grid(False)
            
        # save the figure
        if savefig is not None:
            fig.savefig(str(savefig), bbox_inches='tight', dpi=1000)
        
        return 


    # ==================================================
    def imshow_plot(self, data, axes=None, extent=None, vmin=None, vmax=None, colmap='seismic', xlab=r'$\xi$ [$\mathrm{\mu}$m]', ylab=r'$x$ [$\mathrm{\mu}$m]', clab='', gridOn=False, origin='lower', interpolation=None, aspect='auto', log_cax=False, reduce_cax_pad=False):
        
        if axes is None:
            fig = plt.figure()  # an empty figure with an axes
            ax = fig.add_axes([.15, .15, .75, .75])
            cbar_ax = fig.add_axes([.85, .15, .03, .75])
        else:
            #ax = axes[0]  # TODO: adjust colourbar axes
            #cbar_ax = axes[1]            
            ax = axes
            cbar_ax = None

        if reduce_cax_pad is True:
            # Create an axis on the right side of ax. The width of cax will be 5%
            # of ax and the padding between cax and ax will be fixed at 0.05 inch.
            divider = make_axes_locatable(ax)
            cbar_ax = divider.append_axes("right", size="5%", pad=0.05)

        if vmin is None:
            vmin = data.min()
        if vmax is None:
            vmax = data.max()

        # Make a 2D plot
        if log_cax is True:
            p = ax.imshow(data, extent=extent, cmap=plt.get_cmap(colmap), origin=origin, aspect=aspect, interpolation=interpolation, norm=colors.LogNorm(vmin+1, vmax))
        else:
            p = ax.imshow(data, extent=extent, vmin=vmin, vmax=vmax, cmap=plt.get_cmap(colmap), origin=origin, aspect=aspect, interpolation=interpolation)

        # Add a grid
        if gridOn == True:
            ax.grid(True, which='both', axis='both', linestyle='--', linewidth=1, alpha=.5)

        # Add a colourbar
        cbar = plt.colorbar(p, ax=ax, cax=cbar_ax)
        cbar.set_label(clab)

        # Set the tick formatter to use power notation
        #import matplotlib.ticker as ticker
        #cbar.ax.yaxis.set_major_formatter(ticker.ScalarFormatter(useMathText=True))
        #cbar.ax.tick_params(axis='y', which='major', pad=10)

        #import matplotlib.ticker as ticker
        #fmt = ticker.ScalarFormatter(useMathText=True)
        #fmt.set_powerlimits((-3, 19))
        #cbar.ax.yaxis.set_major_formatter(fmt)

        # Customize the colorbar tick locator and formatter
        #from matplotlib.ticker import ScalarFormatter
        #cbar.ax.yaxis.set_major_locator(plt.MaxNLocator(nbins=6))  # Set the number of tick intervals
        #cbar.ax.yaxis.set_major_formatter(ScalarFormatter(useMathText=True))  # Use scientific notation

        ax.set_ylabel(ylab)
        ax.set_xlabel(xlab)
<<<<<<< HEAD
=======

>>>>>>> 1d0ccae5
    
    # ==================================================
    def scatter_diags(self, beam=None, n_th_particle=1):
        '''
        n_th_particle:  Use this to reduce the amount of plotted particles by only plotting every n_th_particle particle.
        '''

        # Define the color map and boundaries
        colors = ['black', 'red', 'orange', 'yellow']
        bounds = [0, 0.2, 0.4, 0.8, 1]
        cmap = LinearSegmentedColormap.from_list('my_cmap', colors, N=256)
                
        if beam is None:
            beam = self.main_beam

        # Macroparticles data
        zs = beam.zs()
        xs = beam.xs()
        xps = beam.xps()
        ys = beam.ys()
        yps = beam.yps()
        Es = beam.Es()
        weights = beam.weightings()

        # Labels for plots
        zlab = r'$z$ [$\mathrm{\mu}$m]'
        xilab = r'$\xi$ [$\mathrm{\mu}$m]'
        xlab = r'$x$ [$\mathrm{\mu}$m]'
        ylab = r'$y$ [$\mathrm{\mu}$m]'
        xps_lab = '$x\'$ [mrad]'
        yps_lab = '$y\'$ [mrad]'
        energ_lab = r'$\mathcal{E}$ [GeV]'
        
        # Set up a figure with axes
        fig, axs = plt.subplots(nrows=3, ncols=3, figsize=(5*3, 4*3))
        plt.tight_layout(pad=6.0)  # Sets padding between the figure edge and the edges of subplots, as a fraction of the font size.
        fig.subplots_adjust(top=0.85)  # By setting top=..., you are specifying that the top boundary of the subplots should be at ...% of the figure’s height.
        
        # 2D z-x distribution
        ax = axs[0][0]
        p = ax.scatter(zs[::n_th_particle]*1e6, xs[::n_th_particle]*1e6, c=Es[::n_th_particle]/1e9, cmap=cmap)
        ax.set_xlabel(xilab)
        ax.set_ylabel(xlab)
            
        # 2D z-x' distribution
        ax = axs[0][1]
        ax.scatter(zs[::n_th_particle]*1e6, xps[::n_th_particle]*1e3, c=Es[::n_th_particle]/1e9, cmap=cmap)
        ax.set_xlabel(xilab)
        ax.set_ylabel(xps_lab)
            
        # 2D x-x' distribution
        ax = axs[0][2]
        ax.scatter(xs[::n_th_particle]*1e6, xps[::n_th_particle]*1e3, c=Es[::n_th_particle]/1e9, cmap=cmap)
        ax.set_xlabel(xlab)
        ax.set_ylabel(xps_lab)
            
        # 2D z-y distribution
        ax = axs[1][0]
        ax.scatter(zs[::n_th_particle]*1e6, ys[::n_th_particle]*1e6, c=Es[::n_th_particle]/1e9, cmap=cmap)
        ax.set_xlabel(xilab)
        ax.set_ylabel(ylab)
            
        # 2D z-y' distribution
        ax = axs[1][1]
        ax.scatter(zs[::n_th_particle]*1e6, yps[::n_th_particle]*1e3, c=Es[::n_th_particle]/1e9, cmap=cmap)
        ax.set_xlabel(xilab)
        ax.set_ylabel(yps_lab)
            
        # 2D y-y' distribution
        ax = axs[1][2]
        ax.scatter(ys[::n_th_particle]*1e6, yps[::n_th_particle]*1e3, c=Es[::n_th_particle]/1e9, cmap=cmap)
        ax.set_xlabel(ylab)
        ax.set_ylabel(yps_lab)
            
        # 2D x-y distribution
        ax = axs[2][0]
        ax.scatter(xs[::n_th_particle]*1e6, ys[::n_th_particle]*1e6, c=Es[::n_th_particle]/1e9, cmap=cmap)
        ax.set_xlabel(xlab)
        ax.set_ylabel(ylab)
        
        # 2D x'-y' distribution
        ax = axs[2][1]
        ax.scatter(xps[::n_th_particle]*1e3, yps[::n_th_particle]*1e3, c=Es[::n_th_particle]/1e9, cmap=cmap)
        ax.set_xlabel(xps_lab)
        ax.set_ylabel(yps_lab)

        # Energy distribution
        #ax = axs[2][1]
        #dN_dE, rel_energ = beam.rel_energy_spectrum()
        #dN_dE = dN_dE/-e
        #ax.fill_between(rel_energ*100, y1=dN_dE, y2=0, color='b', alpha=0.3)
        #ax.plot(rel_energ*100, dN_dE, color='b', alpha=0.3, label='Relative energy density')
        #ax.grid(True, which='both', axis='both', linestyle='--', linewidth=1, alpha=.5)
        #ax.set_xlabel(r'$\mathcal{E}/\langle\mathcal{E}\rangle-1$ [%]')
        #ax.set_ylabel('Relative energy density')
        ## Add text to the plot
        #ax.text(0.05, 0.95, r'$\sigma_\mathcal{E}/\langle\mathcal{E}\rangle=$' f'{format(beam.rel_energy_spread()*100, ".2f")}' '%', fontsize=12, color='black', ha='left', va='top', transform=ax.transAxes)
        
        # 2D z-energy distribution
        ax = axs[2][2]
        ax.scatter(zs[::n_th_particle]*1e6, Es[::n_th_particle]/1e9, c=Es[::n_th_particle]/1e9, cmap=cmap)
        ax.set_xlabel(xilab)
        ax.set_ylabel(energ_lab)
            
        # Set label and other properties for the colorbar
        fig.suptitle(r'$\Delta s=$' f'{format(beam.location, ".2f")}' ' m')
        cbar_ax = fig.add_axes([0.15, 0.91, 0.7, 0.02])   # The four values in the list correspond to the left, bottom, width, and height of the new axes, respectively.
        fig.colorbar(p, cax=cbar_ax, orientation='horizontal', label=energ_lab)


    # ==================================================
    def plot_Ez_rb_cut(self, z_slices=None, main_num_profile=None, zs_Ez=None, Ez=None, Ez_cut=None, zs_rho=None, bubble_radius=None, zlab=r'$z$ [$\mathrm{\mu}$m]'):

        if z_slices is None:
            z_slices = self.z_slices
        if main_num_profile is None:
            main_num_profile = self.main_num_profile
        if zs_Ez is None:
            #zs_Ez = self.zs_Ez_axial
            zs_Ez = self.initial.plasma.wakefield.onaxis.zs
        if Ez is None:
            #Ez = self.Ez_axial
            Ez = self.initial.plasma.wakefield.onaxis.Ezs
        if Ez_cut is None:
            #Ez_cut = self.Ez_roi
            zs = self.main_beam.zs()
            indices = np.argsort(zs)
            zs_sorted = zs[indices]
            Ez_cut = self.Ez_fit_obj(zs_sorted)
            bubble_radius_cut = self.rb_fit_obj(zs_sorted)
        if zs_rho is None:
            zs_rho =  self.zs_bubble_radius_axial
        if bubble_radius is None:
            bubble_radius = self.bubble_radius_axial
        if self.drive_beam is None:
            drive_beam = self.driver_source.track()
        else:
            drive_beam = self.drive_beam
        driver_num_profile, driver_z_slices = self.longitudinal_number_distribution(beam=drive_beam)
        
        
        # Set up a figure with axes
        fig_wakeT_cut, axs_wakeT_cut = plt.subplots(nrows=1, ncols=2, layout='constrained', figsize=(10, 4))
        
        # Fill the axes with plots
        axs_wakeT_cut[0].fill_between(x=z_slices*1e6, y1=main_num_profile, y2=0, color='g', alpha=0.3)
        axs_wakeT_cut[0].plot(z_slices*1e6, main_num_profile, 'g', label='Number profile')
        axs_wakeT_cut[0].fill_between(x=driver_z_slices*1e6, y1=driver_num_profile, y2=0, color='g', alpha=0.3)
        axs_wakeT_cut[0].plot(driver_z_slices*1e6, driver_num_profile, 'g', label='Number profile')
        axs_wakeT_cut[0].grid(True, which='both', axis='both', linestyle='--', linewidth=1, alpha=.5)
        axs_wakeT_cut[0].set_xlabel(zlab)
        axs_wakeT_cut[0].set_ylabel('Beam number profiles $N(z)$')
        ax_Ez_cut_wakeT2 = axs_wakeT_cut[0].twinx()
        ax_Ez_cut_wakeT2.plot(zs_Ez*1e6, Ez/1e9, label='Full $E_z$')
        ax_Ez_cut_wakeT2.plot(zs_sorted*1e6, Ez_cut/1e9, 'r', label='Cut-out $E_z$')
        ax_Ez_cut_wakeT2.set_ylabel('$E_z$ [GV/m]')
        ax_Ez_cut_wakeT2.legend(loc='lower right')
        
        axs_wakeT_cut[1].fill_between(x=z_slices*1e6, y1=main_num_profile, y2=0, color='g', alpha=0.3)
        axs_wakeT_cut[1].plot(z_slices*1e6, main_num_profile, 'g', label='Number profile')
        axs_wakeT_cut[1].fill_between(x=driver_z_slices*1e6, y1=driver_num_profile, y2=0, color='g', alpha=0.3)
        axs_wakeT_cut[1].plot(driver_z_slices*1e6, driver_num_profile, 'g', label='Number profile')
        axs_wakeT_cut[1].grid(True, which='both', axis='both', linestyle='--', linewidth=1, alpha=.5)
        axs_wakeT_cut[1].set_xlabel(zlab)
        axs_wakeT_cut[1].set_ylabel('Beam number profiles $N(z)$')
        ax_rb_cut_wakeT2 = axs_wakeT_cut[1].twinx()
        ax_rb_cut_wakeT2.plot(zs_rho*1e6, bubble_radius*1e6, label=r'Full $r_\mathrm{b}$')
        ax_rb_cut_wakeT2.plot(zs_sorted*1e6, bubble_radius_cut*1e6, 'r', label=r'Cut-out $r_\mathrm{b}$')
        ax_rb_cut_wakeT2.set_ylabel(r'Bubble radius [$\mathrm{\mu}$m]')
        ax_rb_cut_wakeT2.legend(loc='upper right')
        

    # ==================================================
    def plot_evolution(self):
        """
        Plot the evolution of various beam parameters as a function of s.
        """

        evolution = self.evolution
        if len(evolution.prop_length) == 0:
            print('No beam parameter evolution data found.')
            return

        energies = evolution.energy
        nom_energy = self.nom_energy_gain + energies[0]
        prop_length = evolution.prop_length
        #num_particles = evolution.num_particles
        charges = evolution.charge
        
        x_offsets = evolution.x_offset
        y_offsets = evolution.y_offset
        #z_offsets = evolution.z_offset
        beam_size_xs = evolution.beam_size_x
        beam_size_ys = evolution.beam_size_y
        #bunch_lengths = self.evolution.bunch_length
        rel_energy_spreads = evolution.rel_energy_spread
        divergence_xs = evolution.divergence_x
        divergence_ys = evolution.divergence_y
        rel_energy_offsets = energies/nom_energy-1
        beta_xs = evolution.beta_x
        beta_ys = evolution.beta_y
        norm_emittance_xs = evolution.norm_emittance_x
        norm_emittance_ys = evolution.norm_emittance_y
        
        #long_label = '$s_\mathrm{stage}$ [m]'
        long_label = '$\Delta s$ [m]'
        xlim_max = prop_length.max()
        xlim_min = prop_length.min()

        # line format
        col0 = "tab:gray"
        col1 = "tab:blue"
        col2 = "tab:orange"
        #af = 0.2
        
        fig, axs = plt.subplots(3,3)
        fig.set_figwidth(20)
        fig.set_figheight(12)
        plt.subplots_adjust(hspace=0.05)  # Reduce the space between subplots

        axs[0,0].plot(np.array([0.0, self.length]), np.array([energies[0], nom_energy])/1e9, ':', color=col0, label='Nominal value')
        axs[0,0].plot(prop_length, energies/1e9, color=col1)
        #axs[0,0].plot(prop_length, np.ones_like(prop_length)*nom_energy/1e9, ':', color=col0)
        #axs[0,0].set_xlabel(long_label)
        axs[0,0].set(xticklabels=[])
        axs[0,0].set_ylabel(r'Energy [GeV]')
        axs[0,0].set_xlim(xlim_min, xlim_max)

        axs[1,0].plot(prop_length, rel_energy_spreads*100, color=col1)
        #axs[1,0].set_xlabel(long_label)
        axs[1,0].set(xticklabels=[])
        axs[1,0].set_ylabel('Energy spread [%]')
        axs[1,0].set_yscale('log')
        axs[1,0].set_xlim(xlim_min, xlim_max)
        
        axs[2,0].plot(prop_length, np.zeros_like(rel_energy_offsets), ':', color=col0)
        axs[2,0].plot(prop_length, rel_energy_offsets*100, color=col1)
        axs[2,0].set_xlabel(long_label)
        axs[2,0].set_ylabel('Energy offset [%]')
        axs[2,0].set_xlim(xlim_min, xlim_max)

        axs[0,1].plot(prop_length, charges[0]*np.ones_like(charges)*1e9, ':', color=col0)
        axs[0,1].plot(prop_length, charges*1e9, color=col1)
        #axs[0,1].set_xlabel(long_label)
        axs[0,1].set(xticklabels=[])
        axs[0,1].set_ylabel('Charge [nC]')
        axs[0,1].set_xlim(xlim_min, xlim_max)

        #axs[1,1].plot(prop_length, bunch_lengths*1e6, color=col1)
        #axs[1,1].set_xlabel(long_label)
        #axs[1,1].set_ylabel(r'Bunch length [$\mathrm{\mu}$m]')

        axs[1,1].plot(prop_length, divergence_xs*1e6, color=col1, label='$\sigma_{x\'} $')
        axs[1,1].plot(prop_length, divergence_ys*1e6, color=col2, label='$\sigma_{y\'} $')
        #axs[1,1].set_xlabel(long_label)
        axs[1,1].set(xticklabels=[])
        axs[1,1].set_ylabel(r'Divergence [$\mathrm{\mu}$rad]')
        axs[1,1].legend()
        axs[1,1].set_xlim(xlim_min, xlim_max)
        
        #axs[2,1].plot(s_centroids, np.zeros(x_angle.shape), ':', color=col0)
        #axs[2,1].plot(s_centroids, x_angle*1e6, color=col1, marker='x', label=r'$\langle x\' \rangle$')
        #axs[2,1].plot(s_centroids, y_angle*1e6, color=col2, marker='x', label=r'$\langle y\' \rangle$')
        ##axs[2,1].plot(s, xp_offset_beam*1e6, color='red')
        ##axs[2,1].plot(s, yp_offset_beam*1e6, color='black')
        #axs[2,1].set_xlabel(long_label)
        #axs[2,1].set_ylabel(r'Angular offset [$\mathrm{\mu}$rad]')
        #axs[2,1].legend()
        
        axs[2,1].plot(prop_length, np.sqrt(energies/energies[0])*beta_xs[0]*1e3, ':', color=col0, label='Nominal value')
        axs[2,1].plot(prop_length, beta_xs*1e3, color=col1, label=r'$\beta_x$')
        axs[2,1].plot(prop_length, beta_ys*1e3, color=col2, label=r'$\beta_y$')
        axs[2,1].set_xlabel(long_label)
        axs[2,1].set_ylabel(r'Beta function [mm]')
        axs[2,1].legend()
        axs[2,1].set_xlim(xlim_min, xlim_max)

        axs[0,2].plot(prop_length, np.ones_like(norm_emittance_xs)*norm_emittance_xs[0]*1e6, ':', color=col0, label='Nominal value')
        axs[0,2].plot(prop_length, np.ones_like(norm_emittance_ys)*norm_emittance_ys[0]*1e6, ':', color=col0)
        axs[0,2].plot(prop_length, norm_emittance_xs*1e6, color=col1, label=r'$\varepsilon_{\mathrm{n}x}$')
        axs[0,2].plot(prop_length, norm_emittance_ys*1e6, color=col2, label=r'$\varepsilon_{\mathrm{n}y}$')
        #axs[0,2].set_xlabel(long_label)
        axs[0,2].set(xticklabels=[])
        axs[0,2].set_ylabel('Emittance, rms [mm mrad]')
        axs[0,2].set_yscale('log')
        axs[0,2].legend()
        axs[0,2].set_xlim(xlim_min, xlim_max)

        axs[1,2].plot(prop_length, (energies[0]/energies)**(1/4)*beam_size_xs[0]*1e6, ':', color=col0, label='Nominal value')
        axs[1,2].plot(prop_length, (energies[0]/energies)**(1/4)*beam_size_ys[0]*1e6, ':', color=col0)
        #axs[1,2].plot(prop_length, np.ones_like(beam_size_xs)*beam_size_xs[0]*1e6, ':', color=col0, label='Nominal value')
        #axs[1,2].plot(prop_length, np.ones(beam_size_ys.shape)*beam_size_ys[0]*1e6, ':', color=col0)
        axs[1,2].plot(prop_length, beam_size_xs*1e6, color=col1, label=r'$\sigma_x$')
        axs[1,2].plot(prop_length, beam_size_ys*1e6, color=col2, label=r'$\sigma_y$')
        #axs[1,2].set_xlabel(long_label)
        axs[1,2].set(xticklabels=[])
        axs[1,2].set_ylabel(r'Beam size, rms [$\mathrm{\mu}$m]')
        axs[1,2].set_yscale('log')
        axs[1,2].legend()
        axs[1,2].set_xlim(xlim_min, xlim_max)

        axs[2,2].plot(prop_length, np.zeros_like(x_offsets), ':', color=col0)
        axs[2,2].plot(prop_length, x_offsets*1e6, color=col1, label=r'$\langle x \rangle$')
        axs[2,2].plot(prop_length, y_offsets*1e6, color=col2, label=r'$\langle y \rangle$')
        axs[2,2].set_xlabel(long_label)
        axs[2,2].set_ylabel(r'Transverse offset [$\mathrm{\mu}$m]')
        #axs[2,2].set_yscale('log')
        axs[2,2].legend()
        axs[2,2].set_xlim(xlim_min, xlim_max)

    
    # ==================================================
    # Animate the horizontal sideview (top view)
    def animate_sideview_x(self, evolution_folder):

        files = sorted(os.listdir(evolution_folder))
        
        if len(files) != len(self.evolution.prop_length):
            raise ValueError('The stored beam parameter evolution data does not have the same length as the number of beam files.')

        # Set default font size
        plt.rc('axes', titlesize=13)    # fontsize of the axes title
        plt.rc('axes', labelsize=10)    # fontsize of the x and y labels
        plt.rc('xtick', labelsize=9)    # fontsize of the x tick labels
        plt.rc('ytick', labelsize=9)    # fontsize of the y tick labels
        plt.rc('legend', fontsize=9)    # legend fontsize
        
        # set up figure
        fig, axs = plt.subplots(3, 2, gridspec_kw={'width_ratios': [2, 1], 'height_ratios': [1, 2, 1]})
        fig.set_figwidth(CONFIG.plot_width_default*0.8)
        fig.set_figheight(CONFIG.plot_width_default*0.8)
        
        # get initial beam
        beam_init = Beam()
        beam_init = beam_init.load(evolution_folder + os.fsdecode(files[0]))
        
        max_sig_index = np.argmax(self.evolution.beam_size_x)
        max_sig_beam = Beam()
        max_sig_beam = max_sig_beam.load(evolution_folder + os.fsdecode(files[max_sig_index]))
        dQdzdx0, zs0, xs0 = max_sig_beam.phase_space_density(max_sig_beam.zs, max_sig_beam.xs)
        dQdx0, _ = max_sig_beam.projected_density(max_sig_beam.xs, bins=xs0)
        Is0, _ = max_sig_beam.current_profile(bins=zs0/SI.c)
        
        # get final beam
        beam_final = Beam()
        beam_final = beam_final.load(evolution_folder + os.fsdecode(files[-1]))
        #dQdzdx_final, zs_final, xs_final = beam_final.phase_space_density(beam_final.zs, beam_final.xs)
        dQdx_final, _ = beam_final.projected_density(beam_final.xs, bins=xs0)
        Is_final, _ = beam_final.current_profile(bins=zs0/SI.c)
        
        # prepare centroid arrays
        x0s = []
        z0s = []
        Emeans = []
        sigzs = []
        sigxs = []
        ss = []
        emitns = []
        # set the colors and transparency
        col0 = "#cedeeb"
        col1 = "tab:blue"
        
        # frame function
        def frameFcn(i):
            
            # get beam for this frame
            beam = Beam()
            beam = beam.load(evolution_folder + os.fsdecode(files[i]))
            
            # plot mean energy evolution
            ss.append(self.evolution.prop_length[i])
            Emeans.append(beam.energy())
            axs[0,0].cla()
            axs[0,0].plot(np.array(ss), np.array(Emeans)/1e9, '-', color=col0)
            axs[0,0].plot(ss[-1], Emeans[-1]/1e9, 'o', color=col1)
            axs[0,0].set_xlabel('Propagation length [m]')
            axs[0,0].set_ylabel('Mean energy [GeV]')
            axs[0,0].set_xlim(np.min(self.evolution.prop_length), np.max(self.evolution.prop_length))
            axs[0,0].set_ylim(beam_init.energy()*0.9e-9, beam_final.energy()*1.1e-9)
            axs[0,0].xaxis.tick_top()
            axs[0,0].xaxis.set_label_position('top')
            
            # plot emittance and bunch length evolution
            emitns.append(beam.norm_emittance_x())
            sigzs.append(beam.bunch_length())
            ylim_min = np.min([np.min(emitns)*1e6, beam_init.norm_emittance_x()*0.97e6, beam_final.norm_emittance_x()*0.97e6])
            ylim_max = np.max([np.max(emitns)*1e6, beam_init.norm_emittance_x()*1.05e6, beam_final.norm_emittance_x()*1.05e6])
            axs[0,1].cla()
            axs[0,1].plot(np.array(sigzs)*1e6, np.array(emitns)*1e6, '-', color=col0)
            axs[0,1].plot(sigzs[-1]*1e6, emitns[-1]*1e6, 'o', color=col1)
            axs[0,1].set_ylim(ylim_min, ylim_max)
            #axs[0,1].set_ylim(np.min([np.min(emitns)*0.95e6, beam_final.norm_emittance_x()*0.8e6]), np.max([np.max(emitns)*1.05e6, emitns[0]*1.2e6]))
            #axs[0,1].set_ylim(np.min(self.evolution.norm_emittance_x)*0.8e6, np.max(self.evolution.norm_emittance_x)*1.2e6)
            axs[0,1].set_xlim(np.min([np.min(sigzs)*0.95e6, beam_final.bunch_length()*0.8e6]), np.max([np.max(sigzs)*1.05e6, sigzs[0]*1.2e6]))
            #axs[0,1].set_xlim(np.min(self.evolution.bunch_length)*0.95e6, np.max(self.evolution.bunch_length)*1.05e6)
            axs[0,1].set_xscale('log')
            axs[0,1].set_yscale('log')
            axs[0,1].set_xlabel(r'Bunch length [$\mathrm{\mu}$m]')
            axs[0,1].set_ylabel('Norm. emittance\n[mm mrad]')
            axs[0,1].yaxis.tick_right()
            axs[0,1].yaxis.set_label_position('right')
            axs[0,1].xaxis.tick_top()
            axs[0,1].xaxis.set_label_position('top')
            axs[0,1].xaxis.set_minor_formatter(mticker.NullFormatter())
            axs[0,1].yaxis.set_minor_formatter(mticker.NullFormatter())
            
            # plot phase space
            dQdzdx, zs, xs = beam.phase_space_density(beam.zs, beam.xs, hbins=zs0, vbins=xs0)
            axs[1,0].cla()
            cax = axs[1,0].pcolor(zs*1e6, xs*1e6, -dQdzdx, cmap=CONFIG.default_cmap, shading='auto')
            axs[1,0].set_ylabel(r"Transverse offset, $x$ [$\mathrm{\mu}$m]")
            axs[1,0].set_title('Horizontal sideview (top view)')
            
            # plot current profile
            af = 0.15
            Is, ts = beam.current_profile(bins=zs0/SI.c)
            axs[2,0].cla()
            axs[2,0].fill(np.concatenate((ts, np.flip(ts)))*SI.c*1e6, -np.concatenate((Is, np.zeros(Is.size)))/1e3, alpha=af, color=col1)
            axs[2,0].plot(ts*SI.c*1e6, -Is/1e3)
            axs[2,0].set_xlim([np.min(zs0)*1e6, np.max(zs0)*1e6])
            axs[2,0].set_ylim([0, np.max([np.max(-Is0), np.max(-Is_final)])*1.3e-3])
            axs[2,0].set_xlabel(r'$z$ [$\mathrm{\mu}$m]')
            axs[2,0].set_ylabel('$I$ [kA]')
            
            # plot position projection
            dQdx, xs2 = beam.projected_density(beam.xs, bins=xs0)
            axs[1,1].cla()
            axs[1,1].fill(-np.concatenate((dQdx, np.zeros(dQdx.size)))*1e3, np.concatenate((xs2, np.flip(xs2)))*1e6, alpha=af, color=col1)
            axs[1,1].plot(-dQdx*1e3, xs2*1e6, color=col1)
            axs[1,1].set_ylim([np.min(xs0)*1e6, np.max(xs0)*1e6])
            axs[1,1].set_xlim([0, np.max([np.max(-dQdx), np.max(-dQdx_final)])*1.1e3])
            axs[1,1].yaxis.tick_right()
            axs[1,1].yaxis.set_label_position('right')
            axs[1,1].xaxis.set_label_position('top')
            axs[1,1].set_xlabel(r"$dQ/dx$ [nC/$\mathrm{\mu}$m]")
            axs[1,1].set_ylabel(r"$x$ [$\mathrm{\mu}$m]")
        
            # plot centroid evolution
            z0s.append(beam.z_offset())
            #sigxs.append(beam.beam_size_x())
            x0s.append(beam.x_offset())
            ylim_min = pad_downwards(np.min([np.min(x0s), np.min(self.evolution.x_offset)]), padding=0.1)*1e6
            ylim_max = pad_upwards(np.max([np.max(x0s), np.max(self.evolution.x_offset)]), padding=0.1)*1e6
            axs[2,1].cla()
            axs[2,1].plot(np.array(z0s)*1e6, np.array(x0s)*1e6, '-', color=col0)
            axs[2,1].plot(z0s[-1]*1e6, x0s[-1]*1e6, 'o', color=col1)
            axs[2,1].set_xlabel(r'$z$ offset [$\mathrm{\mu}$m]')
            axs[2,1].set_ylabel(r'$x$ offset [$\mathrm{\mu}$m]')
            #axs[2,1].set_xlim(np.min([np.min(z0s)-sigzs[0]/6, z0s[0]-sigzs[0]/2])*1e6, np.max([np.max(z0s)+sigzs[0]/6, (z0s[0]+sigzs[0]/2)])*1e6)
            axs[2,1].set_xlim((z0s[0]-sigzs[0]/10)*1e6, (np.max(self.evolution.z_offset)+sigzs[0]/10)*1e6)
            #axs[2,1].set_xlim(np.min(self.evolution.z_offset)*0.95e6, np.max(self.evolution.z_offset)*1.05e6)
            #axs[2,1].set_ylim(np.min(-np.max(x0s)*1.1, -0.1*sigxs[0])*1e6, np.max(np.max(x0s)*1.1, 0.1*sigxs[0])*1e6)
            #axs[2,1].set_ylim(np.min(self.evolution.x_offset)*1.1e6, np.max(self.evolution.x_offset)*1.1e6)
            axs[2,1].set_ylim(ylim_min, ylim_max)
            axs[2,1].yaxis.tick_right()
            axs[2,1].yaxis.set_label_position('right')
        
            return cax
        
        animation = FuncAnimation(fig, frameFcn, frames=range(len(files)), repeat=False, interval=100)
        
        # save the animation as a GIF
        plot_path = self.run_path + 'plots' + os.sep
        if not os.path.exists(plot_path):
            os.makedirs(plot_path)
        filename = plot_path +'sideview_x_stage_' + str(self.stage_number)+ '.gif'
        animation.save(filename, writer="pillow", fps=20)

        # hide the figure
        plt.close()

        # Reset to default matplotlib settings
        plt.rcdefaults()

        return filename


    # ==================================================
    # Animate the vertical sideview
    def animate_sideview_y(self, evolution_folder):

        files = sorted(os.listdir(evolution_folder))

        if len(files) != len(self.evolution.prop_length):
            raise ValueError('The stored beam parameter evolution data does not have the same length as the number of beam files.')
        
        # Set default font size
        plt.rc('axes', titlesize=13)    # fontsize of the axes title
        plt.rc('axes', labelsize=10)    # fontsize of the x and y labels
        plt.rc('xtick', labelsize=9)    # fontsize of the x tick labels
        plt.rc('ytick', labelsize=9)    # fontsize of the y tick labels
        plt.rc('legend', fontsize=9)    # legend fontsize
        
        # set up figure
        fig, axs = plt.subplots(3, 2, gridspec_kw={'width_ratios': [2, 1], 'height_ratios': [1, 2, 1]})
        fig.set_figwidth(CONFIG.plot_width_default*0.8)
        fig.set_figheight(CONFIG.plot_width_default*0.8)
        
        # get initial beam
        beam_init = Beam()
        beam_init = beam_init.load(evolution_folder + os.fsdecode(files[0]))

        # Get max beam size beam
        max_sig_index = np.argmax(self.evolution.beam_size_y)
        max_sig_beam = Beam()
        max_sig_beam = max_sig_beam.load(evolution_folder + os.fsdecode(files[max_sig_index]))
        dQdzdy0, zs0, ys0 = max_sig_beam.phase_space_density(max_sig_beam.zs, max_sig_beam.ys)
        dQdy0, _ = max_sig_beam.projected_density(max_sig_beam.ys, bins=ys0)
        Is0, _ = max_sig_beam.current_profile(bins=zs0/SI.c)
        
        # get final beam
        beam_final = Beam()
        beam_final = beam_final.load(evolution_folder + os.fsdecode(files[-1]))
        #dQdzdy_final, zs_final, ys_final = beam_final.phase_space_density(beam_final.zs, beam_final.ys)
        dQdy_final, _ = beam_final.projected_density(beam_final.ys, bins=ys0)
        Is_final, _ = beam_final.current_profile(bins=zs0/SI.c)
        
        # prepare centroid arrays
        y0s = []
        z0s = []
        Emeans = []
        sigzs = []
        sigys = []
        ss = []
        emitns = []
        # set the colors and transparency
        col0 = "#f5d9c1"
        col1 = "tab:orange"
        
        # frame function
        def frameFcn(i):
            
            # get beam for this frame
            beam = Beam()
            beam = beam.load(evolution_folder + os.fsdecode(files[i]))
            
            # plot mean energy evolution
            ss.append(self.evolution.prop_length[i])
            Emeans.append(beam.energy())
            axs[0,0].cla()
            axs[0,0].plot(np.array(ss), np.array(Emeans)/1e9, '-', color=col0)
            axs[0,0].plot(ss[-1], Emeans[-1]/1e9, 'o', color=col1)
            axs[0,0].set_xlabel('Propagation length [m]')
            axs[0,0].set_ylabel('Mean energy [GeV]')
            axs[0,0].set_xlim(np.min(self.evolution.prop_length), np.max(self.evolution.prop_length))
            axs[0,0].set_ylim(beam_init.energy()*0.9e-9, beam_final.energy()*1.1e-9)
            axs[0,0].xaxis.tick_top()
            axs[0,0].xaxis.set_label_position('top')
            
            # plot emittance and bunch length evolution
            emitns.append(beam.norm_emittance_y())
            sigzs.append(beam.bunch_length())
            ylim_min = np.min([np.min(emitns)*1e6, beam_init.norm_emittance_y()*0.97e6, beam_final.norm_emittance_y()*0.97e6])
            ylim_max = np.max([np.max(emitns)*1e6, beam_init.norm_emittance_y()*1.05e6, beam_final.norm_emittance_y()*1.05e6])
            axs[0,1].cla()
            axs[0,1].plot(np.array(sigzs)*1e6, np.array(emitns)*1e6, '-', color=col0)
            axs[0,1].plot(sigzs[-1]*1e6, emitns[-1]*1e6, 'o', color=col1)
            axs[0,1].set_ylim(ylim_min, ylim_max)
            axs[0,1].set_xlim(np.min([np.min(sigzs)*0.95e6, beam_final.bunch_length()*0.8e6]), np.max([np.max(sigzs)*1.05e6, sigzs[0]*1.2e6]))
            axs[0,1].set_xscale('log')
            axs[0,1].set_yscale('log')
            axs[0,1].set_xlabel(r'Bunch length [$\mathrm{\mu}$m]')
            axs[0,1].set_ylabel('Norm. emittance\n[mm mrad]')
            axs[0,1].yaxis.tick_right()
            axs[0,1].yaxis.set_label_position('right')
            axs[0,1].xaxis.tick_top()
            axs[0,1].xaxis.set_label_position('top')
            axs[0,1].xaxis.set_minor_formatter(mticker.NullFormatter())
            axs[0,1].yaxis.set_minor_formatter(mticker.NullFormatter())
            
            # plot phase space
            dQdzdy, zs, ys = beam.phase_space_density(beam.zs, beam.ys, hbins=zs0, vbins=ys0)
            axs[1,0].cla()
            cax = axs[1,0].pcolor(zs*1e6, ys*1e6, -dQdzdy, cmap=CONFIG.default_cmap, shading='auto')
            axs[1,0].set_ylabel(r"Transverse offset, $y$ [$\mathrm{\mu}$m]")
            axs[1,0].set_title('Vertical sideview')
            
            # plot current profile
            af = 0.15
            Is, ts = beam.current_profile(bins=zs0/SI.c)
            axs[2,0].cla()
            axs[2,0].fill(np.concatenate((ts, np.flip(ts)))*SI.c*1e6, -np.concatenate((Is, np.zeros(Is.size)))/1e3, alpha=af, color=col1)
            axs[2,0].plot(ts*SI.c*1e6, -Is/1e3, color=col1)
            axs[2,0].set_xlim([np.min(zs0)*1e6, np.max(zs0)*1e6])
            axs[2,0].set_ylim([0, np.max([np.max(-Is0), np.max(-Is_final)])*1.3e-3])
            axs[2,0].set_xlabel(r'$z$ [$\mathrm{\mu}$m]')
            axs[2,0].set_ylabel('$I$ [kA]')
            
            # plot position projection
            dQdy, ys2 = beam.projected_density(beam.ys, bins=ys0)
            axs[1,1].cla()
            axs[1,1].fill(-np.concatenate((dQdy, np.zeros(dQdy.size)))*1e3, np.concatenate((ys2, np.flip(ys2)))*1e6, alpha=af, color=col1)
            axs[1,1].plot(-dQdy*1e3, ys2*1e6, color=col1)
            axs[1,1].set_ylim([np.min(ys0)*1e6, np.max(ys0)*1e6])
            axs[1,1].set_xlim([0, np.max([np.max(-dQdy), np.max(-dQdy_final)])*1.1e3])
            axs[1,1].yaxis.tick_right()
            axs[1,1].yaxis.set_label_position('right')
            axs[1,1].xaxis.set_label_position('top')
            axs[1,1].set_xlabel(r"$dQ/dy$ [nC/$\mathrm{\mu}$m]")
            axs[1,1].set_ylabel(r"$y$ [$\mathrm{\mu}$m]")
        
            # plot centroid evolution
            z0s.append(beam.z_offset())
            #sigys.append(beam.beam_size_y())
            y0s.append(beam.y_offset())
            ylim_min = pad_downwards(np.min([np.min(y0s), np.min(self.evolution.y_offset)]), padding=0.1)*1e6
            ylim_max = pad_upwards(np.max([np.max(y0s), np.max(self.evolution.y_offset)]), padding=0.1)*1e6
            axs[2,1].cla()
            axs[2,1].plot(np.array(z0s)*1e6, np.array(y0s)*1e6, '-', color=col0)
            axs[2,1].plot(z0s[-1]*1e6, y0s[-1]*1e6, 'o', color=col1)
            axs[2,1].set_xlabel(r'$z$ offset [$\mathrm{\mu}$m]')
            axs[2,1].set_ylabel(r'$y$ offset [$\mathrm{\mu}$m]')
            axs[2,1].set_xlim(np.min([np.min(z0s)-sigzs[0]/6, z0s[0]-sigzs[0]/2])*1e6, np.max([np.max(z0s)+sigzs[0]/6, (z0s[0]+sigzs[0]/2)])*1e6)
            axs[2,1].set_ylim(ylim_min, ylim_max)
            axs[2,1].yaxis.tick_right()
            axs[2,1].yaxis.set_label_position('right')
        
            return cax
        
        animation = FuncAnimation(fig, frameFcn, frames=range(len(files)), repeat=False, interval=100)
        
        # save the animation as a GIF
        plot_path = self.run_path + 'plots' + os.sep
        if not os.path.exists(plot_path):
            os.makedirs(plot_path)
        filename = plot_path +'sideview_y_stage_' + str(self.stage_number)+ '.gif'
        animation.save(filename, writer="pillow", fps=20)

        # hide the figure
        plt.close()

        # Reset to default matplotlib settings
        plt.rcdefaults()

        return filename


    # ==================================================
    # Animate the horizontal phase space
    def animate_phasespace_x(self, evolution_folder):

        files = sorted(os.listdir(evolution_folder))

        if len(files) != len(self.evolution.prop_length):
            raise ValueError('The stored beam parameter evolution data does not have the same length as the number of beam files.')

        # Set default font size
        plt.rc('axes', titlesize=13)    # fontsize of the axes title
        plt.rc('axes', labelsize=10)    # fontsize of the x and y labels
        plt.rc('xtick', labelsize=9)    # fontsize of the x tick labels
        plt.rc('ytick', labelsize=9)    # fontsize of the y tick labels
        plt.rc('legend', fontsize=9)    # legend fontsize
        
        # set up figure
        fig, axs = plt.subplots(3, 2, gridspec_kw={'width_ratios': [2, 1], 'height_ratios': [1, 2, 1]})
        fig.set_figwidth(CONFIG.plot_width_default*0.8)
        fig.set_figheight(CONFIG.plot_width_default*0.8)

        # get initial beam
        beam_init = Beam()
        beam_init = beam_init.load(evolution_folder + os.fsdecode(files[0]))

        # get max beam size beam
        max_sig_index = np.argmax(self.evolution.beam_size_x)
        max_sig_beam = Beam()
        max_sig_beam = max_sig_beam.load(evolution_folder + os.fsdecode(files[max_sig_index]))
        dQdxdpx0, xs0, _ = max_sig_beam.phase_space_density(max_sig_beam.xs, max_sig_beam.pxs)

        # get max divergence beam
        max_sig_xp_index = np.argmax(self.evolution.divergence_y)
        max_sig_xp_beam = Beam()
        max_sig_xp_beam = max_sig_xp_beam.load(evolution_folder + os.fsdecode(files[max_sig_xp_index]))
        _, _, pxs0 = max_sig_xp_beam.phase_space_density(max_sig_xp_beam.xs, max_sig_xp_beam.pxs)
        
        # get final beam
        beam_final = Beam()
        beam_final = beam_final.load(evolution_folder + os.fsdecode(files[-1]))
        _, _, pxs_final = beam_final.phase_space_density(beam_final.xs, beam_final.pxs)

        # calculate limits
        #pxlim = np.max(np.abs(pxs0))
        pxlim = np.max([np.max(np.abs(pxs0)), np.max(np.abs(pxs_final))])
        if np.max(np.abs(pxs_final)) > np.max(np.abs(pxs0)):
            pxs0 = pxs_final
        
        # calculate projections
        #dQdx0, _ = max_sig_beam.projected_density(max_sig_beam.xs, bins=xs0)
        #dQdpx0, _ = max_sig_xp_beam.projected_density(max_sig_xp_beam.pxs, bins=pxs0)
        dQdx0, _ = max_sig_xp_beam.projected_density(max_sig_xp_beam.xs, bins=xs0)
        dQdpx0, _ = max_sig_beam.projected_density(max_sig_beam.pxs, bins=pxs0)
        dQdx_final, _ = beam_final.projected_density(beam_final.xs, bins=xs0)
        dQdpx_final, _ = beam_final.projected_density(beam_final.pxs, bins=pxs0)
        
        # prepare centroid arrays
        x0s = []
        xp0s = []
        sigxs = []
        sigxps = []
        ss = []
        emitns = []
        
        # set the colors and transparency
        col0 = "#cedeeb"
        col1 = "tab:blue"
        
        # frame function
        def frameFcn(i):
            
            # get beam for this frame
            beam = Beam()
            beam = beam.load(evolution_folder + os.fsdecode(files[i]))
            
            # plot emittance evolution
            ss.append(self.evolution.prop_length[i])
            emitns.append(beam.norm_emittance_x(clean=False))
            ylim_min = np.min([np.min(emitns)*1e6, beam_init.norm_emittance_x()*0.97e6, beam_final.norm_emittance_x()*0.97e6])
            ylim_max = np.max([np.max(emitns)*1e6, beam_init.norm_emittance_x()*1.05e6, beam_final.norm_emittance_x()*1.05e6])
            axs[0,0].cla()
            axs[0,0].plot(np.array(ss), np.array(emitns)*1e6, '-', color=col0)
            axs[0,0].plot(ss[-1], emitns[-1]*1e6, 'o', color=col1)
            axs[0,0].set_xlabel('Propagation distance [m]')
            axs[0,0].set_ylabel('Norm. emittance\n[mm mrad]')
            axs[0,0].set_xlim(np.min(self.evolution.prop_length), np.max(self.evolution.prop_length))
            #axs[0,0].set_ylim(beam_init.norm_emittance_x()*0.9e6, np.max(self.evolution.norm_emittance_x)*1.2e6)
            axs[0,0].set_ylim(ylim_min, ylim_max)
            #axs[0,0].set_yscale('log')
            #axs[0,0].yaxis.set_minor_formatter(mticker.NullFormatter())
            axs[0,0].xaxis.tick_top()
            axs[0,0].xaxis.set_label_position('top')
            
            # plot beam size and divergence evolution
            sigxs.append(beam.beam_size_x())
            sigxps.append(beam.divergence_x())
            xlim_min = np.min([np.min(sigxs)*0.9e6,  beam_final.beam_size_x()*0.9e6])
            xlim_max = np.max([np.max(sigxs)*1.1e6, max_sig_beam.beam_size_x()*1.1e6])
            ylim_min = np.min([np.min(sigxps)*0.9e3, np.min(self.evolution.divergence_x)*0.9e3])
            ylim_max = np.max([np.max(sigxps)*1.1e3, max_sig_xp_beam.divergence_x()*1.1e3])
            axs[0,1].cla()
            axs[0,1].plot(np.array(sigxs)*1e6, np.array(sigxps)*1e3, '-', color=col0)
            axs[0,1].plot(sigxs[-1]*1e6, sigxps[-1]*1e3, 'o', color=col1)
            axs[0,1].set_xlim(xlim_min, xlim_max)
            #axs[0,1].set_xlim(beam_init.beam_size_x()*0.8e6, max_sig_beam.beam_size_x()*1.2e6)
            #axs[0,1].set_ylim(np.min([np.min(sigxps)*0.9e3, beam_final.divergence_x()*0.8e3]), np.max([np.max(sigxps)*1.1e3, sigxs[0]*1.2e3]))
            #axs[0,1].set_ylim(np.min(self.evolution.divergence_x)*0.9e3, max_sig_xp_beam.divergence_x()*1.1e3)
            axs[0,1].set_ylim(ylim_min, ylim_max)
            axs[0,1].set_xscale('log')
            axs[0,1].set_yscale('log')
            axs[0,1].set_xlabel(r'Beam size [$\mathrm{\mu}$m]')
            axs[0,1].set_ylabel('Divergence [mrad]')
            axs[0,1].yaxis.tick_right()
            axs[0,1].yaxis.set_label_position('right')
            axs[0,1].xaxis.tick_top()
            axs[0,1].xaxis.set_label_position('top')
            axs[0,1].xaxis.set_minor_formatter(mticker.NullFormatter())
            axs[0,1].yaxis.set_minor_formatter(mticker.NullFormatter())
            
            # plot phase space
            dQdxdpx, xs, pxs = beam.phase_space_density(beam.xs, beam.pxs, hbins=xs0, vbins=pxs0)
            axs[1,0].cla()
            cax = axs[1,0].pcolor(xs*1e6, pxs*1e-6*SI.c/SI.e, -dQdxdpx, cmap=CONFIG.default_cmap, shading='auto')
            axs[1,0].set_ylabel("Momentum, $p_x$ [MeV/c]")
            axs[1,0].set_title('Horizontal phase space')
            axs[1,0].set_ylim([-pxlim*1e-6*SI.c/SI.e, pxlim*1e-6*SI.c/SI.e])
            
            # plot position projection
            af = 0.15
            dQdx, xs2 = beam.projected_density(beam.xs, bins=xs0)
            axs[2,0].cla()
            axs[2,0].fill(np.concatenate((xs2, np.flip(xs2)))*1e6, -np.concatenate((dQdx, np.zeros(dQdx.size)))*1e3, alpha=af, color=col1)
            axs[2,0].plot(xs2*1e6, -dQdx*1e3, color=col1)
            axs[2,0].set_xlim([np.min(xs0)*1e6, np.max(xs0)*1e6])
            axs[2,0].set_ylim([0, np.max([np.max(-dQdx0), np.max(-dQdx_final)])*1.2e3])
            axs[2,0].set_xlabel(r'Transverse position, $x$ [$\mathrm{\mu}$m]')
            axs[2,0].set_ylabel(r'$dQ/dx$ [nC/$\mathrm{\mu}$m]')
            
            # plot angular projection
            dQdpx, pxs2 = beam.projected_density(beam.pxs, bins=pxs0)
            axs[1,1].cla()
            axs[1,1].fill(-np.concatenate((dQdpx, np.zeros(dQdpx.size)))*1e9/(1e-6*SI.c/SI.e), np.concatenate((pxs2, np.flip(pxs2)))*1e-6*SI.c/SI.e, alpha=af, color=col1)
            axs[1,1].plot(-dQdpx*1e9/(1e-6*SI.c/SI.e), pxs2*1e-6*SI.c/SI.e, color=col1)
            axs[1,1].set_xlim([0, np.max([np.max(-dQdpx0), np.max(-dQdpx_final)])*1e9/(1e-6*SI.c/SI.e)*1.2])
            axs[1,1].set_ylim([-pxlim*1e-6*SI.c/SI.e, pxlim*1e-6*SI.c/SI.e])
            axs[1,1].yaxis.tick_right()
            axs[1,1].yaxis.set_label_position('right')
            axs[1,1].xaxis.set_label_position('top')
            axs[1,1].set_xlabel(r"$dQ/dp_x$ [nC c/MeV]")
            axs[1,1].set_ylabel("Momentum, $p_x$ [MeV/c]")
            
            # plot centroid evolution
            x0s.append(beam.x_offset())
            xp0s.append(beam.x_angle())
            xlim_min = pad_downwards(np.min([np.min(x0s), np.min(self.evolution.x_offset)]), padding=0.1)*1e6
            xlim_max = pad_upwards(np.max([np.max(x0s), np.max(self.evolution.x_offset)]), padding=0.1)*1e6
            ylim_min = pad_downwards(np.min([np.min(xp0s), np.min(self.evolution.x_angle)]), padding=0.1)*1e6
            ylim_max = pad_upwards(np.max([np.max(xp0s), np.max(self.evolution.x_angle)]), padding=0.1)*1e6
            axs[2,1].cla()
            axs[2,1].plot(np.array(x0s)*1e6, np.array(xp0s)*1e6, '-', color=col0)
            axs[2,1].plot(x0s[-1]*1e6, xp0s[-1]*1e6, 'o', color=col1)
            axs[2,1].set_xlabel(r'Centroid offset [$\mathrm{\mu}$m]')
            axs[2,1].set_ylabel(r'Centroid angle [$\mathrm{\mu}$rad]')
            axs[2,1].set_xlim(xlim_min, xlim_max)
            axs[2,1].set_ylim(ylim_min, ylim_max)
            axs[2,1].yaxis.tick_right()
            axs[2,1].yaxis.set_label_position('right')
            
            return cax
        
        # make all frames
        animation = FuncAnimation(fig, frameFcn, frames=range(len(files)), repeat=False, interval=100)
        
        # save the animation as a GIF
        plot_path = self.run_path + 'plots/'
        if not os.path.exists(plot_path):
            os.makedirs(plot_path)
        filename = plot_path + 'phasespace_x_stage_' + str(self.stage_number) + '.gif'
        animation.save(filename, writer="pillow", fps=20)

        # hide the figure
        plt.close()

        return filename


    # ==================================================
    # Animate the vertical phase space
    def animate_phasespace_y(self, evolution_folder):

        files = sorted(os.listdir(evolution_folder))

        if len(files) != len(self.evolution.prop_length):
            raise ValueError('The stored beam parameter evolution data does not have the same length as the number of beam files.')

        # Set default font size
        plt.rc('axes', titlesize=13)    # fontsize of the axes title
        plt.rc('axes', labelsize=10)    # fontsize of the x and y labels
        plt.rc('xtick', labelsize=9)    # fontsize of the x tick labels
        plt.rc('ytick', labelsize=9)    # fontsize of the y tick labels
        plt.rc('legend', fontsize=9)    # legend fontsize
        
        # set up figure
        fig, axs = plt.subplots(3, 2, gridspec_kw={'width_ratios': [2, 1], 'height_ratios': [1, 2, 1]})
        fig.set_figwidth(CONFIG.plot_width_default*0.8)
        fig.set_figheight(CONFIG.plot_width_default*0.8)
        
        # get initial beam
        beam_init = Beam()
        beam_init = beam_init.load(evolution_folder + os.fsdecode(files[0]))

        # get max beam size beam
        max_sig_index = np.argmax(self.evolution.beam_size_y)
        max_sig_beam = Beam()
        max_sig_beam = max_sig_beam.load(evolution_folder + os.fsdecode(files[max_sig_index]))
        dQdydpy0, ys0, _ = max_sig_beam.phase_space_density(max_sig_beam.ys, max_sig_beam.pys)

        # get max divergence beam
        max_sig_yp_index = np.argmax(self.evolution.divergence_y)
        max_sig_yp_beam = Beam()
        max_sig_yp_beam = max_sig_yp_beam.load(evolution_folder + os.fsdecode(files[max_sig_yp_index]))
        _, _, pys0 = max_sig_yp_beam.phase_space_density(max_sig_yp_beam.ys, max_sig_yp_beam.pys)
        
        # get final beam
        beam_final = Beam()
        beam_final = beam_final.load(evolution_folder + os.fsdecode(files[-1]))
        _, _, pys_final = beam_final.phase_space_density(beam_final.ys, beam_final.pys)

        # calculate limits
        #pylim = np.max(np.abs(pys0))
        pylim = np.max([np.max(np.abs(pys0)), np.max(np.abs(pys_final))])
        if np.max(np.abs(pys_final)) > np.max(np.abs(pys0)):
            pys0 = pys_final
        
        # calculate projections
        #dQdy0, _ = max_sig_beam.projected_density(max_sig_beam.ys, bins=ys0)
        #dQdpy0, _ = max_sig_yp_beam.projected_density(max_sig_yp_beam.pys, bins=pys0)
        dQdy0, _ = max_sig_yp_beam.projected_density(max_sig_yp_beam.ys, bins=ys0)
        dQdpy0, _ = max_sig_beam.projected_density(max_sig_beam.pys, bins=pys0)
        dQdy_final, _ = beam_final.projected_density(beam_final.ys, bins=ys0)
        dQdpy_final, _ = beam_final.projected_density(beam_final.pys, bins=pys0)
        
        # prepare centroid arrays
        y0s = []
        yp0s = []
        sigys = []
        sigyps = []
        ss = []
        emitns = []
        
        # set the colors and transparency
        col0 = "#f5d9c1"
        col1 = "tab:orange"
        
        # frame function
        def frameFcn(i):
            
            # get beam for this frame
            beam = Beam()
            beam = beam.load(evolution_folder + os.fsdecode(files[i]))
            
            # plot emittance evolution
            ss.append(self.evolution.prop_length[i])
            emitns.append(beam.norm_emittance_y(clean=False))
            ylim_min = np.min([np.min(emitns)*1e6, beam_init.norm_emittance_y()*0.97e6, beam_final.norm_emittance_y()*0.97e6])
            ylim_max = np.max([np.max(emitns)*1e6, beam_init.norm_emittance_y()*1.05e6, beam_final.norm_emittance_y()*1.05e6])
            axs[0,0].cla()
            axs[0,0].plot(np.array(ss), np.array(emitns)*1e6, '-', color=col0)
            axs[0,0].plot(ss[-1], emitns[-1]*1e6, 'o', color=col1)
            axs[0,0].set_xlabel('Propagation distance [m]')
            axs[0,0].set_ylabel('Norm. emittance\n[mm mrad]')
            axs[0,0].set_xlim(np.min(self.evolution.prop_length), np.max(self.evolution.prop_length))
            axs[0,0].set_ylim(ylim_min, ylim_max)
            #axs[0,0].set_yscale('log')
            #axs[0,0].yaxis.set_minor_formatter(mticker.NullFormatter())
            axs[0,0].xaxis.tick_top()
            axs[0,0].xaxis.set_label_position('top')
            
            # plot beam size and divergence evolution
            sigys.append(beam.beam_size_y())
            sigyps.append(beam.divergence_y())
            xlim_min = np.min([np.min(sigys)*0.9e6,  beam_final.beam_size_y()*0.9e6])
            #xlim_max = np.max([np.max(sigys)*1.1e6, max_sig_beam.beam_size_y()*1.1e6])
            xlim_max = np.max([np.max(sigys)*1.1e6, sigys[0]*1.1e6])
            ylim_min = np.min([np.min(sigyps)*0.9e3, np.min(self.evolution.divergence_y)*0.9e3])
            #ylim_max = np.max([np.max(sigyps)*1.1e3, max_sig_yp_beam.divergence_y()*1.1e3])
            ylim_max = np.max([np.max(sigyps)*1.1e3, sigyps[0]*1.1e3])
            axs[0,1].cla()
            axs[0,1].plot(np.array(sigys)*1e6, np.array(sigyps)*1e3, '-', color=col0)
            axs[0,1].plot(sigys[-1]*1e6, sigyps[-1]*1e3, 'o', color=col1)
            axs[0,1].set_xlim(xlim_min, xlim_max)
            axs[0,1].set_ylim(ylim_min, ylim_max)
            axs[0,1].set_xscale('log')
            axs[0,1].set_yscale('log')
            axs[0,1].set_xlabel(r'Beam size [$\mathrm{\mu}$m]')
            axs[0,1].set_ylabel('Divergence [mrad]')
            axs[0,1].yaxis.tick_right()
            axs[0,1].yaxis.set_label_position('right')
            axs[0,1].xaxis.tick_top()
            axs[0,1].xaxis.set_label_position('top')
            axs[0,1].xaxis.set_minor_formatter(mticker.NullFormatter())
            axs[0,1].yaxis.set_minor_formatter(mticker.NullFormatter())
            
            # plot phase space
            dQdydpy, ys, pys = beam.phase_space_density(beam.ys, beam.pys, hbins=ys0, vbins=pys0)
            axs[1,0].cla()
            cax = axs[1,0].pcolor(ys*1e6, pys*1e-6*SI.c/SI.e, -dQdydpy, cmap=CONFIG.default_cmap, shading='auto')
            axs[1,0].set_ylabel("Momentum, $p_y$ [MeV/c]")
            axs[1,0].set_title('Vertical phase space')
            axs[1,0].set_ylim([-pylim*1e-6*SI.c/SI.e, pylim*1e-6*SI.c/SI.e])
            
            # plot position projection
            af = 0.15
            dQdy, ys2 = beam.projected_density(beam.ys, bins=ys0)
            axs[2,0].cla()
            axs[2,0].fill(np.concatenate((ys2, np.flip(ys2)))*1e6, -np.concatenate((dQdy, np.zeros(dQdy.size)))*1e3, alpha=af, color=col1)
            axs[2,0].plot(ys2*1e6, -dQdy*1e3, color=col1)
            axs[2,0].set_xlim([np.min(ys0)*1e6, np.max(ys0)*1e6])
            axs[2,0].set_ylim([0, np.max([np.max(-dQdy0), np.max(-dQdy_final)])*1.2e3])
            axs[2,0].set_xlabel(r'Transverse position, $y$ [$\mathrm{\mu}$m]')
            axs[2,0].set_ylabel(r'$dQ/dy$ [nC/$\mathrm{\mu}$m]')
            
            # plot angular projection
            dQdpy, pys2 = beam.projected_density(beam.pys, bins=pys0)
            axs[1,1].cla()
            axs[1,1].fill(-np.concatenate((dQdpy, np.zeros(dQdpy.size)))*1e9/(1e-6*SI.c/SI.e), np.concatenate((pys2, np.flip(pys2)))*1e-6*SI.c/SI.e, alpha=af, color=col1)
            axs[1,1].plot(-dQdpy*1e9/(1e-6*SI.c/SI.e), pys2*1e-6*SI.c/SI.e, color=col1)
            axs[1,1].set_xlim([0, np.max([np.max(-dQdpy0), np.max(-dQdpy_final)])*1e9/(1e-6*SI.c/SI.e)*1.2])
            axs[1,1].set_ylim([-pylim*1e-6*SI.c/SI.e, pylim*1e-6*SI.c/SI.e])
            axs[1,1].yaxis.tick_right()
            axs[1,1].yaxis.set_label_position('right')
            axs[1,1].xaxis.set_label_position('top')
            axs[1,1].set_xlabel(r"$dQ/dp_y$ [nC c/MeV]")
            axs[1,1].set_ylabel("Momentum, $p_y$ [MeV/c]")
            
            # plot centroid evolution
            y0s.append(beam.y_offset())
            yp0s.append(beam.y_angle())
            xlim_min = pad_downwards(np.min([np.min(y0s), np.min(self.evolution.y_offset)]), padding=0.1)*1e6
            xlim_max = pad_upwards(np.max([np.max(y0s), np.max(self.evolution.y_offset)]), padding=0.1)*1e6
            ylim_min = pad_downwards(np.min([np.min(yp0s), np.min(self.evolution.y_angle)]), padding=0.1)*1e6
            ylim_max = pad_upwards(np.max([np.max(yp0s), np.max(self.evolution.y_angle)]), padding=0.1)*1e6
            axs[2,1].cla()
            axs[2,1].plot(np.array(y0s)*1e6, np.array(yp0s)*1e6, '-', color=col0)
            axs[2,1].plot(y0s[-1]*1e6, yp0s[-1]*1e6, 'o', color=col1)
            axs[2,1].set_xlabel(r'Centroid offset [$\mathrm{\mu}$m]')
            axs[2,1].set_ylabel(r'Centroid angle [$\mathrm{\mu}$rad]')
            axs[2,1].set_xlim(xlim_min, xlim_max)
            axs[2,1].set_ylim(ylim_min, ylim_max)
            axs[2,1].yaxis.tick_right()
            axs[2,1].yaxis.set_label_position('right')
            
            return cax
        
        # make all frames
        animation = FuncAnimation(fig, frameFcn, frames=range(len(files)), repeat=False, interval=100)
        
        # save the animation as a GIF
        plot_path = self.run_path + 'plots/'
        if not os.path.exists(plot_path):
            os.makedirs(plot_path)
        filename = plot_path + 'phasespace_y_stage_' + str(self.stage_number) + '.gif'
        animation.save(filename, writer="pillow", fps=20)

        # hide the figure
        plt.close()

        return filename

    
    # ==================================================
    def print_initial_summary(self, drive_beam, main_beam):
        
        print('======================================================================')
        print(f"Time step [betatron wavelength/c]:\t\t\t {self.time_step_mod :.3f}")
        print(f"Interstages enabled:\t\t\t\t\t {str(self.interstages_enabled) :s}")

        if self.interstage_dipole_field is None:
            print(f"Interstage dipole field:\t\t\t\t {'Not registered.' :s}")
        elif callable(self.interstage_dipole_field):
            interstage_dipole_field = self.interstage_dipole_field(main_beam.energy())
            print(f"Interstage dipole field:\t\t\t\t {interstage_dipole_field :.3f}")
        else:
            interstage_dipole_field = self.interstage_dipole_field
            print(f"Interstage dipole field:\t\t\t\t {interstage_dipole_field :.3f}")
            
        print(f"Ramp beta magnification:\t\t\t\t {self.ramp_beta_mag :.3f}")
        if self.main_source is None:
            main_symmetrise = 'Not registered.'
        else:
            main_symmetrise = str(self.main_source.symmetrize)
        print(f"Symmetrised main beam:\t\t\t\t\t {str(self.main_source.symmetrize) :s}")
        print(f"Symmetrised drive beam:\t\t\t\t\t {str(self.driver_source.symmetrize) :s}\n")
        
        print(f"Transverse wake instability enabled:\t\t\t {str(self.enable_tr_instability) :s}")
        print(f"Radiation reaction enabled:\t\t\t\t {str(self.enable_radiation_reaction) :s}")
        print(f"Ion motion enabled:\t\t\t\t\t {str(self.enable_ion_motion) :s}\n")
        
        print(f"Stage length [m]:\t\t\t\t\t {self.length :.3f}")
        print(f"Plasma density [m^-3]:\t\t\t\t\t {self.plasma_density :.3e}")
        print(f"Drive beam x jitter (std) [um]:\t\t\t\t {self.driver_source.jitter.x*1e6 :.3f}")
        print(f"Drive beam y jitter (std) [um]:\t\t\t\t {self.driver_source.jitter.y*1e6 :.3f}")
        print('----------------------------------------------------------------------\n')
        
        print('-------------------------------------------------------------------------------------')
        print('Quantity \t\t\t\t\t Drive beam \t\t Main beam')
        print('-------------------------------------------------------------------------------------')
        print(f"Number of macroparticles:\t\t\t {len(drive_beam.xs()) :d}\t\t\t {len(main_beam.xs()) :d}")
        print(f"Initial beam population:\t\t\t {(np.sum(drive_beam.weightings())) :.3e} \t\t {(np.sum(main_beam.weightings())) :.3e}\n")
        
        zs = main_beam.zs()
        indices = np.argsort(zs)
        zs_sorted = zs[indices]
        weights = main_beam.weightings()
        weights_sorted = weights[indices]
        
        print(f"Weighted main beam gradient [GV/m]:\t\t\t  \t\t {weighted_mean(self.Ez_fit_obj(zs_sorted), weights_sorted, clean=False)/1e9 :.3f}")
        #_, z_centre = find_closest_value_in_arr(arr=main_beam.zs(), val=main_beam.z_offset())  # Centre z of beam.
        #print(f"Beam centre gradient [GV/m]:\t\t\t\t  \t\t {self.Ez_fit_obj(z_centre)/1e9 :.3f}")
        
        print(f"Initial mean gamma:\t\t\t\t {drive_beam.gamma() :.3f} \t\t {main_beam.gamma() :.3f}")
        print(f"Initial mean energy [GeV]:\t\t\t {drive_beam.energy()/1e9 :.3f} \t\t {main_beam.energy()/1e9 :.3f}")
        print(f"Initial rms energy spread [%]:\t\t\t {drive_beam.rel_energy_spread()*1e2 :.3f} \t\t\t {main_beam.rel_energy_spread()*1e2 :.3f}\n")

        print(f"Initial beam x offset [um]:\t\t\t {drive_beam.x_offset()*1e6 :.3f} \t\t {main_beam.x_offset()*1e6 :.3f}")
        print(f"Initial beam y offset [um]:\t\t\t {drive_beam.y_offset()*1e6 :.3f} \t\t\t {main_beam.y_offset()*1e6 :.3f}")
        print(f"Initial beam z offset [um]:\t\t\t {drive_beam.z_offset()*1e6 :.3f} \t\t {main_beam.z_offset()*1e6 :.3f}\n")

        print(f"Initial beam x angular offset [urad]:\t\t {drive_beam.x_angle()*1e6 :.3f} \t\t\t {main_beam.x_angle()*1e6 :.3f}")
        print(f"Initial beam y angular offset [urad]:\t\t {drive_beam.y_angle()*1e6 :.3f} \t\t {main_beam.y_angle()*1e6 :.3f}\n")

        print(f"Initial normalised x emittance [mm mrad]:\t {drive_beam.norm_emittance_x()*1e6 :.3f} \t\t\t {main_beam.norm_emittance_x()*1e6 :.3f}")
        print(f"Initial normalised y emittance [mm mrad]:\t {drive_beam.norm_emittance_y()*1e6 :.3f} \t\t {main_beam.norm_emittance_y()*1e6 :.3f}")
        print(f"Initial angular momentum [mm mrad]:\t\t {drive_beam.angular_momentum()*1e6 :.3f} \t\t\t {main_beam.angular_momentum()*1e6 :.3f}\n")
        
        print(f"Initial matched beta function [mm]:\t\t {self.matched_beta_function(drive_beam.energy())*1e3 :.3f} \t\t {self.matched_beta_function(main_beam.energy())*1e3 :.3f}")
        print(f"Initial x beta function [mm]:\t\t\t {drive_beam.beta_x()*1e3 :.3f} \t\t {main_beam.beta_x()*1e3 :.3f}")
        print(f"Initial y beta function [mm]:\t\t\t {drive_beam.beta_y()*1e3 :.3f} \t\t {main_beam.beta_y()*1e3 :.3f}\n")

        print(f"Initial x beam size [um]:\t\t\t {drive_beam.beam_size_x()*1e6 :.3f} \t\t\t {main_beam.beam_size_x()*1e6 :.3f}")
        print(f"Initial y beam size [um]:\t\t\t {drive_beam.beam_size_y()*1e6 :.3f} \t\t\t {main_beam.beam_size_y()*1e6 :.3f}")
        print(f"Initial rms beam length [um]:\t\t\t {drive_beam.bunch_length()*1e6 :.3f} \t\t {main_beam.bunch_length()*1e6 :.3f}")
        print(f"Initial peak current [kA]:\t\t\t {drive_beam.peak_current()/1e3 :.3f} \t\t {main_beam.peak_current()/1e3 :.3f}")
        print(f"Bubble radius at beam head [um]:\t\t \t\t\t {self.rb_fit_obj(np.max(main_beam.zs()))*1e6 :.3f}")
        print(f"Bubble radius at beam tail [um]:\t\t \t\t\t {self.rb_fit_obj(np.min(main_beam.zs()))*1e6 :.3f}")
        print('-------------------------------------------------------------------------------------')
        
    
    # ==================================================
    def print_current_summary(self, drive_beam, initial_main_beam, beam_out, clean=False):

        with open(self.run_path + 'output.txt', 'w') as f:
            print('============================================================================', file=f)
            print(f"Time step [betatron wavelength/c]:\t\t {self.time_step_mod :.3f}", file=f)
            print(f"Interstages enabled:\t\t\t\t {str(self.interstages_enabled) :s}", file=f)
            
            if self.interstage_dipole_field is None:
                print(f"Interstage dipole field:\t\t\t {'Not registered.' :s}", file=f)
            elif callable(self.interstage_dipole_field):
                interstage_dipole_field = self.interstage_dipole_field(beam_out.energy())
                print(f"Interstage dipole field:\t\t\t {interstage_dipole_field :.3f}", file=f)
            else:
                interstage_dipole_field = self.interstage_dipole_field
                print(f"Interstage dipole field:\t\t\t {interstage_dipole_field :.3f}", file=f)
            
            if self.main_source is None:
                main_symmetrise = 'Not registered.'
            elif self.main_source.symmetrize:
                print(f"Symmetrised main beam:\t\t\t\t x, y, xp, yp symmetrised", file=f)
            elif self.main_source.symmetrize_6d:
                print(f"Symmetrised main beam:\t\t\t\t 6D symmetrised", file=f)
            else:
                print(f"Symmetrised main beam:\t\t\t\t Not symmetrised.", file=f)

            if self.driver_source.symmetrize:
                print(f"Symmetrised drive beam:\t\t\t\t x, y, xp, yp symmetrised\n", file=f)
            elif self.driver_source.symmetrize_6d:
                print(f"Symmetrised drive beam:\t\t\t\t 6D symmetrised\n", file=f)
            else:
                print(f"Symmetrised drive beam:\t\t\t\t Not symmetrised.\n", file=f)

            print(f"Ramp beta magnification:\t\t\t {self.ramp_beta_mag :.3f}", file=f)
            print(f"Transverse wake instability enabled:\t\t {str(self.enable_tr_instability) :s}", file=f)
            print(f"Radiation reaction enabled:\t\t\t {str(self.enable_radiation_reaction) :s}", file=f)
            print(f"Ion motion enabled:\t\t\t\t {str(self.enable_ion_motion) :s}", file=f)
            print(f"\tIon charge number:\t\t\t {self.ion_charge_num :.3f}", file=f)
            print(f"\tIon mass [u]:\t\t\t\t {self.ion_mass/SI.physical_constants['atomic mass constant'][0] :.3f}", file=f)
            print(f"\tnum_z_cells:\t\t\t\t {self.num_z_cells_main :d}", file=f)
            print(f"\tnum_x_cells_rft:\t\t\t {self.num_x_cells_rft :d}", file=f)
            print(f"\tnum_y_cells_rft:\t\t\t {self.num_y_cells_rft :d}", file=f)
            print(f"\tnum_xy_cells_probe:\t\t\t {self.num_xy_cells_probe :d}", file=f)
            print(f"\tupdate_factor:\t\t\t\t {self.update_factor :.3f}\n", file=f)
            
            print(f"Stage length [m]:\t\t\t\t {self.length :.3f}", file=f)
            print(f"Propagation length [m]:\t\t\t\t {beam_out.location :.3f}", file=f)
            print(f"Drive beam to main beam efficiency [%]:\t\t {self.driver_to_beam_efficiency*100 :.3f}", file=f)
            print(f"Plasma density [m^-3]:\t\t\t\t {self.plasma_density :.3e}", file=f)
            print(f"Drive beam x jitter (std) [um]:\t\t\t {self.driver_source.jitter.x*1e6 :.3f}", file=f)
            print(f"Drive beam y jitter (std) [um]:\t\t\t {self.driver_source.jitter.y*1e6 :.3f}", file=f)
            print(f"Clean measured beam parameters:\t\t\t {str(clean) :s}", file=f)
            print('----------------------------------------------------------------------------\n', file=f)
            
            print('-------------------------------------------------------------------------------------', file=f)
            print('Quantity \t\t\t\t\t Drive beam \t\t Main beam', file=f)
            print('-------------------------------------------------------------------------------------', file=f)
            print(f"Initial number of macroparticles:\t\t {len(drive_beam.xs()) :d}\t\t\t {len(initial_main_beam.xs()) :d}", file=f)
            print(f"Current number of macroparticles:\t\t  \t\t\t {len(beam_out.xs()) :d}", file=f)
            print(f"Initial beam population:\t\t\t {(np.sum(drive_beam.weightings())) :.3e} \t\t {(np.sum(initial_main_beam.weightings())) :.3e}", file=f)
            print(f"Current beam population:\t\t\t \t \t\t {(np.sum(beam_out.weightings())) :.3e}\n", file=f)

            zs = beam_out.zs()
            indices = np.argsort(zs)
            zs_sorted = zs[indices]
            weights = beam_out.weightings()
            weights_sorted = weights[indices]
            
            print(f"Weighted main beam gradient [GV/m]:\t\t\t  \t\t {weighted_mean(self.Ez_fit_obj(zs_sorted), weights_sorted, clean=False)/1e9 :.7f}", file=f)
            #_, z_centre = find_closest_value_in_arr(arr=beam_out.zs(), val=beam_out.z_offset())  # Centre z of beam.
            #print(f"Beam centre gradient [GV/m]:\t\t\t\t  \t\t {self.Ez_fit_obj(z_centre)/1e9 :.3f}", file=f)
            print(f"Current mean gamma:\t\t\t\t \t \t\t {beam_out.gamma(clean=clean) :.3f}", file=f)
            print(f"Initial mean energy [GeV]:\t\t\t {drive_beam.energy(clean=clean)/1e9 :.3f} \t\t {initial_main_beam.energy(clean=clean)/1e9 :.3f}", file=f)
            print(f"Current mean energy [GeV]:\t\t\t \t \t\t {beam_out.energy(clean=clean)/1e9 :.3f}", file=f)
            print(f"Initial rms energy spread [%]:\t\t\t {drive_beam.rel_energy_spread(clean=clean)*1e2 :.3f} \t\t\t {initial_main_beam.rel_energy_spread(clean=clean)*1e2 :.3f}", file=f)
            print(f"Current rms energy spread [%]:\t\t\t  \t\t\t {beam_out.rel_energy_spread(clean=clean)*1e2 :.3f}", file=f)
    
            print(f"Initial beam x offset [um]:\t\t\t {drive_beam.x_offset(clean=clean)*1e6 :.3f} \t\t {initial_main_beam.x_offset(clean=clean)*1e6 :.3f}", file=f)
            print(f"Current beam x offset [um]:\t\t\t  \t\t\t {beam_out.x_offset(clean=clean)*1e6 :.3f}", file=f)
            print(f"Initial beam y offset [um]:\t\t\t {drive_beam.y_offset(clean=clean)*1e6 :.3f} \t\t\t {initial_main_beam.y_offset(clean=clean)*1e6 :.3f}", file=f)
            print(f"Current beam y offset [um]:\t\t\t  \t\t\t {beam_out.y_offset(clean=clean)*1e6 :.3f}", file=f)
            print(f"Initial beam z offset [um]:\t\t\t {drive_beam.z_offset(clean=clean)*1e6 :.3f} \t\t {initial_main_beam.z_offset(clean=clean)*1e6 :.3f}", file=f)
            print(f"Current beam z offset [um]:\t\t\t  \t\t\t {beam_out.z_offset(clean=clean)*1e6 :.3f}\n", file=f)

            print(f"Initial beam x angular offset [urad]:\t\t {drive_beam.x_angle(clean=clean)*1e6 :.3f} \t\t\t {initial_main_beam.x_angle(clean=clean)*1e6 :.3f}", file=f)
            print(f"Current beam x angular offset [urad]:\t\t  \t\t\t {beam_out.x_angle(clean=clean)*1e6 :.3f}", file=f)
            print(f"Initial beam y angular offset [urad]:\t\t {drive_beam.y_angle(clean=clean)*1e6 :.3f} \t\t {initial_main_beam.y_angle(clean=clean)*1e6 :.3f}", file=f)
            print(f"Current beam y angular offset [urad]:\t\t  \t\t\t {beam_out.y_angle(clean=clean)*1e6 :.3f}\n", file=f)

            print(f"Initial normalised x emittance [mm mrad]:\t {drive_beam.norm_emittance_x(clean=False)*1e6 :.3f} \t\t\t {initial_main_beam.norm_emittance_x(clean=False)*1e6 :.3f}", file=f)
            print(f"Current normalised x emittance [mm mrad]:\t  \t\t\t {beam_out.norm_emittance_x(clean=False)*1e6 :.3f}", file=f)
            print(f"Initial normalised y emittance [mm mrad]:\t {drive_beam.norm_emittance_y(clean=False)*1e6 :.3f} \t\t {initial_main_beam.norm_emittance_y(clean=False)*1e6 :.3f}", file=f)
            print(f"Current normalised y emittance [mm mrad]:\t \t \t\t {beam_out.norm_emittance_y(clean=False)*1e6 :.3f}\n", file=f)
            
            print(f"Initial cleaned norm. x emittance [mm mrad]:\t {drive_beam.norm_emittance_x(clean=True)*1e6 :.3f} \t\t\t {initial_main_beam.norm_emittance_x(clean=True)*1e6 :.3f}", file=f)
            print(f"Current cleaned norm. x emittance [mm mrad]:\t  \t\t\t {beam_out.norm_emittance_x(clean=True)*1e6 :.3f}", file=f)
            print(f"Initial cleaned norm. y emittance [mm mrad]:\t {drive_beam.norm_emittance_y(clean=True)*1e6 :.3f} \t\t {initial_main_beam.norm_emittance_y(clean=True)*1e6 :.3f}", file=f)
            print(f"Current cleaned norm. y emittance [mm mrad]:\t \t \t\t {beam_out.norm_emittance_y(clean=True)*1e6 :.3f}\n", file=f)
            
            print(f"Initial angular momentum [mm mrad]:\t\t {drive_beam.angular_momentum()*1e6 :.3f} \t\t\t {initial_main_beam.angular_momentum()*1e6 :.3f}", file=f)
            print(f"Current angular momentum [mm mrad]:\t\t  \t\t\t {beam_out.angular_momentum()*1e6 :.3f}\n", file=f)
            
            print(f"Initial matched beta function [mm]:\t\t {self.matched_beta_function(drive_beam.energy(clean=clean))*1e3 :.3f} \t\t {self.matched_beta_function(initial_main_beam.energy(clean=clean))*1e3 :.3f}", file=f)
            print(f"Initial x beta function [mm]:\t\t\t {drive_beam.beta_x(clean=clean)*1e3 :.3f} \t\t {initial_main_beam.beta_x(clean=clean)*1e3 :.3f}", file=f)
            print(f"Current x beta function [mm]:\t\t\t \t \t\t {beam_out.beta_x(clean=clean)*1e3 :.3f}", file=f)
            print(f"Initial y beta function [mm]:\t\t\t {drive_beam.beta_y(clean=clean)*1e3 :.3f} \t\t {initial_main_beam.beta_y(clean=clean)*1e3 :.3f}", file=f)
            print(f"Current y beta function [mm]:\t\t\t \t \t\t {beam_out.beta_y(clean=clean)*1e3 :.3f}\n", file=f)
    
            print(f"Initial x beam size [um]:\t\t\t {drive_beam.beam_size_x(clean=clean)*1e6 :.3f} \t\t\t {initial_main_beam.beam_size_x(clean=clean)*1e6 :.3f}", file=f)
            print(f"Current x beam size [um]:\t\t\t  \t\t\t {beam_out.beam_size_x(clean=clean)*1e6 :.3f}", file=f)
            print(f"Initial y beam size [um]:\t\t\t {drive_beam.beam_size_y(clean=clean)*1e6 :.3f} \t\t\t {initial_main_beam.beam_size_y(clean=clean)*1e6 :.3f}", file=f)
            print(f"Current y beam size [um]:\t\t\t  \t\t\t {beam_out.beam_size_y(clean=clean)*1e6 :.3f}", file=f)
            print(f"Initial rms beam length [um]:\t\t\t {drive_beam.bunch_length(clean=clean)*1e6 :.3f} \t\t {initial_main_beam.bunch_length(clean=clean)*1e6 :.3f}", file=f)
            print(f"Current rms beam length [um]:\t\t\t \t \t\t {beam_out.bunch_length(clean=clean)*1e6 :.3f}", file=f)
            print(f"Initial peak current [kA]:\t\t\t {drive_beam.peak_current()/1e3 :.3f} \t\t {initial_main_beam.peak_current()/1e3 :.3f}", file=f)
            print(f"Current peak current [kA]:\t\t\t  \t\t\t {beam_out.peak_current()/1e3 :.3f}", file=f)
            print(f"Bubble radius at beam head [um]:\t\t \t\t\t {self.rb_fit_obj(np.max(beam_out.zs()))*1e6 :.3f}", file=f)
            print(f"Bubble radius at beam tail [um]:\t\t \t\t\t {self.rb_fit_obj(np.min(beam_out.zs()))*1e6 :.3f}", file=f)
            print('-------------------------------------------------------------------------------------', file=f)
        f.close() # Close the file

        with open(self.run_path + 'output.txt', 'r') as f:
            print(f.read())
        f.close()




#vvvvvvvvvvvvvvvvvvvvvv Not currently in use vvvvvvvvvvvvvvvvvvvvvv

#    
#
#    
#    # ==================================================
#    def distribution_plot_2D(self, arr1, arr2, weights=None, hist_bins=None, hist_range=None, axes=None, extent=None, vmin=None, vmax=None, colmap=CONFIG.default_cmap, xlab='', ylab='', clab='', origin='lower', interpolation='nearest', reduce_cax_pad=False):
#
#        if weights is None:
#            weights = self.main_beam.weightings()
#        if hist_bins is None:
#            nbins = int(np.sqrt(len(arr1)/2))
#            hist_bins = [ nbins, nbins ]  # list of 2 ints. Number of bins along each direction, for the histograms
#        if hist_range is None:
#            hist_range = [[None, None], [None, None]]
#            hist_range[0] = [ arr1.min(), arr1.max() ]  # List contains 2 lists of 2 floats. Extent of the histogram along each direction
#            hist_range[1] = [ arr2.min(), arr2.max() ]
#        if extent is None:
#            extent = hist_range[0] + hist_range[1]
#        
#        binned_data, zedges, xedges = np.histogram2d(arr1, arr2, hist_bins, hist_range, weights=weights)
#        beam_hist2d = binned_data.T/np.diff(zedges)/np.diff(xedges)
#        self.imshow_plot(beam_hist2d, axes=axes, extent=extent, vmin=vmin, vmax=vmax, colmap=colmap, 
#                  xlab=xlab, ylab=ylab, clab=clab, gridOn=False, origin=origin, interpolation=interpolation, reduce_cax_pad=reduce_cax_pad)
#
#    
#    # ==================================================
#    def density_map_diags(self, beam=None, plot_centroids=False, save_plots=True):
#        
#        #colors = ['white', 'aquamarine', 'lightgreen', 'green']
#        #colors = ['white', 'forestgreen', 'limegreen', 'lawngreen', 'aquamarine', 'deepskyblue']
#        #bounds = [0, 0.2, 0.4, 0.8, 1]
#        #cmap = LinearSegmentedColormap.from_list('my_cmap', colors, N=256)
#        
#        cmap = CONFIG.default_cmap
#
#        if beam is None:
#            beam = self.main_beam
#
#        # Macroparticles data
#        zs = beam.zs()
#        xs = beam.xs()
#        xps = beam.xps()
#        ys = beam.ys()
#        yps = beam.yps()
#        Es = beam.Es()
#        weights = beam.weightings()
#
#        # Labels for plots
#        zlab = r'$z$ [$\mathrm{\mu}$m]'
#        xilab = r'$\xi$ [$\mathrm{\mu}$m]'
#        xlab = r'$x$ [$\mathrm{\mu}$m]'
#        ylab = r'$y$ [$\mathrm{\mu}$m]'
#        xps_lab = '$x\'$ [mrad]'
#        yps_lab = '$y\'$ [mrad]'
#        energ_lab = r'$\mathcal{E}$ [GeV]'
#        
#        # Set up a figure with axes
#        fig, axs = plt.subplots(nrows=3, ncols=3, layout='constrained', figsize=(5*3, 4*3))
#        fig.suptitle(r'$\Delta s=$' f'{format(beam.location, ".2f")}' ' m')
#
#        nbins = int(np.sqrt(len(weights)/2))
#        hist_bins = [ nbins, nbins ]  # list of 2 ints. Number of bins along each direction, for the histograms
#
#        # 2D z-x distribution
#        hist_range = [[None, None], [None, None]]
#        hist_range[0] = [ zs.min(), zs.max() ]  # [m], list contains 2 lists of 2 floats. Extent of the histogram along each direction
#        hist_range[1] = [ xs.min(), xs.max() ]
#        extent_zx = hist_range[0] + hist_range[1]
#        extent_zx = [i*1e6 for i in extent_zx]  # [um]
#
#        self.distribution_plot_2D(arr1=zs, arr2=xs, weights=weights, hist_bins=hist_bins, hist_range=hist_range, axes=axs[0][0], extent=extent_zx, vmin=None, vmax=None, colmap=cmap, xlab=xilab, ylab=xlab, clab=r'$\partial^2 N/\partial\xi \partial x$ [$\mathrm{m}^{-2}$]', origin='lower', interpolation='nearest')
#        
#
#        # 2D z-x' distribution
#        hist_range_xps = [[None, None], [None, None]]
#        hist_range_xps[0] = hist_range[0]
#        hist_range_xps[1] = [ xps.min(), xps.max() ]  # [rad]
#        extent_xps = hist_range_xps[0] + hist_range_xps[1]
#        extent_xps[0] = extent_xps[0]*1e6  # [um]
#        extent_xps[1] = extent_xps[1]*1e6  # [um]
#        extent_xps[2] = extent_xps[2]*1e3  # [mrad]
#        extent_xps[3] = extent_xps[3]*1e3  # [mrad]
#
#        self.distribution_plot_2D(arr1=zs, arr2=xps, weights=weights, hist_bins=hist_bins, hist_range=hist_range_xps, axes=axs[0][1], extent=extent_xps, vmin=None, vmax=None, colmap=cmap, xlab=xilab, ylab=xps_lab, clab='$\partial^2 N/\partial z \partial x\'$ [$\mathrm{m}^{-1}$ $\mathrm{rad}^{-1}$]', origin='lower', interpolation='nearest')
#        
#        
#        # 2D x-x' distribution
#        hist_range_xxp = [[None, None], [None, None]]
#        hist_range_xxp[0] = hist_range[1]
#        hist_range_xxp[1] = [ xps.min(), xps.max() ]  # [rad]
#        extent_xxp = hist_range_xxp[0] + hist_range_xxp[1]
#        extent_xxp[0] = extent_xxp[0]*1e6  # [um]
#        extent_xxp[1] = extent_xxp[1]*1e6  # [um]
#        extent_xxp[2] = extent_xxp[2]*1e3  # [mrad]
#        extent_xxp[3] = extent_xxp[3]*1e3  # [mrad]
#
#        self.distribution_plot_2D(arr1=xs, arr2=xps, weights=weights, hist_bins=hist_bins, hist_range=hist_range_xxp, axes=axs[0][2], extent=extent_xxp, vmin=None, vmax=None, colmap=cmap, xlab=xlab, ylab=xps_lab, clab='$\partial^2 N/\partial x\partial x\'$ [$\mathrm{m}^{-1}$ $\mathrm{rad}^{-1}$]', origin='lower', interpolation='nearest')
#        
#
#        # 2D z-y distribution
#        hist_range_zy = [[None, None], [None, None]]
#        hist_range_zy[0] = hist_range[0]
#        hist_range_zy[1] = [ ys.min(), ys.max() ]
#        extent_zy = hist_range_zy[0] + hist_range_zy[1]
#        extent_zy = [i*1e6 for i in extent_zy]  # [um]
#
#        self.distribution_plot_2D(arr1=zs, arr2=ys, weights=weights, hist_bins=hist_bins, hist_range=hist_range_zy, axes=axs[1][0], extent=extent_zy, vmin=None, vmax=None, colmap=cmap, xlab=xilab, ylab=ylab, clab=r'$\partial^2 N/\partial\xi \partial y$ [$\mathrm{m}^{-2}$]', origin='lower', interpolation='nearest')
#        
#
#        # 2D z-y' distribution
#        hist_range_yps = [[None, None], [None, None]]
#        hist_range_yps[0] = hist_range[0]
#        hist_range_yps[1] = [ yps.min(), yps.max() ]  # [rad]
#        extent_yps = hist_range_yps[0] + hist_range_yps[1]
#        extent_yps[0] = extent_yps[0]*1e6  # [um]
#        extent_yps[1] = extent_yps[1]*1e6  # [um]
#        extent_yps[2] = extent_yps[2]*1e3  # [mrad]
#        extent_yps[3] = extent_yps[3]*1e3  # [mrad]
#        
#        self.distribution_plot_2D(arr1=zs, arr2=yps, weights=weights, hist_bins=hist_bins, hist_range=hist_range_yps, axes=axs[1][1], extent=extent_yps, vmin=None, vmax=None, colmap=cmap, xlab=xilab, ylab=yps_lab, clab='$\partial^2 N/\partial z \partial y\'$ [$\mathrm{m}^{-1}$ $\mathrm{rad}^{-1}$]', origin='lower', interpolation='nearest')
#        
#
#        # 2D y-y' distribution
#        hist_range_yyp = [[None, None], [None, None]]
#        hist_range_yyp[0] = hist_range_zy[1]
#        hist_range_yyp[1] = [ yps.min(), yps.max() ]  # [rad]
#        extent_yyp = hist_range_yyp[0] + hist_range_yyp[1]
#        extent_yyp[0] = extent_yyp[0]*1e6  # [um]
#        extent_yyp[1] = extent_yyp[1]*1e6  # [um]
#        extent_yyp[2] = extent_yyp[2]*1e3  # [mrad]
#        extent_yyp[3] = extent_yyp[3]*1e3  # [mrad]
#        
#        self.distribution_plot_2D(arr1=ys, arr2=yps, weights=weights, hist_bins=hist_bins, hist_range=hist_range_yyp, axes=axs[1][2], extent=extent_yyp, vmin=None, vmax=None, colmap=cmap, xlab=ylab, ylab=yps_lab, clab='$\partial^2 N/\partial y\partial y\'$ [$\mathrm{m}^{-1}$ $\mathrm{rad}^{-1}$]', origin='lower', interpolation='nearest')
#       
#
#        # 2D x-y distribution
#        hist_range_xy = [[None, None], [None, None]]
#        hist_range_xy[0] = hist_range[1]
#        hist_range_xy[1] = hist_range_zy[1]
#        extent_xy = hist_range_xy[0] + hist_range_xy[1]
#        extent_xy = [i*1e6 for i in extent_xy]  # [um]
#
#        self.distribution_plot_2D(arr1=xs, arr2=ys, weights=weights, hist_bins=hist_bins, hist_range=hist_range_xy, axes=axs[2][0], extent=extent_xy, vmin=None, vmax=None, colmap=cmap, xlab=xlab, ylab=ylab, clab=r'$\partial^2 N/\partial x \partial y$ [$\mathrm{m}^{-2}$]', origin='lower', interpolation='nearest')
#        
#
#        # Energy distribution
#        ax = axs[2][1]
#        dN_dE, rel_energ = beam.rel_energy_spectrum()
#        dN_dE = dN_dE/-e
#        ax.fill_between(rel_energ*100, y1=dN_dE, y2=0, color='b', alpha=0.3)
#        ax.plot(rel_energ*100, dN_dE, color='b', alpha=0.3, label='Relative energy density')
#        ax.grid(True, which='both', axis='both', linestyle='--', linewidth=1, alpha=.5)
#        ax.set_xlabel(r'$\mathcal{E}/\langle\mathcal{E}\rangle-1$ [%]')
#        ax.set_ylabel('Relative energy density')
#        # Add text to the plot
#        ax.text(0.05, 0.95, r'$\sigma_\mathcal{E}/\langle\mathcal{E}\rangle=$' f'{format(beam.rel_energy_spread()*100, ".2f")}' '%', fontsize=12, color='black', ha='left', va='top', transform=ax.transAxes)
#
#        # 2D z-energy distribution
#        hist_range_energ = [[None, None], [None, None]]
#        hist_range_energ[0] = hist_range[0]
#        hist_range_energ[1] = [ Es.min(), Es.max() ]  # [eV]
#        extent_energ = hist_range_energ[0] + hist_range_energ[1]
#        extent_energ[0] = extent_energ[0]*1e6  # [um]
#        extent_energ[1] = extent_energ[1]*1e6  # [um]
#        extent_energ[2] = extent_energ[2]/1e9  # [GeV]
#        extent_energ[3] = extent_energ[3]/1e9  # [GeV]
#        self.distribution_plot_2D(arr1=zs, arr2=Es, weights=weights, hist_bins=hist_bins, hist_range=hist_range_energ, axes=axs[2][2], extent=extent_energ, vmin=None, vmax=None, colmap=cmap, xlab=xilab, ylab=energ_lab, clab=r'$\partial^2 N/\partial \xi \partial\mathcal{E}$ [$\mathrm{m}^{-1}$ $\mathrm{eV}^{-1}$]', origin='lower', interpolation='nearest')


'''    
###################################################
def growing_end_seq(arr, idxs):
    
    # Find the strictly growing sequence and their continuous indices
    growing_sequence = np.array([])
    growing_indices = np.array([], dtype=int)
    sequence_head_idx = 1
    for i in range(len(arr)-1, 1, -1):
        if arr[i-1] < arr[i] and idxs[i]==idxs[i-1]+1:
            growing_sequence = np.append(growing_sequence, arr[i-1])
            growing_indices = np.append(growing_indices, int(idxs[i-1]))
            sequence_head_idx = i
        else:
            break

    growing_sequence = np.append(growing_sequence, arr[sequence_head_idx-2])
    growing_indices = np.append(growing_indices, int(idxs[sequence_head_idx-2]))
    
    growing_sequence = np.flip(growing_sequence)
    growing_indices = np.flip(growing_indices)
    growing_sequence = np.append(growing_sequence, arr[-1])
    growing_indices = np.append(growing_indices, int(idxs[-1]))
    return growing_sequence, growing_indices
'''<|MERGE_RESOLUTION|>--- conflicted
+++ resolved
@@ -1099,10 +1099,7 @@
 
         ax.set_ylabel(ylab)
         ax.set_xlabel(xlab)
-<<<<<<< HEAD
-=======
-
->>>>>>> 1d0ccae5
+
     
     # ==================================================
     def scatter_diags(self, beam=None, n_th_particle=1):

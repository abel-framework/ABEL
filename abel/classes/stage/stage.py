from abc import abstractmethod
from matplotlib import patches
from abel import Trackable, CONFIG
from abel.classes.cost_modeled import CostModeled
from abel.classes.source.impl.source_capsule import SourceCapsule
from abel.utilities.plasma_physics import beta_matched
import numpy as np
import copy, warnings
import scipy.constants as SI
from matplotlib import pyplot as plt
from types import SimpleNamespace
from matplotlib.colors import LogNorm
from abel.utilities.plasma_physics import wave_breaking_field, blowout_radius, beta_matched

from typing import Self

class Stage(Trackable, CostModeled):
    
    # ==================================================
    @abstractmethod
    def __init__(self, nom_accel_gradient, nom_energy_gain, plasma_density, driver_source=None, ramp_beta_mag=None):

        super().__init__()
        
        # common variables
        self.nom_accel_gradient = nom_accel_gradient
        self.nom_energy_gain = nom_energy_gain
        self.plasma_density = plasma_density
        self.driver_source = driver_source
        self.ramp_beta_mag = ramp_beta_mag
        
        self.stage_number = None
        
        # nominal initial energy
        self.nom_energy = None 
        self.nom_energy_flattop = None

        self._return_tracked_driver = False
        
        self.evolution = SimpleNamespace()
        self.evolution.beam = SimpleNamespace()
        self.evolution.beam.slices = SimpleNamespace()
        self.evolution.driver = SimpleNamespace()
        self.evolution.driver.slices = SimpleNamespace()
        
        self.efficiency = SimpleNamespace()
        
        self.initial = SimpleNamespace()
        self.initial.driver = SimpleNamespace()
        self.initial.driver.instance = SimpleNamespace()
        self.initial.beam = SimpleNamespace()
        self.initial.beam.instance = SimpleNamespace()
        self.initial.beam.current = SimpleNamespace()
        self.initial.beam.density = SimpleNamespace()
        self.initial.plasma = SimpleNamespace()
        self.initial.plasma.density = SimpleNamespace()
        self.initial.plasma.wakefield = SimpleNamespace()
        self.initial.plasma.wakefield.onaxis = SimpleNamespace()
        
        self.final = SimpleNamespace()
        self.final.driver = SimpleNamespace()
        self.final.driver.instance = SimpleNamespace()
        self.final.beam = SimpleNamespace()
        self.final.beam.instance = SimpleNamespace()
        self.final.beam.current = SimpleNamespace()
        self.final.beam.density = SimpleNamespace()
        self.final.plasma = SimpleNamespace()
        self.final.plasma.density = SimpleNamespace()
        self.final.plasma.wakefield = SimpleNamespace()
        self.final.plasma.wakefield.onaxis = SimpleNamespace()

        self.name = 'Plasma stage'


    # ==================================================
    ## Define upramp and downramp, if present
    @property
    def upramp(self) -> Self | None:
        "The upramp of this stage, which also is a Stage"
        return self._upramp
    @upramp.setter
    def upramp(self, upramp : Self | None):
        if not isinstance(upramp, Stage) and upramp is not None:
            raise StageError("The upramp must be an instance of Stage or None")    
        self._upramp = upramp
        if upramp is not None:
            self._upramp.parent = self

        self._resetLengthEnergyGradient()
        self._recalcLengthEnergyGradient()
    _upramp = None


    # ==================================================
    @property
    def downramp(self) -> Self:
        "The downramp of this stage, which also is a Stage"
        return self._downramp
    @downramp.setter
    def downramp(self, downramp : Self | None):
        if not isinstance(downramp, Stage) and downramp is not None:
            raise StageError("The downramp must be an instance of Stage or None")
        self._downramp = downramp
        if downramp is not None:
            self._downramp.parent = self

        self._resetLengthEnergyGradient()
        self._recalcLengthEnergyGradient()
    _downramp = None


    # ==================================================
    def stage2ramp(self, ramp_plasma_density=None, ramp_length=None):
        """
        Used for copying a predefined stage's settings and configurations to set up flat ramps.
    
        Parameters
        ----------
        ramp_plasma_density: [m^-3] float, optional
            Plasma density for the ramp.

        ramp_length: [m] float, optional
            Length of the ramp.
    
            
        Returns
        ----------
        stage_copy: Stage object
            A modified deep copy of the original stage.
        """

        stage_copy = copy.deepcopy(self)
        stage_copy.ramp_beta_mag = 1.0

        # Delete any upramps and downramps that might be present
<<<<<<< HEAD
        stage_copy.upramp = None
        stage_copy.downramp = None

        # Can set some parameters to None to let track_upramp() and track_downramp() determine these
        stage_copy.nom_accel_gradient = None
        stage_copy.nom_energy_gain = None
        stage_copy.plasma_density = ramp_plasma_density
        stage_copy.length = ramp_length

=======
        if stage_copy.upramp is not None:
            stage_copy.upramp = None
        if stage_copy.downramp is not None:
            stage_copy.downramp = None

        # Can set energy gain and gradient parameters to None to let track_upramp() and track_downramp() determine these.
        # Do try/except to allow zeroing everything.
        try:
            stage_copy.nom_accel_gradient = None
        except VariablesOverspecifiedError:
            pass
        try:
            stage_copy.nom_energy_gain = None
        except VariablesOverspecifiedError:
            pass
        try:
            stage_copy.nom_accel_gradient_flattop = None
        except VariablesOverspecifiedError:
            pass
        try:
            stage_copy.nom_energy_gain_flattop = None
        except VariablesOverspecifiedError:
            pass
        #Everything else now unset, can set this safely.
        # Will also trigger reset/recalc if needed
        stage_copy.length = ramp_length 
        
        stage_copy.plasma_density = ramp_plasma_density
         
>>>>>>> 77dc6d57
        # Remove the driver source, as this will be replaced with SourceCapsule in track_upramp() and track_downramp()
        stage_copy.driver_source = None

        return stage_copy
    

    # ==================================================
    def _prepare_ramps(self):
        "Set ramp lengths and nominal energy gains if the ramps exist (both upramp and downramp lengths have to be set up before track_upramp())."
        if self.nom_energy is None:
            #Should be set in linac.track()
            raise StageError('Stage nominal energy is None.')

        if self.upramp is not None:
            if self.upramp.nom_energy_gain is None:
                self.upramp.nom_energy_gain = 0.0
            if self.upramp.nom_energy is None:
                self.upramp.nom_energy = self.nom_energy
                self.nom_energy_flattop = self.nom_energy + self.upramp.nom_energy_gain
            if self.upramp.length is None:
                self.upramp.length = self._calc_ramp_length(self.upramp)
        else:
            self.nom_energy_flattop = self.nom_energy
            
        if self.downramp is not None:
            if self.downramp.nom_energy_gain is None:
                self.downramp.nom_energy_gain = 0.0
            if self.downramp.nom_energy is None:
                self.downramp.nom_energy = self.nom_energy_flattop + self.nom_energy_gain_flattop
            if self.downramp.length is None:
                self.downramp.length = self._calc_ramp_length(self.downramp)


    # ==================================================
    def _calc_ramp_length(self, ramp : Self) -> float:
        "Calculate and set the up/down ramp (uniform step ramp) length [m] based on stage nominal energy."
        if ramp.nom_energy is None:
            raise StageError('Ramp nominal energy is None.')
        ramp_length = beta_matched(self.plasma_density, ramp.nom_energy)*np.pi/(2*np.sqrt(1/self.ramp_beta_mag))
        if ramp_length < 0.0:
            raise ValueError(f"ramp_length = {ramp_length} [m] < 0.0")
        return ramp_length
    

    # ==================================================
    @property
    def parent(self) -> Self | None:
        "The parent of this stage (which is then an upramp or downramp), or None"
        return self._parent
    @parent.setter
    def parent(self, parent : Self):
        if parent is None:
            raise StageError("Stage parent cannot be unset")
        if not isinstance(parent, Stage):
            raise StageError("Stage parent must be an instance of Stage")
        self._parent = parent
    _parent = None


    # ==================================================
    def _getOtherRamp(self, aRamp : Self) -> Self:
        "Lets the upramp get hold of the downramp in the same pair, and vise versa"
        if aRamp == self.upramp:
            return self.downramp
        elif aRamp == self.downramp:
            return self.upramp
        else:
            raise StageError("Could not find calling ramp?")


    # ==================================================
    def _getOverallestStage(self) -> Self:
        "Find and return the most overall stage in the hierachy"
        bottom_Stage = self
        itrCtr_pSearch = 0
        while bottom_Stage.parent is not None:
            #Climb down to the bottom
            itrCtr_pSearch += 1
            if itrCtr_pSearch > 20: #Magic number
                raise StageError("Too many levels of parents, giving up")
            bottom_Stage = bottom_Stage.parent
        return bottom_Stage

    
    
    ## Tracking methods

    # ==================================================
    @abstractmethod
    def track(self, beam, savedepth=0, runnable=None, verbose=False):
        beam.stage_number += 1
        if self.length < 0.0:
            raise ValueError(f"Length = {self.length} [m] < 0.0")
        if self.length_flattop < 0.0:
            raise ValueError(f"Flattop length = {self.length_flattop} [m] < 0.0")
        return super().track(beam, savedepth, runnable, verbose)


    # ==================================================
    # upramp to be tracked before the main tracking
    def track_upramp(self, beam0, driver0=None):
        if self.upramp is not None:

            # set driver
            self.upramp.driver_source = SourceCapsule(beam=driver0)

            # determine density if not already set
            if self.upramp.plasma_density is None:
                self.upramp.plasma_density = self.plasma_density/self.ramp_beta_mag

             # perform tracking
            self.upramp._return_tracked_driver = True
            beam, driver = self.upramp.track(beam0)
            beam.stage_number -= 1
            driver.stage_number -= 1
            
        else:
            beam = beam0
            driver = driver0
        
        return beam, driver


    # ==================================================
    # downramp to be tracked after the main tracking
    def track_downramp(self, beam0, driver0):
        if self.downramp is not None:

            # set driver
            self.downramp.driver_source = SourceCapsule(beam=driver0)
            
            # determine density if not already set
            if self.downramp.plasma_density is None:
                # set ramp density
                self.downramp.plasma_density = self.plasma_density/self.ramp_beta_mag           
            
            # perform tracking
            self.downramp._return_tracked_driver = True
            beam, driver = self.downramp.track(beam0)
            beam.stage_number -= 1
            driver.stage_number -= 1
            
        else:
            beam = beam0
            driver = driver0
            
        return beam, driver


    ## Mutually consistent calculation for length, nom_accel_gradient, nom_energy gain,
    #  their flattop counterparts, and (if existing) their stage counterparts.
    #
    #  If you try to set something that has already been set or calculated,
    #  we raise a VariablesOverspecifiedError exception with a meaningful error message.
    #  If you try to get something that is unknown, you will get a None.
    #
    # The algorithm when setting a new variable which is unknown is basically:
    #  1. Nuke all calculated variables in the whole Stage hierarchy
    #  2. "Calculate" all variables where the user has set a value by copying this value into the calculated value
    #  3. Try to calculate whatever variables we can in the whole hierarchy from what is currently known
    #  4. If we managed to calculate something, repeat 3. until nothing new comes out.
    #
    #  Step 1/2 is implemented in methods _resetLengthEnergyGradient() and _resetLengthEnergyGradient_helper()
    #  Step 3/4 is implemented in methods _recalcLengthEnergyGradient() and _recalcLengthEnergyGradient_helper()
    #
    #  Functions _printLengthEnergyGradient_internal() and _printVerb() are for debugging.
    #  The last one works like print() and is enabled/disabled by the variable doVerbosePrint_debug.
    #
    # User-specified data is stored in variables with a single underscore, e.g. _length,
    # and calculated variables are stored in variables with also _calc, i.e. _length_calc.
    # Please only access these through their getters and setters i.e. length(self), length(self,length).
    # The only place the _calc variables are touched outside of the getters and setters
    # is when resetting them in _resetLengthEnergyGradient_helper()
    # and when calculating them in _recalcLengthEnergyGradient_helper().
    #
    # If the calculation takes too many iterations, something is probably gone wrong (bug),
    # and we raise a StageError exception.
    #
    # Traversing and keeping track of the hierarchy of Stages is done using the properties parent, upramp, and downramp.
    # These are ensured to be a Stage or None. The parent cannot be unset, but upramp and downramp can be removed (set to None).
    # Helper methods _getOtherRamp() and _getOverallestStage() are used to traverse the hierarchy.

    # Setting and getting the variables


    # ==================================================
    @property
    def length(self) -> float:
        "Total length of the trackable stage element [m], or None if not set/calculateable"
        return self._length_calc # Always return the dynamic version
    @length.setter
    def length(self, length : float):
        if self._length_calc is not None and self._length is None:
            # If there is a known value, and we're not trying to modify a user-set value -> ERROR!
            raise VariablesOverspecifiedError("length already known/calculateable, cannot set.")
        #Set user value and recalculate
        self._length = length
        self._resetLengthEnergyGradient()
        self._recalcLengthEnergyGradient()


    # ==================================================
    def get_length(self) -> float:
        "Alias of length"
        return self.length
    # Variables are internal to the length/energy/gradient logic
    # do not modify externally!
    _length      = None #User-set value
    _length_calc = None #Dynamic version, current best-known value


    # ==================================================
    @property
    def nom_energy_gain(self) -> float:
        "Total nominal energy gain of the stage [eV], or None if not set/calculateable"
        return self._nom_energy_gain_calc
    @nom_energy_gain.setter
    def nom_energy_gain(self, nom_energy_gain : float):
        if self._nom_energy_gain_calc is not None and self._nom_energy_gain is None:
            raise VariablesOverspecifiedError("nom_energy_gain already known/calculateable, cannot set.")
        self._nom_energy_gain = nom_energy_gain
        self._resetLengthEnergyGradient()
        self._recalcLengthEnergyGradient()


    # ==================================================
    def get_nom_energy_gain(self):
        "Alias of nom_energy_gain"
        return self.nom_energy_gain
    _nom_energy_gain      = None
    _nom_energy_gain_calc = None


    # ==================================================
    @property
    def nom_accel_gradient(self) -> float:
        "Total nominal accelerating gradient of the stage [eV/m], or None if not set/calculateable"
        return self._nom_accel_gradient_calc
    @nom_accel_gradient.setter
    def nom_accel_gradient(self, nom_accel_gradient : float):
        if self._nom_accel_gradient_calc is not None and self._nom_accel_gradient is None:
            raise VariablesOverspecifiedError("nom_accel_gradient already known/calculateable, cannot set")
        self._nom_accel_gradient = nom_accel_gradient
        self._resetLengthEnergyGradient()
        self._recalcLengthEnergyGradient()
    _nom_accel_gradient      = None
    _nom_accel_gradient_calc = None


    # ==================================================
    @property
    def length_flattop(self) -> float:
        "Length of the plasma flattop [m], or None if not set/calculateable"
        return self._length_flattop_calc
    @length_flattop.setter
    def length_flattop(self, length_flattop : float):
        if self._length_flattop_calc is not None and self._length_flattop is None:
            raise VariablesOverspecifiedError("length_flattop already known/calculateable, cannot set")
        self._length_flattop = length_flattop
        self._resetLengthEnergyGradient()
        self._recalcLengthEnergyGradient()
    _length_flattop      = None
    _length_flattop_calc = None


    # ==================================================
    @property
    def nom_energy_gain_flattop(self) -> float:
        "Energy gain of the plasma flattop [eV], or None if not set/calculateable"
        return self._nom_energy_gain_flattop_calc
    @nom_energy_gain_flattop.setter
    def nom_energy_gain_flattop(self,nom_energy_gain_flattop : float):
        if self._nom_energy_gain_flattop_calc is not None and self._nom_energy_gain_flattop is None:
            raise VariablesOverspecifiedError("nom_energy_gain_flattop is already known/calculateable, cannot set")
        self._nom_energy_gain_flattop = nom_energy_gain_flattop
        self._resetLengthEnergyGradient()
        self._recalcLengthEnergyGradient()
    _nom_energy_gain_flattop      = None
    _nom_energy_gain_flattop_calc = None


    # ==================================================
    @property
    def nom_accel_gradient_flattop(self) -> float:
        "Accelerating gradient of the plasma flattop [eV/m], or None if not set/calculateable"
        return self._nom_accel_gradient_flattop_calc
    @nom_accel_gradient_flattop.setter
    def nom_accel_gradient_flattop(self,nom_accel_gradient_flattop : float):
        if self._nom_accel_gradient_flattop_calc is not None and self._nom_accel_gradient_flattop is None:
            raise VariablesOverspecifiedError("nom_accel_gradient_flattop is already known/calculatable, cannot set")
        self._nom_accel_gradient_flattop = nom_accel_gradient_flattop
        self._resetLengthEnergyGradient()
        self._recalcLengthEnergyGradient()
    _nom_accel_gradient_flattop      = None
    _nom_accel_gradient_flattop_calc = None



    ## Recalculation methods

    # ==================================================
    def _resetLengthEnergyGradient(self):
        "Reset all the calculated values in the current Stage hierarchy"
        self._getOverallestStage()._resetLengthEnergyGradient_helper()


    # ==================================================
    def _resetLengthEnergyGradient_helper(self):
        #Climb back up from the bottom and set what we can
        # directly / to None, from the stored user input
        self._length_calc              = self._length
        self._nom_energy_gain_calc     = self._nom_energy_gain
        self._nom_accel_gradient_calc  = self._nom_accel_gradient

        self._length_flattop_calc             = self._length_flattop
        self._nom_energy_gain_flattop_calc    = self._nom_energy_gain_flattop
        self._nom_accel_gradient_flattop_calc = self._nom_accel_gradient_flattop

        self._printVerb("length                     (1)>", self.length)
        self._printVerb("nom_energy_gain            (1)>", self.nom_energy_gain)
        self._printVerb("nom_accel_gradient         (1)>", self.nom_accel_gradient)
        self._printVerb("length_flattop             (1)>", self.length_flattop)
        self._printVerb("nom_energy_gain_flattop    (1)>", self.nom_energy_gain_flattop)
        self._printVerb("nom_accel_gradient_flattop (1)>", self.nom_accel_gradient_flattop)

        if self.upramp is not None:
            self._printVerb("Upramp:")
            self.upramp._resetLengthEnergyGradient_helper()
        if self.downramp is not None:
            self._printVerb("Downramp:")
            self.downramp._resetLengthEnergyGradient_helper()


    # ==================================================
    def _recalcLengthEnergyGradient(self):
        #Iteratively calculate everything until stability is reached
        #Note: Before starting calculation, call _resetLengthEnergyGradient() to reset the hierachy
        self._getOverallestStage()._recalcLengthEnergyGradient_helper()
        self._printVerb()


    # ==================================================
    def _recalcLengthEnergyGradient_helper(self):
        itrCtr = 0
        updateCounter_total = 0
        while True:
            itrCtr += 1
            self._printVerb("itrCtr = ", itrCtr)
            if itrCtr > 20:
                self._printLengthEnergyGradient_internal()
                raise StageError("Not able make self-consistent calculation, infinite loop detected")

            updateCounter = 0

            #Indirect setting of overall
            if self.length is None:
                if self.nom_energy_gain is not None and self.nom_accel_gradient is not None:
                    self._length_calc = self.nom_energy_gain / self.nom_accel_gradient
                    self._printVerb("length                     (2)>",self.length)
                    updateCounter += 1
            if self.nom_energy_gain is None:
                if self.length is not None and self.nom_accel_gradient is not None:
                    self._nom_energy_gain_calc = self.length * self.nom_accel_gradient
                    self._printVerb("nom_energy_gain            (2)>",self.nom_energy_gain)
                    updateCounter += 1
            if self.nom_accel_gradient is None:
                if self.length is not None and self.nom_energy_gain is not None:
                    self._nom_accel_gradient_calc = self.nom_energy_gain / self.length
                    self._printVerb("nom_accel_gradient         (2)>",self.nom_accel_gradient)
                    updateCounter += 1

            #Indirect setting of flattop
            if self.length_flattop is None:
                if self.nom_energy_gain_flattop is not None and self.nom_accel_gradient_flattop is not None:
                    self._length_flattop_calc = self.nom_energy_gain_flattop / self.nom_accel_gradient_flattop
                    self._printVerb("length_flattop             (2)>",self.length_flattop)
                    updateCounter += 1
            if self.nom_energy_gain_flattop is None:
                if self.length_flattop is not None and self.nom_accel_gradient_flattop is not None:
                    self._nom_energy_gain_flattop_calc = self.length_flattop * self.nom_accel_gradient_flattop
                    self._printVerb("nom_energy_gain_flattop    (2)>",self.nom_energy_gain_flattop)
                    updateCounter += 1
            if self.nom_accel_gradient_flattop is None:
                if self.length_flattop is not None and self.nom_energy_gain_flattop is not None:
                    self._nom_accel_gradient_flattop_calc = self.nom_energy_gain_flattop / self.length_flattop
                    self._printVerb("nom_accel_gradient_flattop (2)>",self.nom_energy_gain_flattop)
                    updateCounter += 1

            #Relationships total <-> flattop+ramp
            if self.length is None:
                if self.length_flattop is not None:
                    L = self.length_flattop
                    isDef = True
                    if self.upramp is not None:
                        if self.upramp.length is None:
                            isDef = False
                        else:
                            L += self.upramp.length
                    if self.downramp is not None:
                        if self.downramp.length is None:
                            isDef = False
                        else:
                            L += self.downramp.length
                    if isDef:
                        self._printVerb("length                  (3)>",L)
                        self._length_calc = L
                        updateCounter += 1

            if self.length_flattop is None:
                if self.length is not None:
                    L = self.length
                    isDef = True
                    if self.upramp is not None:
                        if self.upramp.length is None:
                            isDef = False
                        else:
                            L -= self.upramp.length
                    if self.downramp is not None:
                        if self.downramp.length is None:
                            isDef = False
                        else:
                            L -= self.downramp.length
                    if isDef:
                        self._printVerb("length_flattop          (3)>",L)
                        self._length_flattop_calc = L
                        updateCounter += 1

            if self.nom_energy_gain is None:
                if self.nom_energy_gain_flattop is not None:
                    dE = self.nom_energy_gain_flattop
                    isDef = True
                    if self.upramp is not None:
                        if self.upramp.nom_energy_gain is None:
                            isDef = False
                        else:
                            dE += self.upramp.nom_energy_gain
                    if self.downramp is not None:
                        if self.downramp.nom_energy_gain is None:
                            isDef = False
                        else:
                            dE += self.downramp.nom_energy_gain
                    if isDef:
                        self._printVerb("nom_energy_gain         (3)>",dE)
                        self._nom_energy_gain_calc = dE
                        updateCounter += 1

            if self.nom_energy_gain_flattop is None:
                if self.nom_energy_gain is not None:
                    dE = self.nom_energy_gain
                    isDef = True
                    if self.upramp is not None:
                        if self.upramp.nom_energy_gain is None:
                            isDef = False
                        else:
                            dE -= self.upramp.nom_energy_gain
                    if self.downramp is not None:
                        if self.downramp.nom_energy_gain is None:
                            isDef = False
                        else:
                            dE -= self.downramp.nom_energy_gain
                    if isDef:
                        self._printVerb("nom_energy_gain_flattop (3)>",dE)
                        self._nom_energy_gain_flattop_calc = dE
                        updateCounter += 1

            #Note:
            #   Nom_accel_gradient from flattop+upramp+downramp gradients is implicitly set
            #       via flattop energy and length, which then sets global energy and length.
            #       G_total = E_total/L_total = (E_up+E_flat+E_dn)/(L_up+L_flat+L_dn)
            #   Nom_accel_gradient_flattop works the same way
            #       G_flat = E_flat/L_flat = (E_total-E_up-E_dn)/L_flat

            #Use data from parent to update itself (i.e. if self is a ramp)
            if self.parent is not None:
                if self.length is None:
                    if self.parent.length is not None and \
                       self.parent.length_flattop is not None:

                        otherRamp = self.parent._getOtherRamp(self)
                        if otherRamp is not None:
                            if otherRamp.length is not None:
                                self._length_calc = self.parent.length - self.parent.length_flattop - otherRamp.length
                                self._printVerb("length          (4)>", self.length)
                                updateCounter += 1

                if self.nom_energy_gain is None:
                    if self.parent.nom_energy_gain is not None and \
                       self.parent.nom_energy_gain_flattop is not None:

                        otherRamp = self.parent._getOtherRamp(self)
                        if otherRamp is not None:
                            if otherRamp.nom_energy_gain is not None:
                                self._nom_energy_gain_calc = self.parent.nom_energy_gain - self.parent.nom_energy_gain_flattop - otherRamp.nom_energy_gain
                                self._printVerb("nom_energy_gain (4)>", self.nom_energy_gain)
                                updateCounter += 1

            #Dig down and try to calculate more
            if self.upramp is not None:
                self._printVerb("-> upramp")
                updateCounter += self.upramp._recalcLengthEnergyGradient_helper()
                self._printVerb("<-")
            if self.downramp is not None:
                self._printVerb("-> downramp")
                updateCounter += self.downramp._recalcLengthEnergyGradient_helper()
                self._printVerb("<-")

            #Are we done yet?
            updateCounter_total += updateCounter
            if updateCounter == 0:
                self._printVerb("[break]")
                break

        return updateCounter_total


    # ==================================================
    doVerbosePrint_debug = False
    def _printVerb(self, *args, **kwargs):
        if self.doVerbosePrint_debug:
            print(*args, **kwargs)


    # ==================================================
    def _printLengthEnergyGradient_internal(stage):
        "For debugging"
        print("parent/upramp/downramp:    ", stage.parent, stage.upramp, stage.downramp)
        print("length:                    ", stage._length, stage._length_calc)
        print("length_flattop:            ", stage._length_flattop, stage._length_flattop_calc)
        print("nom_energy_gain:           ", stage._nom_energy_gain, stage._nom_energy_gain_calc)
        print("nom_energy_gain_flattop:   ", stage._nom_energy_gain_flattop, stage._nom_energy_gain_flattop_calc)
        print("nom_accel_gradient:        ", stage._nom_accel_gradient, stage._nom_accel_gradient_calc)
        print("nom_accel_gradient_flattop:", stage._nom_accel_gradient_flattop, stage._nom_accel_gradient_flattop_calc)
        print()



    ## Various calculations / plots / etc

    # ==================================================
    def get_cost_breakdown(self):
        breakdown = []
        breakdown.append(('Plasma cell', self.get_length() * CostModeled.cost_per_length_plasma_stage))
        breakdown.append(('Driver dump', CostModeled.cost_per_driver_dump))
        return (self.name, breakdown)


    # ==================================================
    def matched_beta_function(self, energy_incoming):
        if self.ramp_beta_mag is not None:
            return beta_matched(self.plasma_density, energy_incoming)*self.ramp_beta_mag
        else:
            return beta_matched(self.plasma_density, energy_incoming)

    
    # ==================================================
    def matched_beta_function_flattop(self, energy):
        return beta_matched(self.plasma_density, energy)
    

    # ==================================================
    def energy_usage(self):
        return self.driver_source.energy_usage()
    

    # ==================================================
    def energy_efficiency(self):
        return self.efficiency


    # ==================================================
    #@abstractmethod   # TODO: calculate the dumped power and use it for the dump cost model.
    def dumped_power(self):
        return None


    # ==================================================
    def calculate_efficiency(self, beam0, driver0, beam, driver):
        Etot0_beam = beam0.total_energy()
        Etot_beam = beam.total_energy()
        Etot0_driver = driver0.total_energy()
        Etot_driver = driver.total_energy()
        self.efficiency.driver_to_wake = (Etot0_driver-Etot_driver)/Etot0_driver
        self.efficiency.wake_to_beam = (Etot_beam-Etot0_beam)/(Etot0_driver-Etot_driver)
        self.efficiency.driver_to_beam = self.efficiency.driver_to_wake*self.efficiency.wake_to_beam


    # ==================================================
    def calculate_beam_current(self, beam0, driver0, beam=None, driver=None):
        
        dz = 40*np.mean([driver0.bunch_length(clean=True)/np.sqrt(len(driver0)), beam0.bunch_length(clean=True)/np.sqrt(len(beam0))])
        num_sigmas = 6
        z_min = beam0.z_offset() - num_sigmas * beam0.bunch_length()
        z_max = driver0.z_offset() + num_sigmas * driver0.bunch_length()
        tbins = np.arange(z_min, z_max, dz)/SI.c
        
        Is0, ts0 = (driver0 + beam0).current_profile(bins=tbins)
        self.initial.beam.current.zs = ts0*SI.c
        self.initial.beam.current.Is = Is0

        if beam is not None and driver is not None:
            Is, ts = (driver + beam).current_profile(bins=tbins)
            self.final.beam.current.zs = ts*SI.c
            self.final.beam.current.Is = Is

    
    # ==================================================
    def save_driver_to_file(self, driver, runnable):
        driver.save(runnable, beam_name='driver_stage' + str(driver.stage_number+1))

    
    # ==================================================
    def save_evolution_to_file(self, bunch='beam'):
    
        # select bunch
        if bunch == 'beam':
            evol = self.evolution.beam
        elif bunch == 'driver':
            evol = self.evolution.driver

        # arrange numbers into a matrix
        matrix = np.empty((len(evol.location),14))
        matrix[:,0] = evol.location
        matrix[:,1] = evol.charge
        matrix[:,2] = evol.energy
        matrix[:,3] = evol.x
        matrix[:,4] = evol.y
        matrix[:,5] = evol.rel_energy_spread
        matrix[:,6] = evol.rel_energy_spread_fwhm
        matrix[:,7] = evol.beam_size_x
        matrix[:,8] = evol.beam_size_y
        matrix[:,9] = evol.emit_nx
        matrix[:,10] = evol.emit_ny
        matrix[:,11] = evol.beta_x
        matrix[:,12] = evol.beta_y
        matrix[:,13] = evol.peak_spectral_density

        # save to CSV file
        filename = bunch + '_evolution.csv'
        np.savetxt(filename, matrix, delimiter=',')
        
    
    # ==================================================
    def plot_driver_evolution(self):
        self.plot_evolution(bunch='driver')
    

    # ==================================================
    def plot_evolution(self, bunch='beam'):
        
        # select bunch
        if bunch == 'beam':
            evol = copy.deepcopy(self.evolution.beam)
        elif bunch == 'driver':
            evol = copy.deepcopy(self.evolution.driver)
            
        # extract wakefield if not already existing
        if not hasattr(evol, 'location'):
            print('No evolution calculated')
            return

        # add upramp evolution
        if self.upramp is not None and hasattr(self.upramp.evolution.beam, 'location'):
            if bunch == 'beam':
                upramp_evol = self.upramp.evolution.beam
            elif bunch == 'driver':
                upramp_evol = self.upramp.evolution.driver
            evol.location = np.append(upramp_evol.location, evol.location-np.min(evol.location)+np.max(upramp_evol.location))
            evol.energy = np.append(upramp_evol.energy, evol.energy)
            evol.charge = np.append(upramp_evol.charge, evol.charge)
            evol.emit_nx = np.append(upramp_evol.emit_nx, evol.emit_nx)
            evol.emit_ny = np.append(upramp_evol.emit_ny, evol.emit_ny)
            evol.rel_energy_spread = np.append(upramp_evol.rel_energy_spread, evol.rel_energy_spread)
            evol.beam_size_x = np.append(upramp_evol.beam_size_x, evol.beam_size_x)
            evol.beam_size_y = np.append(upramp_evol.beam_size_y, evol.beam_size_y)
            evol.bunch_length = np.append(upramp_evol.bunch_length, evol.bunch_length)
            evol.x = np.append(upramp_evol.x, evol.x)
            evol.y = np.append(upramp_evol.y, evol.y)
            evol.z = np.append(upramp_evol.z, evol.z)
            evol.beta_x = np.append(upramp_evol.beta_x, evol.beta_x)
            evol.beta_y = np.append(upramp_evol.beta_y, evol.beta_y)
            evol.plasma_density = np.append(upramp_evol.plasma_density, evol.plasma_density)

        # add downramp evolution
        if self.downramp is not None and hasattr(self.downramp.evolution.beam, 'location'):
            if bunch == 'beam':
                downramp_evol = self.downramp.evolution.beam
            elif bunch == 'driver':
                downramp_evol = self.downramp.evolution.driver
            evol.location = np.append(evol.location, downramp_evol.location-np.min(downramp_evol.location)+np.max(evol.location))
            evol.energy = np.append(evol.energy, downramp_evol.energy)
            evol.charge = np.append(evol.charge, downramp_evol.charge)
            evol.emit_ny = np.append(evol.emit_ny, downramp_evol.emit_ny)
            evol.emit_nx = np.append(evol.emit_nx, downramp_evol.emit_nx)
            evol.rel_energy_spread = np.append(evol.rel_energy_spread, downramp_evol.rel_energy_spread)
            evol.beam_size_x = np.append(evol.beam_size_x, downramp_evol.beam_size_x)
            evol.beam_size_y = np.append(evol.beam_size_y, downramp_evol.beam_size_y)
            evol.bunch_length = np.append(evol.bunch_length, downramp_evol.bunch_length)
            evol.x = np.append(evol.x, downramp_evol.x)
            evol.y = np.append(evol.y, downramp_evol.y)
            evol.z = np.append(evol.z, downramp_evol.z)
            evol.beta_x = np.append(evol.beta_x, downramp_evol.beta_x)
            evol.beta_y = np.append(evol.beta_y, downramp_evol.beta_y)
            evol.plasma_density = np.append(evol.plasma_density, downramp_evol.plasma_density)
        
        # preprate plot
        fig, axs = plt.subplots(3,3)
        fig.set_figwidth(20)
        fig.set_figheight(12)
        col0 = "tab:gray"
        col1 = "tab:blue"
        col2 = "tab:orange"
        long_label = 'Location [m]'
        long_limits = [min(evol.location), max(evol.location)]

        # plot energy
        axs[0,0].plot(evol.location, evol.energy / 1e9, color=col1)
        axs[0,0].set_ylabel('Energy [GeV]')
        axs[0,0].set_xlabel(long_label)
        axs[0,0].set_xlim(long_limits)
        
        # plot charge
        axs[0,1].plot(evol.location, abs(evol.charge[0]) * np.ones(evol.location.shape) * 1e9, ':', color=col0)
        axs[0,1].plot(evol.location, abs(evol.charge) * 1e9, color=col1)
        axs[0,1].set_ylabel('Charge [nC]')
        axs[0,1].set_xlim(long_limits)
        axs[0,1].set_ylim(0, abs(evol.charge[0]) * 1.3 * 1e9)
        
        # plot normalized emittance
        axs[0,2].plot(evol.location, evol.emit_ny*1e6, color=col2)
        axs[0,2].plot(evol.location, evol.emit_nx*1e6, color=col1)
        axs[0,2].set_ylabel('Emittance, rms [mm mrad]')
        axs[0,2].set_xlim(long_limits)
        axs[0,2].set_yscale('log')
        
        # plot energy spread
        axs[1,0].plot(evol.location, evol.rel_energy_spread*1e2, color=col1)
        axs[1,0].set_ylabel('Energy spread, rms [%]')
        axs[1,0].set_xlabel(long_label)
        axs[1,0].set_xlim(long_limits)
        axs[1,0].set_yscale('log')

        # plot bunch length
        axs[1,1].plot(evol.location, evol.bunch_length*1e6, color=col1)
        axs[1,1].set_ylabel(r'Bunch length, rms [$\mathrm{\mu}$m]')
        axs[1,1].set_xlabel(long_label)
        axs[1,1].set_xlim(long_limits)

        # plot beta function
        axs[1,2].plot(evol.location, evol.beta_y*1e3, color=col2)  
        axs[1,2].plot(evol.location, evol.beta_x*1e3, color=col1)
        axs[1,2].set_ylabel('Beta function [mm]')
        axs[1,2].set_xlabel(long_label)
        axs[1,2].set_xlim(long_limits)
        axs[1,2].set_yscale('log')
        
        # plot longitudinal offset
        axs[2,0].plot(evol.location, evol.plasma_density / 1e6, color=col1)
        axs[2,0].set_ylabel(r'Plasma density [$\mathrm{cm}^{-3}$]')
        axs[2,0].set_xlabel(long_label)
        axs[2,0].set_xlim(long_limits)
        axs[2,0].set_yscale('log')
        
        # plot longitudinal offset
        axs[2,1].plot(evol.location, evol.z * 1e6, color=col1)
        axs[2,1].set_ylabel(r'Longitudinal offset [$\mathrm{\mu}$m]')
        axs[2,1].set_xlabel(long_label)
        axs[2,1].set_xlim(long_limits)
        
        # plot transverse offset
        axs[2,2].plot(evol.location, np.zeros(evol.location.shape), ':', color=col0)
        axs[2,2].plot(evol.location, evol.y*1e6, color=col2)  
        axs[2,2].plot(evol.location, evol.x*1e6, color=col1)
        axs[2,2].set_ylabel(r'Transverse offset [$\mathrm{\mu}$m]')
        axs[2,2].set_xlabel(long_label)
        axs[2,2].set_xlim(long_limits)

<<<<<<< HEAD
        fig.suptitle('Stage ' + str(self.stage_number+1) + ', ' + bunch)
=======
        if self.stage_number is not None:
            fig.suptitle('Stage ' + str(self.stage_number+1) + ', ' + bunch)
>>>>>>> 77dc6d57
        
        plt.show()


    # ==================================================  
    def plot_wakefield(self):
        
        # extract wakefield if not already existing
        if not hasattr(self.initial.plasma.wakefield.onaxis, 'Ezs'):
            print('No wakefield calculated')
            return
        if not hasattr(self.initial.beam.current, 'Is'):
            print('No beam current calculated')
            return

        # preprate plot
        fig, axs = plt.subplots(2, 1)
        fig.set_figwidth(CONFIG.plot_width_default*0.7)
        fig.set_figheight(CONFIG.plot_width_default*1)
        col0 = "xkcd:light gray"
        col1 = "tab:blue"
        col2 = "tab:orange"
        af = 0.1
        
        # extract wakefields and beam currents
        zs0 = self.initial.plasma.wakefield.onaxis.zs
        Ezs0 = self.initial.plasma.wakefield.onaxis.Ezs
        has_final = hasattr(self.final.plasma.wakefield.onaxis, 'Ezs')
        if has_final:
            zs = self.final.plasma.wakefield.onaxis.zs
            Ezs = self.final.plasma.wakefield.onaxis.Ezs
        zs_I = self.initial.beam.current.zs
        Is = self.initial.beam.current.Is

        # find field at the driver and beam
        z_mid = zs_I.min() + (zs_I.max()-zs_I.min())*0.3
        mask = zs_I < z_mid
        zs_masked = zs_I[mask]
        z_beam = zs_masked[np.abs(Is[mask]).argmax()]
        Ez_driver = Ezs0[zs0 > z_mid].max()
        Ez_beam = np.interp(z_beam, zs0, Ezs0)
        
        # get wakefield
        axs[0].plot(zs0*1e6, np.zeros(zs0.shape), '-', color=col0)
        if self.nom_energy_gain is not None:
            axs[0].plot(zs0*1e6, -self.nom_energy_gain/self.get_length()*np.ones(zs0.shape)/1e9, ':', color=col2)
        if self.driver_source.energy is not None:
            Ez_driver_max = self.driver_source.energy/self.get_length()
            axs[0].plot(zs0*1e6, Ez_driver_max*np.ones(zs0.shape)/1e9, ':', color=col0)
        if has_final:
            axs[0].plot(zs*1e6, Ezs/1e9, '-', color=col1, alpha=0.2)
        axs[0].plot(zs0*1e6, Ezs0/1e9, '-', color=col1)
        axs[0].set_xlabel(r'$z$ [$\mathrm{\mu}$m]')
        axs[0].set_ylabel('Longitudinal electric field [GV/m]')
        zlims = [min(zs0)*1e6, max(zs0)*1e6]
        axs[0].set_xlim(zlims)
        axs[0].set_ylim(bottom=-1.7*np.max([np.abs(Ez_beam), Ez_driver])/1e9, top=1.3*Ez_driver/1e9)
        
        # plot beam current
        axs[1].fill(np.concatenate((zs_I, np.flip(zs_I)))*1e6, np.concatenate((-Is, np.zeros(Is.shape)))/1e3, color=col1, alpha=af)
        axs[1].plot(zs_I*1e6, -Is/1e3, '-', color=col1)
        axs[1].set_xlabel(r'$z$ [$\mathrm{\mu}$m]')
        axs[1].set_ylabel('Beam current [kA]')
        axs[1].set_xlim(zlims)
        axs[1].set_ylim(bottom=1.2*min(-Is)/1e3, top=1.2*max(-Is)/1e3)

        
    # ==================================================
    # plot wake
    def plot_wake(self, savefig=None):
        
        # extract density if not already existing
        if not hasattr(self.initial.plasma.density, 'rho'):
            print('No wake calculated')
            return
        if not hasattr(self.initial.plasma.wakefield.onaxis, 'Ezs'):
            print('No wakefield calculated')
            return
        
        # make figures
        has_final_step = hasattr(self.final.plasma.density, 'rho')
        num_plots = 1 + int(has_final_step)
        fig, ax = plt.subplots(num_plots,1)
        fig.set_figwidth(CONFIG.plot_width_default*0.7)
        fig.set_figheight(CONFIG.plot_width_default*0.5*num_plots)

        # cycle through initial and final step
        for i in range(num_plots):
            if not has_final_step:
                ax1 = ax
            else:
                ax1 = ax[i]

            # extract initial or final
            if i==0:
                data_struct = self.initial
                title = 'Initial step'
            elif i==1:
                data_struct = self.final
                title = 'Final step'

            # get data
            extent = data_struct.plasma.density.extent
            zs0 = data_struct.plasma.wakefield.onaxis.zs
            Ezs0 = data_struct.plasma.wakefield.onaxis.Ezs
            rho0_plasma = data_struct.plasma.density.rho
            rho0_beam = data_struct.beam.density.rho

            # find field at the driver and beam
            if i==0:
                zs_I = self.initial.beam.current.zs
                Is = self.initial.beam.current.Is
                z_mid = zs_I.max()-(zs_I.max()-zs_I.min())*0.3
                z_beam = zs_I[np.abs(Is[zs_I < z_mid]).argmax()]
                Ez_driver = Ezs0[zs0 > z_mid].max()
                Ez_beam = np.interp(z_beam, zs0, Ezs0)
                Ezmax = 1.7*np.max([np.abs(Ez_driver), np.abs(Ez_beam)])
            
            # plot on-axis wakefield and axes
            ax2 = ax1.twinx()
            ax2.plot(zs0*1e6, Ezs0/1e9, color = 'black')
            ax2.set_ylabel(r'$E_{z}$' ' [GV/m]')
            ax2.set_ylim(bottom=-Ezmax/1e9, top=Ezmax/1e9)
            axpos = ax1.get_position()
            pad_fraction = 0.13  # Fraction of the figure width to use as padding between the ax and colorbar
            cbar_width_fraction = 0.015  # Fraction of the figure width for the colorbar width
    
            # create colorbar axes based on the relative position and size
            cax1 = fig.add_axes([axpos.x1 + pad_fraction, axpos.y0, cbar_width_fraction, axpos.height])
            cax2 = fig.add_axes([axpos.x1 + pad_fraction + cbar_width_fraction, axpos.y0, cbar_width_fraction, axpos.height])
            cax3 = fig.add_axes([axpos.x1 + pad_fraction + 2*cbar_width_fraction, axpos.y0, cbar_width_fraction, axpos.height])
            clims = np.array([1e-2, 1e3])*self.plasma_density
            
            # plot plasma ions
            p_ions = ax1.imshow(-rho0_plasma/1e6, extent=extent*1e6, norm=LogNorm(), origin='lower', cmap='Greens', alpha=np.array(-rho0_plasma>clims.min(), dtype=float))
            p_ions.set_clim(clims/1e6)
            cb_ions = plt.colorbar(p_ions, cax=cax3)
            cb_ions.set_label(label=r'Beam/plasma-electron/ion density [$\mathrm{cm^{-3}}$]', size=10)
            cb_ions.ax.tick_params(axis='y',which='both', direction='in')
            
            # plot plasma electrons
            p_electrons = ax1.imshow(rho0_plasma/1e6, extent=extent*1e6, norm=LogNorm(), origin='lower', cmap='Blues', alpha=np.array(rho0_plasma>clims.min()*2, dtype=float))
            p_electrons.set_clim(clims/1e6)
            cb_electrons = plt.colorbar(p_electrons, cax=cax2)
            cb_electrons.ax.tick_params(axis='y',which='both', direction='in')
            cb_electrons.set_ticklabels([])
            
            # plot beam electrons
            p_beam = ax1.imshow(rho0_beam/1e6, extent=extent*1e6,  norm=LogNorm(), origin='lower', cmap='Oranges', alpha=np.array(rho0_beam>clims.min()*2, dtype=float))
            p_beam.set_clim(clims/1e6)
            cb_beam = plt.colorbar(p_beam, cax=cax1)
            cb_beam.set_ticklabels([])
            cb_beam.ax.tick_params(axis='y', which='both', direction='in')
            
            # set labels
            if i==(num_plots-1):
                ax1.set_xlabel(r'$z$ [$\mathrm{\mu}$m]')
            ax1.set_ylabel(r'$x$ [$\mathrm{\mu}$m]')
            ax1.set_title(title)
            ax1.grid(False)
            ax2.grid(False)
            
        # save the figure
        if savefig is not None:
            fig.savefig(str(savefig), bbox_inches='tight', dpi=1000)
        
        return 

    
    # ==================================================
    def survey_object(self):
        npoints = 10
        x_points = np.linspace(0, self.get_length(), npoints)
        y_points = np.linspace(0, 0, npoints)
        final_angle = 0 
        label = 'Plasma stage'
        color = 'red'
        return x_points, y_points, final_angle, label, color
        

class VariablesOverspecifiedError(Exception):
    "Exception class to throw when trying to set too many overlapping variables"
    pass
class StageError(Exception):
    "Exception class for Stege to throw in other cases"


<|MERGE_RESOLUTION|>--- conflicted
+++ resolved
@@ -133,17 +133,6 @@
         stage_copy.ramp_beta_mag = 1.0
 
         # Delete any upramps and downramps that might be present
-<<<<<<< HEAD
-        stage_copy.upramp = None
-        stage_copy.downramp = None
-
-        # Can set some parameters to None to let track_upramp() and track_downramp() determine these
-        stage_copy.nom_accel_gradient = None
-        stage_copy.nom_energy_gain = None
-        stage_copy.plasma_density = ramp_plasma_density
-        stage_copy.length = ramp_length
-
-=======
         if stage_copy.upramp is not None:
             stage_copy.upramp = None
         if stage_copy.downramp is not None:
@@ -173,7 +162,6 @@
         
         stage_copy.plasma_density = ramp_plasma_density
          
->>>>>>> 77dc6d57
         # Remove the driver source, as this will be replaced with SourceCapsule in track_upramp() and track_downramp()
         stage_copy.driver_source = None
 
@@ -950,12 +938,9 @@
         axs[2,2].set_xlabel(long_label)
         axs[2,2].set_xlim(long_limits)
 
-<<<<<<< HEAD
-        fig.suptitle('Stage ' + str(self.stage_number+1) + ', ' + bunch)
-=======
+
         if self.stage_number is not None:
             fig.suptitle('Stage ' + str(self.stage_number+1) + ', ' + bunch)
->>>>>>> 77dc6d57
         
         plt.show()
 

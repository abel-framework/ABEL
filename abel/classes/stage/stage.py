from abc import abstractmethod
from abel.classes.trackable import Trackable
from abel.CONFIG import CONFIG
from abel.classes.cost_modeled import CostModeled
from abel.classes.source.impl.source_capsule import Source
from abel.classes.beamline.impl.driver_complex import DriverComplex
import numpy as np
import copy, warnings
import scipy.constants as SI
from types import SimpleNamespace
from abel.utilities.plasma_physics import beta_matched
from typing import Self

class Stage(Trackable, CostModeled):
    
    # ==================================================
    @abstractmethod
    def __init__(self, nom_accel_gradient, nom_energy_gain, plasma_density, driver_source=None, ramp_beta_mag=None):

        super().__init__()
        
        # common variables
        self.nom_accel_gradient = nom_accel_gradient
        self.nom_energy_gain = nom_energy_gain
        self.plasma_density = plasma_density
        self.driver_source = driver_source
        self.ramp_beta_mag = ramp_beta_mag
        
        self.stage_number = None
        
        # nominal initial energy
        self.nom_energy = None 
        self.nom_energy_flattop = None

        self._return_tracked_driver = False
        
        self.evolution = SimpleNamespace()
        self.evolution.beam = SimpleNamespace()
        self.evolution.beam.slices = SimpleNamespace()
        self.evolution.driver = SimpleNamespace()
        self.evolution.driver.slices = SimpleNamespace()
        
        self.efficiency = SimpleNamespace()
        self.efficiency.dumped_power = None
        
        self.initial = SimpleNamespace()
        self.initial.driver = SimpleNamespace()
        self.initial.driver.instance = SimpleNamespace()
        self.initial.beam = SimpleNamespace()
        self.initial.beam.instance = SimpleNamespace()
        self.initial.beam.current = SimpleNamespace()
        self.initial.beam.density = SimpleNamespace()
        self.initial.plasma = SimpleNamespace()
        self.initial.plasma.density = SimpleNamespace()
        self.initial.plasma.wakefield = SimpleNamespace()
        self.initial.plasma.wakefield.onaxis = SimpleNamespace()
        
        self.final = SimpleNamespace()
        self.final.driver = SimpleNamespace()
        self.final.driver.instance = SimpleNamespace()
        self.final.beam = SimpleNamespace()
        self.final.beam.instance = SimpleNamespace()
        self.final.beam.current = SimpleNamespace()
        self.final.beam.density = SimpleNamespace()
        self.final.plasma = SimpleNamespace()
        self.final.plasma.density = SimpleNamespace()
        self.final.plasma.wakefield = SimpleNamespace()
        self.final.plasma.wakefield.onaxis = SimpleNamespace()

        self.name = 'Plasma stage'


    # ==================================================
    @property
    def driver_source(self) -> Source | DriverComplex | None:
        "Returns the driver source or the driver complex of the stage."
        return self._driver_source
    @driver_source.setter
    def driver_source(self, source : Source | DriverComplex | None):
        if source is not None and not isinstance(source, (Source, DriverComplex)):
            raise TypeError("driver_source must be a Source, DriverComplex, or None")
        self._driver_source = source
    _driver_source = None

    def get_driver_source(self):
        """
        Returns the driver source of the stage or the driver source of the 
        associated driver complex of the stage.
    
        Parameters
        ----------
        N/A


        Returns
        ----------
        driver_source : ``Source``object
        """
    
        if isinstance(self.driver_source, DriverComplex):
            driver_source = self.driver_source.source
        elif isinstance(self.driver_source, Source):
            driver_source = self.driver_source
        
        return driver_source
    

    
    ## Define upramp and downramp, if present

    # ==================================================
    @property
    def upramp(self) -> Self | None:
        "The upramp of this stage, which also is a Stage"
        return self._upramp
    @upramp.setter
    def upramp(self, upramp : Self | None):
        if upramp is not None:
            if not isinstance(upramp, Stage):
                raise StageError("The upramp must be an instance of Stage or None")
            
        self._upramp = upramp
        if upramp is not None:
            self._upramp.parent = self

        self._resetLengthEnergyGradient()
        self._recalcLengthEnergyGradient()
    _upramp = None


    # ==================================================
    @property
    def downramp(self) -> Self:
        "The downramp of this stage, which also is a Stage"
        return self._downramp
    @downramp.setter
    def downramp(self, downramp : Self | None):
        if downramp is not None:
            if not isinstance(downramp, Stage):
                raise StageError("The downramp must be an instance of Stage or None")

        self._downramp = downramp
        if downramp is not None:
            self._downramp.parent = self

        self._resetLengthEnergyGradient()
        self._recalcLengthEnergyGradient()
    _downramp = None


    # ==================================================
    @property
    def ramp_beta_mag(self) -> Self:
        """
        The betatron magnification used to define ramp plasma densities. Can be 
        overriden with the ramps' own ramp_beta_mag.
        """
        return self._ramp_beta_mag
    @ramp_beta_mag.setter
    def ramp_beta_mag(self, ramp_beta_mag : float | None):
        if ramp_beta_mag is not None:
            if not isinstance(ramp_beta_mag, (float, int)) or ramp_beta_mag < 0.0:
                raise VariablesOutOfRangeError("ramp_beta_mag must be a positive number.")

            # Check if upramp or downramp already has defined ramp_beta_mag
            if self.has_ramp():
                if self.upramp.ramp_beta_mag is not None:
                    warnings.warn('ramp_beta_mag for the upramp is already defined.')
                if self.downramp.ramp_beta_mag is not None:
                    warnings.warn('ramp_beta_mag for the downramp is already defined.')

        self._ramp_beta_mag = ramp_beta_mag
    _ramp_beta_mag = None


    # ==================================================
    def copy_config2blank_stage(self):
        """
        Makes a deepcopy of the stage to copy the configurations and settings,
        but most of the parameters in the deepcopy are set to ``None``.
    
        Parameters
        ----------
        N/A
            
        Returns
        ----------
        stage_copy : ``Stage`` object
            A modified deep copy of the original stage. 
            ``stage_copy.plasma_density``, ``stage_copy.length``, 
            ``stage_copy.length_flattop``, ``stage_copy.nom_energy_gain``, 
            ``stage_copy.nom_energy_gain_flattop``, 
            ``stage_copy.nom_accel_gradient``, 
            ``stage_copy.nom_accel_gradient_flattop``, 
            ``stage_copy.driver_source`` and its ramps are all set to ``None``. 
            All other attributes of the original stage are retained.
        """

        stage_copy = copy.deepcopy(self)
        stage_copy.ramp_beta_mag = None

        # Delete any upramps and downramps that might be present
        if stage_copy.upramp is not None:
            stage_copy.upramp = None
        if stage_copy.downramp is not None:
            stage_copy.downramp = None

        # Can set energy gain and gradient parameters to None to let track_upramp() and track_downramp() determine these.
        # Do try/except to allow zeroing everything.
        try:
            stage_copy.nom_accel_gradient = None
        except VariablesOverspecifiedError:
            pass
        try:
            stage_copy.nom_energy_gain = None
        except VariablesOverspecifiedError:
            pass
        try:
            stage_copy.nom_accel_gradient_flattop = None
        except VariablesOverspecifiedError:
            pass
        try:
            stage_copy.nom_energy_gain_flattop = None
        except VariablesOverspecifiedError:
            pass
            
        # Everything else now unset, can set this safely.
        # Will also trigger reset/recalc if needed
        stage_copy.length_flattop = None
        stage_copy.length = None
        stage_copy.plasma_density = None
         
        # Remove the driver source, as this will be replaced with SourceCapsule in track_upramp() and track_downramp()
        stage_copy.driver_source = None

        return stage_copy
    

    # ==================================================
    def convert_PlasmaRamp(self, ramp):
        """
        Convert a ``PlasmaRamp`` object to a ``Stage`` subclass object of the 
        same type as ``self`` in order to construct a uniform ramp that can be 
        tracked.

        Needed in most ``Stage`` subclasses as these do not track the 
        ``PlasmaRamps`` internally, but actually construct another stage of the 
        same type with the same configurations on tracking time and use that for 
        tracking.
    
        Parameters
        ----------
        ramp : ``PlasmaRamp`` object
            Contains all parameters for the ramp.


        Returns
        ----------
        trackable_ramp : ``Stage``object
            A uniform ramp that can be used for tracking.
        """

        # Construct a ramp of the same type as self
        trackable_ramp = self.copy_config2blank_stage()

        # Copy the parameters in ramp to trackable_ramp
        trackable_ramp.plasma_density = ramp.plasma_density
        trackable_ramp.nom_energy = ramp.nom_energy

        if trackable_ramp.nom_energy != trackable_ramp.nom_energy_flattop:
            raise StageError('Ramp nominal energy is not equal to ramp flattop nominal energy.')

        trackable_ramp.nom_energy_gain = ramp.nom_energy_gain
        # trackable_ramp.nom_energy_gain_flattop = ramp.nom_energy_gain_flattop

        if trackable_ramp.nom_energy_gain != trackable_ramp.nom_energy_gain_flattop:
            raise StageError('Ramp nominal energy gain is not equal to ramp flattop nominal energy gain.')
        
        trackable_ramp.length_flattop = ramp.length_flattop
        # trackable_ramp.length = ramp.length

        if trackable_ramp.length != trackable_ramp.length_flattop:
            raise StageError('Ramp length is not equal to ramp flattop length.')
        
        # trackable_ramp.nom_accel_gradient = ramp.nom_accel_gradient
        # trackable_ramp.nom_accel_gradient_flattop = ramp.nom_accel_gradient_flattop

        if trackable_ramp.nom_accel_gradient != trackable_ramp.nom_accel_gradient_flattop:
            raise StageError('Ramp nominal accereleration gradient is not equal to ramp flattop nominal accereleration gradient.')

        return trackable_ramp
    

    # ==================================================
    def _prepare_ramps(self):
        """
        Set ramp lengths, nominal energies and nominal energy gains if the ramps 
        exist (both upramp and downramp lengths have to be set up before being 
        tracked).
        """
        
        if self.nom_energy is None:
            #Should be set in linac.track()
            raise StageError('Stage nominal energy is None.')

        if self.upramp is not None:
            if self.upramp.plasma_density is None and self.plasma_density is not None:
                if self.upramp.ramp_beta_mag is not None:
                    ramp_beta_mag = self.upramp.ramp_beta_mag
                elif self.ramp_beta_mag is not None:
                    ramp_beta_mag = self.ramp_beta_mag
                else:
                    raise ValueError('No ramp_beta_mag defined.')
                self.upramp.plasma_density = self.plasma_density/ramp_beta_mag
            if self.upramp.nom_energy_gain_flattop is None:
                self.upramp.nom_energy_gain_flattop = 0.0  # Default energy gain in the ramps is zero.
            if self.upramp.nom_energy is None:
                self.upramp.nom_energy = self.nom_energy
                self.nom_energy_flattop = self.nom_energy + self.upramp.nom_energy_gain

            # Can calculate and set the ramp length after the nominal energy of the ramp is determined
            if self.upramp.length_flattop is None:
                self.upramp.length_flattop = self._calc_ramp_length(self.upramp)
            
        if self.downramp is not None:
            if self.downramp.plasma_density is None and self.plasma_density is not None:
                if self.downramp.ramp_beta_mag is not None:
                    ramp_beta_mag = self.downramp.ramp_beta_mag
                elif self.ramp_beta_mag is not None:
                    ramp_beta_mag = self.ramp_beta_mag
                else:
                    raise ValueError('No ramp_beta_mag defined.')
                self.downramp.plasma_density = self.plasma_density/ramp_beta_mag
            if self.downramp.nom_energy_gain_flattop is None:
                self.downramp.nom_energy_gain_flattop = 0.0  # Default energy gain in the ramps is zero.
            if self.downramp.nom_energy is None:
                self.downramp.nom_energy = self.nom_energy_flattop + self.nom_energy_gain_flattop
                
            # Can calculate and set the ramp length after the nominal energy of the ramp is determined
            if self.downramp.length_flattop is None:
                self.downramp.length_flattop = self._calc_ramp_length(self.downramp)
    
    # ==================================================
    def is_upramp(self):
        "Checks if self is an upramp."

        if self.parent is not None:
            if self.parent.upramp == self:
                return True
            else:
                return False
        else:
            return False
        

    # ==================================================
    def is_downramp(self):
        "Checks if self is an downramp."

        if self.parent is not None:
            if self.parent.downramp == self:
                return True
            else:
                return False
        else:
            return False
        

    # ==================================================
    def has_ramp(self):
        "Checks if there are any ramps attached to the stage."

        if self.upramp is not None or self.downramp is not None:
            return True
        else:
            return False


    # ==================================================
    def _calc_ramp_length(self, ramp : Self) -> float:
        "Calculate and set the up/down ramp (uniform step ramp) length [m] based on stage nominal energy."
        if ramp.nom_energy is None:
            raise StageError('Ramp nominal energy is None.')
        
        if ramp.ramp_beta_mag is not None:
            ramp_beta_mag = ramp.ramp_beta_mag
        elif self.ramp_beta_mag is not None:
            ramp_beta_mag = self.ramp_beta_mag
        else:
            raise ValueError('No ramp_beta_mag defined.')
        
        ramp_length = beta_matched(self.plasma_density, ramp.nom_energy)*np.pi/(2*np.sqrt(1/ramp_beta_mag))
        if ramp_length < 0.0:
            raise ValueError(f"ramp_length = {ramp_length} [m] < 0.0")
        return ramp_length
    

    # ==================================================
    @property
    def parent(self) -> Self | None:
        "The parent of this stage (which is then an upramp or downramp), or None"
        return self._parent
    @parent.setter
    def parent(self, parent : Self):
        if parent is None:
            raise StageError("Stage parent cannot be unset")
        if not isinstance(parent, Stage):
            raise StageError("Stage parent must be an instance of Stage")
        self._parent = parent
    _parent = None


    # ==================================================
    def _getOtherRamp(self, aRamp : Self) -> Self:
        "Lets the upramp get hold of the downramp in the same pair, and vise versa"
        if aRamp == self.upramp:
            return self.downramp
        elif aRamp == self.downramp:
            return self.upramp
        else:
            raise StageError("Could not find calling ramp?")


    # ==================================================
    def _getOverallestStage(self) -> Self:
        "Find and return the most overall stage in the hierachy"
        bottom_Stage = self
        itrCtr_pSearch = 0
        while bottom_Stage.parent is not None:
            #Climb down to the bottom
            itrCtr_pSearch += 1
            if itrCtr_pSearch > 20: #Magic number
                raise StageError("Too many levels of parents, giving up")
            bottom_Stage = bottom_Stage.parent
        return bottom_Stage

    
    
    ## Tracking methods

    # ==================================================
    @abstractmethod
    def track(self, beam, savedepth=0, runnable=None, verbose=False):
        beam.stage_number += 1
        if self.length < 0.0:
            raise ValueError(f"Length = {self.length} [m] < 0.0")
        if self.length_flattop < 0.0:
            raise ValueError(f"Flattop length = {self.length_flattop} [m] < 0.0")
        return super().track(beam, savedepth, runnable, verbose)



    ## Mutually consistent calculation for length, nom_accel_gradient, nom_energy gain,
    #  their flattop counterparts, and (if existing) their stage counterparts.
    #
    #  If you try to set something that has already been set or calculated,
    #  we raise a VariablesOverspecifiedError exception with a meaningful error message.
    #  If you try to get something that is unknown, you will get a None.
    #
    # The algorithm when setting a new variable which is unknown is basically:
    #  1. Nuke all calculated variables in the whole Stage hierarchy
    #  2. "Calculate" all variables where the user has set a value by copying this value into the calculated value
    #  3. Try to calculate whatever variables we can in the whole hierarchy from what is currently known
    #  4. If we managed to calculate something, repeat 3. until nothing new comes out.
    #
    #  Step 1/2 is implemented in methods _resetLengthEnergyGradient() and _resetLengthEnergyGradient_helper()
    #  Step 3/4 is implemented in methods _recalcLengthEnergyGradient() and _recalcLengthEnergyGradient_helper()
    #
    #  Functions _printLengthEnergyGradient_internal() and _printVerb() are for debugging.
    #  The last one works like print() and is enabled/disabled by the variable doVerbosePrint_debug.
    #
    # User-specified data is stored in variables with a single underscore, e.g. _length,
    # and calculated variables are stored in variables with also _calc, i.e. _length_calc.
    # Please only access these through their getters and setters i.e. length(self), length(self,length).
    # The only place the _calc variables are touched outside of the getters and setters
    # is when resetting them in _resetLengthEnergyGradient_helper()
    # and when calculating them in _recalcLengthEnergyGradient_helper().
    #
    # If the calculation takes too many iterations, something is probably gone wrong (bug),
    # and we raise a StageError exception.
    #
    # If the calculation goes wrong in some other way (e.g. produces a negative stage length),
    # we raise a VariablesOutOfRangeError and unwind the set.
    #
    # Traversing and keeping track of the hierarchy of Stages is done using the properties parent, upramp, and downramp.
    # These are ensured to be a Stage or None. The parent cannot be unset, but upramp and downramp can be removed (set to None).
    # Helper methods _getOtherRamp() and _getOverallestStage() are used to traverse the hierarchy.

    #  self.nom_energy_gain, self.length, self.nom_accel_gradient
    # <-------------------------------------------------------------------------->
    #
    #                           stage flattop
    #               <--------------------------------------->
    #                _______________________________________
    #   upramp      |                                       | downramp
    #  <----------->|                                       |<------------------>
    #  _____________|                                       |____________________
    # |                                                                          |
    # E0            E1                                      E2


    # Methods for setting and getting the variables

    # ==================================================
    @property
    def length(self) -> float:
        "Total length of the trackable stage element [m], or None if not set/calculateable"
        return self._length_calc # Always return the dynamic version
    @length.setter
    def length(self, length : float):
        if self._length_calc is not None and self._length is None:
            # If there is a known value, and we're not trying to modify a user-set value -> ERROR!
            raise VariablesOverspecifiedError("length already known/calculateable, cannot set.")
        if length is not None:
            if length < 0.0 and self.sanityCheckLengths:
                raise VariablesOutOfRangeError(f"Setting length = {length} < 0; check variables or disable check by setting stage.sanityCheckLengths=False")
        #Set user value and recalculate
        length_old = self._length
        try:
            self._length = length
            self._resetLengthEnergyGradient()
            self._recalcLengthEnergyGradient()
        except VariablesOutOfRangeError:
            #Something went wrong in the calculation - unwind
            self._length = length_old
            self._resetLengthEnergyGradient()
            self._recalcLengthEnergyGradient()
            #Re-raise the exception so that the user gets the fantastically useful traceback and error message.
            raise

    # Variables are internal to the length/energy/gradient logic
    # do not modify externally!
    _length      = None #User-set value
    _length_calc = None #Dynamic version, current best-known value

    sanityCheckLengths = True # Set to False to disable raising VariablesOutOfRangeError exception on negative lengths.
                              # If it is unclear why negative lengths are happening,
                              # set doVerbosePrint_debug to True in order to spy on the calculation.

    def get_length(self) -> float:
        "Alias of length"
        return self.length


    # ==================================================
    @property
    def nom_energy_gain(self) -> float:
        "Total nominal energy gain of the stage [eV], or None if not set/calculateable"
        return self._nom_energy_gain_calc
    @nom_energy_gain.setter
    def nom_energy_gain(self, nom_energy_gain : float):
        if self._nom_energy_gain_calc is not None and self._nom_energy_gain is None:
            raise VariablesOverspecifiedError("nom_energy_gain already known/calculateable, cannot set.")
        
        nom_energy_gain_old = self._nom_energy_gain
        try:
            self._nom_energy_gain = nom_energy_gain
            self._resetLengthEnergyGradient()
            self._recalcLengthEnergyGradient()
        except VariablesOutOfRangeError:
            #Make variables consistent again
            self._nom_energy_gain = nom_energy_gain_old
            self._resetLengthEnergyGradient()
            self._recalcLengthEnergyGradient()
            raise
    _nom_energy_gain      = None
    _nom_energy_gain_calc = None

    def get_nom_energy_gain(self):
        "Alias of nom_energy_gain"
        return self.nom_energy_gain


    # ==================================================
    @property
    def nom_accel_gradient(self) -> float:
        "Total nominal accelerating gradient of the stage [eV/m], or None if not set/calculateable"
        return self._nom_accel_gradient_calc
    @nom_accel_gradient.setter
    def nom_accel_gradient(self, nom_accel_gradient : float):
        if self._nom_accel_gradient_calc is not None and self._nom_accel_gradient is None:
            raise VariablesOverspecifiedError("nom_accel_gradient already known/calculateable, cannot set")
        
        nom_accel_gradient_old = self._nom_accel_gradient
        try:
            self._nom_accel_gradient = nom_accel_gradient
            self._resetLengthEnergyGradient()
            self._recalcLengthEnergyGradient()
        except VariablesOutOfRangeError:
            self._nom_accel_gradient = nom_accel_gradient_old
            self._resetLengthEnergyGradient()
            self._recalcLengthEnergyGradient()
            raise
    _nom_accel_gradient      = None
    _nom_accel_gradient_calc = None


    # ==================================================
    @property
    def length_flattop(self) -> float:
        "Length of the plasma flattop [m], or None if not set/calculateable"
        return self._length_flattop_calc
    @length_flattop.setter
    def length_flattop(self, length_flattop : float):
        if self._length_flattop_calc is not None and self._length_flattop is None:
            raise VariablesOverspecifiedError("length_flattop already known/calculateable, cannot set")
        if length_flattop is not None:
            if length_flattop < 0.0 and self.sanityCheckLengths:
                raise VariablesOutOfRangeError(f"Setting length_flattop = {length_flattop} < 0; check variables or disable check by setting stage.sanityCheckLengths=False")
        
        length_flattop_old = self._length_flattop
        try:
            self._length_flattop = length_flattop
            self._resetLengthEnergyGradient()
            self._recalcLengthEnergyGradient()
        except VariablesOutOfRangeError:
            self._length_flattop = length_flattop_old
            self._resetLengthEnergyGradient()
            self._recalcLengthEnergyGradient()
            raise
    _length_flattop      = None
    _length_flattop_calc = None


    # ==================================================
    @property
    def nom_energy_gain_flattop(self) -> float:
        "Energy gain of the plasma flattop [eV], or None if not set/calculateable"
        return self._nom_energy_gain_flattop_calc
    @nom_energy_gain_flattop.setter
    def nom_energy_gain_flattop(self,nom_energy_gain_flattop : float):
        if self._nom_energy_gain_flattop_calc is not None and self._nom_energy_gain_flattop is None:
            raise VariablesOverspecifiedError("nom_energy_gain_flattop is already known/calculateable, cannot set")
        
        nom_energy_gain_flattop_old = self._nom_energy_gain_flattop
        try:
            self._nom_energy_gain_flattop = nom_energy_gain_flattop
            self._resetLengthEnergyGradient()
            self._recalcLengthEnergyGradient()
        except VariablesOutOfRangeError:
            self._nom_energy_gain_flattop = nom_energy_gain_flattop_old
            self._resetLengthEnergyGradient()
            self._recalcLengthEnergyGradient()
            raise
    _nom_energy_gain_flattop      = None
    _nom_energy_gain_flattop_calc = None


    # ==================================================
    @property
    def nom_accel_gradient_flattop(self) -> float:
        "Accelerating gradient of the plasma flattop [eV/m], or None if not set/calculateable"
        return self._nom_accel_gradient_flattop_calc
    @nom_accel_gradient_flattop.setter
    def nom_accel_gradient_flattop(self, nom_accel_gradient_flattop : float):
        if self._nom_accel_gradient_flattop_calc is not None and self._nom_accel_gradient_flattop is None:
            raise VariablesOverspecifiedError("nom_accel_gradient_flattop is already known/calculatable, cannot set")
        
        nom_accel_gradient_flattop_old = self._nom_accel_gradient_flattop
        try:
            self._nom_accel_gradient_flattop = nom_accel_gradient_flattop
            self._resetLengthEnergyGradient()
            self._recalcLengthEnergyGradient()
        except VariablesOutOfRangeError:
            self._nom_accel_gradient_flattop = nom_accel_gradient_flattop_old
            self._resetLengthEnergyGradient()
            self._recalcLengthEnergyGradient()
            raise
    _nom_accel_gradient_flattop      = None
    _nom_accel_gradient_flattop_calc = None


    # ==================================================
    @property
    def nom_energy(self) -> float:
        "Nominal energy for the tracking [eV], or None if not set/calculateable"
        return self._nom_energy_calc
    @nom_energy.setter
    def nom_energy(self, nom_energy : float):
        if self._nom_energy_calc is not None and self._nom_energy is None:
            raise VariablesOverspecifiedError("nom_energy already known/calculateable, cannot set")
        if nom_energy is not None:
            if nom_energy < 0.0:
                raise VariablesOutOfRangeError(f"Setting nom_energy = {nom_energy} < 0; check variables.")
        
        nom_energy_old = self._nom_energy
        try:
            self._nom_energy = nom_energy
            self._resetLengthEnergyGradient()
            self._recalcLengthEnergyGradient()
        except VariablesOutOfRangeError:
            self._nom_energy = nom_energy_old
            self._resetLengthEnergyGradient()
            self._recalcLengthEnergyGradient()
            raise
    _nom_energy      = None
    _nom_energy_calc = None


    # ==================================================
    @property
    def nom_energy_flattop(self) -> float:
        "Nominal energy in the flattop for the tracking [eV], or None if not set/calculateable"
        return self._nom_energy_flattop_calc
    @nom_energy_flattop.setter
    def nom_energy_flattop(self, nom_energy_flattop : float):
        if self._nom_energy_flattop_calc is not None and self._nom_energy_flattop is None:
            raise VariablesOverspecifiedError("nom_energy_flattop already known/calculateable, cannot set")
        if nom_energy_flattop is not None:
            if nom_energy_flattop < 0.0:
                raise VariablesOutOfRangeError(f"Setting nom_energy_flattop = {nom_energy_flattop} < 0; check variables.")
        
        nom_energy_flattop_old = self._nom_energy_flattop
        try:
            self._nom_energy_flattop = nom_energy_flattop
            self._resetLengthEnergyGradient()
            self._recalcLengthEnergyGradient()
        except VariablesOutOfRangeError:
            self._nom_energy_flattop = nom_energy_flattop_old
            self._resetLengthEnergyGradient()
            self._recalcLengthEnergyGradient()
            raise
    _nom_energy_flattop      = None
    _nom_energy_flattop_calc = None


    # ==================================================
    ## Recalculation methods
    # ==================================================
    def _resetLengthEnergyGradient(self):
        "Reset all the calculated values in the current Stage hierarchy"
        self._getOverallestStage()._resetLengthEnergyGradient_helper()


    # ==================================================
    def _resetLengthEnergyGradient_helper(self):
        #Climb back up from the bottom and set what we can
        # directly / to None, from the stored user input
        self._length_calc              = self._length
        self._nom_energy_gain_calc     = self._nom_energy_gain
        self._nom_accel_gradient_calc  = self._nom_accel_gradient

        self._length_flattop_calc             = self._length_flattop
        self._nom_energy_gain_flattop_calc    = self._nom_energy_gain_flattop
        self._nom_accel_gradient_flattop_calc = self._nom_accel_gradient_flattop

        self._nom_energy_calc         = self._nom_energy
        self._nom_energy_flattop_calc = self._nom_energy_flattop

        self._printVerb("length                     (1)>", self.length)
        self._printVerb("nom_energy_gain            (1)>", self.nom_energy_gain)
        self._printVerb("nom_accel_gradient         (1)>", self.nom_accel_gradient)
        self._printVerb("length_flattop             (1)>", self.length_flattop)
        self._printVerb("nom_energy_gain_flattop    (1)>", self.nom_energy_gain_flattop)
        self._printVerb("nom_accel_gradient_flattop (1)>", self.nom_accel_gradient_flattop)
        self._printVerb("nom_energy                 (1)>", self.nom_energy)
        self._printVerb("nom_energy_flattop         (1)>", self.nom_energy_flattop)

        if self.upramp is not None:
            self._printVerb("Upramp:")
            self.upramp._resetLengthEnergyGradient_helper()
        if self.downramp is not None:
            self._printVerb("Downramp:")
            self.downramp._resetLengthEnergyGradient_helper()


    # ==================================================
    def _recalcLengthEnergyGradient(self):
        #Iteratively calculate everything until stability is reached
        #Note: Before starting calculation, call _resetLengthEnergyGradient() to reset the hierachy
        self._getOverallestStage()._recalcLengthEnergyGradient_helper()
        self._printVerb()


    # ==================================================
    def _recalcLengthEnergyGradient_helper(self):
        itrCtr = 0
        updateCounter_total = 0
        while True:
            itrCtr += 1
            self._printVerb("itrCtr = ", itrCtr)
            if itrCtr > 20:
                self._printLengthEnergyGradient_internal()
                raise StageError("Not able make self-consistent calculation, infinite loop detected")

            updateCounter = 0

            #Indirect setting of overall
            if self.length is None:
                if self.nom_energy_gain is not None and self.nom_accel_gradient is not None:
                    L = self.nom_energy_gain / self.nom_accel_gradient
                    if L < 0.0 and self.sanityCheckLengths:
                        raise VariablesOutOfRangeError(f"Calculated length = {L} < 0; check variables or disable check by setting stage.sanityCheckLengths=False.")
                    self._length_calc = L
                    self._printVerb("length                     (2)>",self.length)
                    updateCounter += 1
            if self.nom_energy_gain is None:
                if self.length is not None and self.nom_accel_gradient is not None:
                    self._nom_energy_gain_calc = self.length * self.nom_accel_gradient
                    self._printVerb("nom_energy_gain            (2)>",self.nom_energy_gain)
                    updateCounter += 1
            if self.nom_accel_gradient is None:
                if self.length is not None and self.nom_energy_gain is not None:
                    self._nom_accel_gradient_calc = self.nom_energy_gain / self.length
                    self._printVerb("nom_accel_gradient         (2)>",self.nom_accel_gradient)
                    updateCounter += 1

            #Indirect setting of flattop
            if self.length_flattop is None:
                if self.nom_energy_gain_flattop is not None and self.nom_accel_gradient_flattop is not None:
                    L = self.nom_energy_gain_flattop / self.nom_accel_gradient_flattop
                    if L < 0.0 and self.sanityCheckLengths:
                        raise VariablesOutOfRangeError(f"Calculated length_flattop = {L} < 0; check variables or disable check by setting stage.sanityCheckLengths=False.")
                    self._length_flattop_calc = L
                    self._printVerb("length_flattop             (2)>",self.length_flattop)
                    updateCounter += 1
            if self.nom_energy_gain_flattop is None:
                if self.length_flattop is not None and self.nom_accel_gradient_flattop is not None:
                    self._nom_energy_gain_flattop_calc = self.length_flattop * self.nom_accel_gradient_flattop
                    self._printVerb("nom_energy_gain_flattop    (2)>",self.nom_energy_gain_flattop)
                    updateCounter += 1
            if self.nom_accel_gradient_flattop is None:
                if self.length_flattop is not None and self.nom_energy_gain_flattop is not None:
                    self._nom_accel_gradient_flattop_calc = self.nom_energy_gain_flattop / self.length_flattop
                    self._printVerb("nom_accel_gradient_flattop (2)>",self.nom_accel_gradient_flattop)
                    updateCounter += 1
            
            #Relationships total <-> flattop+ramp
            if self.length is None:
                if self.length_flattop is not None:
                    L = self.length_flattop
                    isDef = True
                    if self.upramp is not None:
                        if self.upramp.length is None:
                            isDef = False
                        else:
                            L += self.upramp.length
                    if self.downramp is not None:
                        if self.downramp.length is None:
                            isDef = False
                        else:
                            L += self.downramp.length
                    if isDef:
                        self._printVerb("length                     (3)>",L)
                        if L < 0.0 and self.sanityCheckLengths:
                            raise VariablesOutOfRangeError(f"Calculated length = {L} < 0; check variables or disable check by setting stage.sanityCheckLengths=False.")
                        self._length_calc = L
                        updateCounter += 1

            if self.length_flattop is None:
                if self.length is not None:
                    L = self.length
                    isDef = True
                    if self.upramp is not None:
                        if self.upramp.length is None:
                            isDef = False
                        else:
                            L -= self.upramp.length
                    if self.downramp is not None:
                        if self.downramp.length is None:
                            isDef = False
                        else:
                            L -= self.downramp.length
                    if isDef:
                        self._printVerb("length_flattop             (3)>",L)
                        if L < 0.0 and self.sanityCheckLengths:
                            raise VariablesOutOfRangeError(f"Calculated length_flattop = {L} < 0; check variables or disable check by setting stage.sanityCheckLengths=False.")
                        self._length_flattop_calc = L
                        updateCounter += 1


            #  dE, total energy gain
            # <-------------------------------------------------------------------------->
            #
            #                dE1, flattop energy gain of stage
            #               <--------------------------------------->
            #                _______________________________________
            #   dE0         |                                       | dE2
            #  <----------->|                                       |<------------------>
            #  _____________|                                       |____________________
            # |                                                                          |
            # E0            E1                                      E2
            # 
            # E0 = stage.nom_energy
            # E1 = stage.nom_energy_flattop 
            # E1 = E0 + dE0 = stage.nom_energy + stage.upramp.nom_energy_gain
            # E2 = stage.downramp.nom_energy
            # E2 = E1 + dE1 = stage.nom_energy_flattop + stage.energy_gain_flattop
            # dE = dE0 + dE1 +dE2

            # Try to calculate nom_energy_gain = nom_energy_gain_flattop +(upramp.nom_energy_gain) +(downramp.nom_energy_gain)
            if self.nom_energy_gain is None:
                if self.nom_energy_gain_flattop is not None:
                    dE = self.nom_energy_gain_flattop
                    isDef = True
                    if self.upramp is not None:
                        if self.upramp.nom_energy_gain is None:
                            isDef = False
                        else:
                            dE += self.upramp.nom_energy_gain
                    if self.downramp is not None:
                        if self.downramp.nom_energy_gain is None:
                            isDef = False
                        else:
                            dE += self.downramp.nom_energy_gain
                    if isDef:
                        self._printVerb("nom_energy_gain            (3)>",dE)
                        self._nom_energy_gain_calc = dE
                        updateCounter += 1

            # Try to calculate nom_energy_gain_flattop = nom_energy_gain -(upramp.nom_energy_gain) -(downramp.nom_energy_gain)
            if self.nom_energy_gain_flattop is None:
                if self.nom_energy_gain is not None:
                    dE = self.nom_energy_gain
                    isDef = True
                    if self.upramp is not None:
                        if self.upramp.nom_energy_gain is None:
                            isDef = False
                        else:
                            dE -= self.upramp.nom_energy_gain
                    if self.downramp is not None:
                        if self.downramp.nom_energy_gain is None:
                            isDef = False
                        else:
                            dE -= self.downramp.nom_energy_gain
                    if isDef:
                        self._printVerb("nom_energy_gain_flattop    (3)>",dE)
                        self._nom_energy_gain_flattop_calc = dE
                        updateCounter += 1

            # Try to calculate nom_energy_flattop = nom_energy +(upramp.nom_energy_gain)
            if self.nom_energy_flattop is None:
                if self.nom_energy is not None:
                    E0 = self.nom_energy
                    E1 = E0
                    isDef = True
                    if self.upramp is not None:
                        if self.upramp.nom_energy_gain is None:
                            isDef = False
                        else:
                            dE0 = self.upramp.nom_energy_gain
                            E1 = E0 + dE0
                    if isDef:
                        self._printVerb("nom_energy_flattop   (3)>", E1)
                        if E1 < 0.0:
                            raise VariablesOutOfRangeError(f"Calculated nominal energy = {E1} < 0; check variables.")
                        self._nom_energy_flattop_calc = E1
                        updateCounter += 1

            # Try to calculate nom_energy = nom_energy_flattop -(upramp.nom_energy_gain)
            if self.nom_energy is None:
                if self.nom_energy_flattop is not None:
                    E1 = self.nom_energy_flattop
                    E0 = E1
                    isDef = True
                    if self.upramp is not None:
                        if self.upramp.nom_energy_gain is None:
                            isDef = False
                        else:
                            dE0 = self.upramp.nom_energy_gain
                            E0 = E1 - dE0
                    if isDef:
                        self._printVerb("nom_energy           (3)>", E0)
                        if E0 < 0.0:
                            raise VariablesOutOfRangeError(f"Calculated nominal energy = {E0} < 0; check variables.")
                        self._nom_energy_calc = E0
                        updateCounter += 1

            # Try to set the nominal energy to be equal to the upramp nominal energy
            if self.nom_energy is None:
                if self.upramp is not None:
                    if self.upramp.nom_energy is not None:
                        if self.upramp.nom_energy < 0.0:
                                raise VariablesOutOfRangeError(f"Calculated nominal energy = {self.upramp.nom_energy} < 0; check variables.")
                        self._printVerb("nom_energy                (3)>", self.nom_energy)
                        self._nom_energy_calc = self.upramp.nom_energy
                        updateCounter += 1
            
            # Try to calculate nom_energy_flattop = downramp.nom_energy - nom_energy_gain_flattop
            if self.nom_energy_flattop is None:
                if self.downramp is not None:
                    if self.downramp.nom_energy is not None and self.nom_energy_gain_flattop is not None:
                        E2 = self.downramp.nom_energy
                        dE1 = self.nom_energy_gain_flattop
                        E1 = E2 - dE1
                        self._printVerb("nom_energy_flattop           (3)>", E1)
                        if E1 < 0.0:
                            raise VariablesOutOfRangeError(f"Calculated nominal energy = {E1} < 0; check variables.")
                        self._nom_energy_flattop_calc = E1
                        self._printVerb("nom_energy_flattop        (3)>", self.nom_energy_flattop)
                        updateCounter += 1


            # Try to set the nom_energy_gain_flattop using self.downramp.nom_energy - self.nom_energy_flattop
            # dE1 = E2-E1
            if self.nom_energy_gain_flattop is None and self.downramp is not None:
                if self.downramp.nom_energy is not None and self.nom_energy_flattop is not None:
                    self._nom_energy_gain_flattop_calc = self.downramp.nom_energy - self.nom_energy_flattop
                    self._printVerb("nom_energy_gain_flattop (4)>", self.nom_energy_gain_flattop)
                    updateCounter += 1
                

            #Note:
            #   Nom_accel_gradient from flattop+upramp+downramp gradients is implicitly set
            #       via flattop energy and length, which then sets global energy and length.
            #       G_total = E_total/L_total = (E_up+E_flat+E_dn)/(L_up+L_flat+L_dn)
            #   Nom_accel_gradient_flattop works the same way
            #       G_flat = E_flat/L_flat = (E_total-E_up-E_dn)/L_flat
            #   However this only works if this objects has ramps; if not then just copy flattop<->overall
            if self.nom_accel_gradient is None:
                if self.nom_accel_gradient_flattop is not None and \
                    self.upramp is None and self.downramp is None:
                    self._printVerb("nom_accel_gradient         (3)>",self.nom_accel_gradient_flattop)
                    self._nom_accel_gradient_calc = self.nom_accel_gradient_flattop
                    updateCounter += 1
            if self.nom_accel_gradient_flattop is None:
                if self.nom_accel_gradient is not None and \
                    self.upramp is None and self.downramp is None:
                    self._printVerb("nom_accel_gradient_flattop (3)>",self.nom_accel_gradient)
                    self._nom_accel_gradient_flattop_calc = self.nom_accel_gradient
                    updateCounter += 1

            #Use data from parent to update itself (i.e. if self is a ramp)
            if self.parent is not None:
                if self.length is None:
                    if self.parent.length is not None and \
                       self.parent.length_flattop is not None:

                        otherRamp = self.parent._getOtherRamp(self)
                        if otherRamp is not None:
                            if otherRamp.length is not None:
                                L = self.parent.length - self.parent.length_flattop - otherRamp.length
                                if L < 0.0 and self.sanityCheckLengths:
                                    raise VariablesOutOfRangeError(f"Calculated length = {L} < 0; check variables or disable check by setting stage.sanityCheckLengths=False.")
                                self._length_calc = L
                                self._printVerb("length          (4)>", self.length)
                                updateCounter += 1

                if self.nom_energy_gain is None:
                    if self.parent.nom_energy_gain is not None and \
                       self.parent.nom_energy_gain_flattop is not None:

                        otherRamp = self.parent._getOtherRamp(self)
                        if otherRamp is not None:
                            if otherRamp.nom_energy_gain is not None:
                                self._nom_energy_gain_calc = self.parent.nom_energy_gain - self.parent.nom_energy_gain_flattop - otherRamp.nom_energy_gain
                                self._printVerb("nom_energy_gain (4)>", self.nom_energy_gain)
                                updateCounter += 1
                
                # Try to set the upramp nominal energy gain using self.parent.nom_energy_flattop - self.parent.nom_energy
                # dE0 = E1-E0
                if self.nom_energy_gain is None and self.is_upramp():
                    if self.parent.nom_energy is not None and \
                       self.parent.nom_energy_flattop is not None:
                        self._nom_energy_gain_calc = self.parent.nom_energy_flattop - self.parent.nom_energy
                        self._printVerb("nom_energy_gain (4)>", self.nom_energy_gain)
                        updateCounter += 1
                
                # Try to set the upramp nominal energy using self.parent.nom_energy
                if self.nom_energy is None and self.is_upramp():
                    if self.parent.nom_energy is not None:
                        if self.parent.nom_energy < 0.0:
                            raise VariablesOutOfRangeError(f"Calculated nominal energy = {self.parent.nom_energy} < 0; check variables.")
                        self._nom_energy_calc = self.parent.nom_energy
                        self._printVerb("nom_energy.    (4)>", self.nom_energy)
                        updateCounter += 1
                
                # Try to set the downramp nominal energy using self.parent.nom_energy_flattop + self.parent.nom_energy_gain_flattop
                if self.nom_energy is None and self.is_downramp():
                    if self.parent.nom_energy_flattop is not None and \
                       self.parent.nom_energy_gain_flattop is not None:
                        E1 = self.parent.nom_energy_flattop
                        dE1 = self.parent.nom_energy_gain_flattop
                        E2 = E1 + dE1
                        if E2 < 0.0:
                            raise VariablesOutOfRangeError(f"Calculated nominal energy = {E2} < 0; check variables.")
                        self.nom_energy = E2
                        self._printVerb("nom_energy     (4)>", self.nom_energy)
                        updateCounter += 1


            #Dig down and try to calculate more
            if self.upramp is not None:
                self._printVerb("-> upramp")
                updateCounter += self.upramp._recalcLengthEnergyGradient_helper()
                self._printVerb("<-")
            if self.downramp is not None:
                self._printVerb("-> downramp")
                updateCounter += self.downramp._recalcLengthEnergyGradient_helper()
                self._printVerb("<-")

            #Are we done yet?
            updateCounter_total += updateCounter
            if updateCounter == 0:
                self._printVerb("[break]")
                break

        return updateCounter_total


    # ==================================================
    doVerbosePrint_debug = False
    def _printVerb(self, *args, **kwargs):
        "Print() if doVerbosePrint_debug == True, else NOP."
        if self.doVerbosePrint_debug:
            print(*args, **kwargs)


    # ==================================================
    def _printLengthEnergyGradient_internal(stage):
        "For debugging"
        print("parent/upramp/downramp:    ", stage.parent, stage.upramp, stage.downramp)
        print("length:                    ", stage._length, stage._length_calc)
        print("length_flattop:            ", stage._length_flattop, stage._length_flattop_calc)
        print("nom_energy_gain:           ", stage._nom_energy_gain, stage._nom_energy_gain_calc)
        print("nom_energy_gain_flattop:   ", stage._nom_energy_gain_flattop, stage._nom_energy_gain_flattop_calc)
        print("nom_accel_gradient:        ", stage._nom_accel_gradient, stage._nom_accel_gradient_calc)
        print("nom_accel_gradient_flattop:", stage._nom_accel_gradient_flattop, stage._nom_accel_gradient_flattop_calc)
        print()



    ## Various calculations / plots / etc

    # ==================================================
    def get_cost_breakdown(self):
        breakdown = []
        breakdown.append(('Plasma cell', self.get_length() * CostModeled.cost_per_length_plasma_stage))
        #breakdown.append(('Driver dump', CostModeled.cost_per_driver_dump))
        return (self.name, breakdown)


    # ==================================================
    def matched_beta_function(self, energy_incoming, match_entrance=True):
        '''
        Calculates the matched beta function of the stage. If there is an 
        upramp, the beta function is matched to the upramp by default.
    
        
        Parameters
        ----------
        energy_incoming : [eV] float
            The energy used for matching.

        match_entrance : bool, optional
            Matches the beta function to the upramp or the stage entrance if 
            `True`. Otherwise, will match the beta function to the downramp. 
            Default set to `True`.
            
        Returns
        ----------
        beta_function : [m], float
            The matched beta function.
        '''

        if match_entrance:
            if self.upramp is not None and self.upramp.ramp_beta_mag is not None:
                return beta_matched(self.plasma_density, energy_incoming)*self.upramp.ramp_beta_mag
            else:
                return beta_matched(self.plasma_density, energy_incoming)
        else:
            if self.downramp.ramp_beta_mag is not None:
                return beta_matched(self.plasma_density, energy_incoming)*self.downramp.ramp_beta_mag
            else:
                raise ValueError('Downramp ramp_beta_mag not defined.')

    
    # ==================================================
    def matched_beta_function_flattop(self, energy):
        return beta_matched(self.plasma_density, energy)
    

    # ==================================================
    def energy_usage(self):
        return self.driver_source.energy_usage()
    

    # ==================================================
    def energy_efficiency(self):
        return self.efficiency


    # ==================================================
    #@abstractmethod   # TODO: calculate the dumped power and use it for the dump cost model.
    def dumped_power(self):
        return self.efficiency.dumped_power


    # ==================================================
    def calculate_efficiency(self, beam0, driver0, beam, driver):
        Etot0_beam = beam0.total_energy()
        Etot_beam = beam.total_energy()
        Etot0_driver = driver0.total_energy()
        Etot_driver = driver.total_energy()
        self.efficiency.driver_to_wake = (Etot0_driver-Etot_driver)/Etot0_driver
        self.efficiency.wake_to_beam = (Etot_beam-Etot0_beam)/(Etot0_driver-Etot_driver)
        self.efficiency.driver_to_beam = self.efficiency.driver_to_wake*self.efficiency.wake_to_beam
        if self.get_rep_rate_average() is not None:
            self.efficiency.dumped_power = Etot_driver*self.get_rep_rate_average()
        else:    
            self.efficiency.dumped_power = None


    # ==================================================
    def calculate_beam_current(self, beam0, driver0, beam=None, driver=None):
        
        dz = 40*np.mean([driver0.bunch_length(clean=True)/np.sqrt(len(driver0)), beam0.bunch_length(clean=True)/np.sqrt(len(beam0))])
        num_sigmas = 6
        z_min = beam0.z_offset() - num_sigmas * beam0.bunch_length()
        z_max = driver0.z_offset() + num_sigmas * driver0.bunch_length()
        tbins = np.arange(z_min, z_max, dz)/SI.c
        
        Is0, ts0 = (driver0 + beam0).current_profile(bins=tbins)
        self.initial.beam.current.zs = ts0*SI.c
        self.initial.beam.current.Is = Is0

        if beam is not None and driver is not None:
            Is, ts = (driver + beam).current_profile(bins=tbins)
            self.final.beam.current.zs = ts*SI.c
            self.final.beam.current.Is = Is


    # ==================================================
    def rotate_beam_coordinate_systems(self, driver_incoming, beam_incoming):
        """
        Rotates the coordinate systems of the incoming drive beam and main
        beam using passive transformation such that z-axis in the new frame 
        is aligned with the drive beam propagation direction.

        Currently does not support drive beam tilt not aligned with beam 
        propagation direction.
        

        Parameters
        ----------
        driver_incoming : ``Beam`` object
            The incoming drive beam before any rotation and ramps.

        beam_incoming : ``Beam`` object
            The incoming drive beam before any rotation and ramps.


        Returns
        ----------
        drive_beam_rotated : ``Beam`` object
            Rotated drive beam. Returns the input ``driver_incoming`` if the 
            driver source of the stage does not have neither angular jitter nor 
            angular offset.

        beam_rotated : ``Beam`` object
            Rotated main beam. Returns the input ``beam_incoming`` if the driver 
            source of the stage does not have neither angular jitter nor angular 
            offset.
        """
        import sys
        machine_zero = sys.float_info.epsilon

        drive_beam_rotated = driver_incoming
        beam_rotated = beam_incoming

        # Check if the driver source of the stage has angular offset
        driver_source = self.get_driver_source()
        has_angular_offset = np.abs(driver_source.jitter.xp) > machine_zero or np.abs(driver_source.x_angle) > machine_zero or np.abs(driver_source.jitter.yp) > machine_zero or np.abs(driver_source.y_angle) > machine_zero

        # Perform rotation if there is angular offset
        if has_angular_offset:

            driver_x_angle = driver_incoming.x_angle()
            driver_y_angle = driver_incoming.y_angle()
            
            beam0_x_angle = beam_incoming.x_angle()
            beam0_y_angle = beam_incoming.y_angle()

            # Calculate the angles that will be used to rotate the beams' frame
            rotation_angle_x, rotation_angle_y = drive_beam_rotated.beam_alignment_angles()
            rotation_angle_y = -rotation_angle_y  # Minus due to right hand rule.

            # The model currently does not support drive beam tilt not aligned with beam propagation, so need to first ensure that the drive beam is aligned to its own propagation direction. This is done using active transformation to rotate the beam around x- and y-axis
            drive_beam_rotated.add_pointing_tilts(rotation_angle_x, rotation_angle_y)

            # Use passive transformation to rotate the frame of the beams
            drive_beam_rotated.xy_rotate_coord_sys(rotation_angle_x, rotation_angle_y)  # Align the z-axis to the drive beam propagation.
            beam_rotated.xy_rotate_coord_sys(rotation_angle_x, rotation_angle_y)

            if np.abs( drive_beam_rotated.x_angle() ) > 5e-10:
                driver_error_string = 'Drive beam may not have been accurately rotated in the zx-plane.\n' + 'driver_incoming x_angle before coordinate transformation: ' + str(driver_x_angle) + '\ndrive_beam_rotated x_angle after coordinate transformation: ' + str(drive_beam_rotated.x_angle())
                warnings.warn(driver_error_string)

            if np.abs( drive_beam_rotated.y_angle() ) > 5e-10:
                driver_error_string = 'Drive beam may not have been accurately rotated in the zy-plane.\n' + 'driver_incoming y_angle before coordinate transformation: ' + str(driver_y_angle) + '\ndrive_beam_rotated y_angle after coordinate transformation: ' + str(drive_beam_rotated.y_angle())
                warnings.warn(driver_error_string)
    
            if np.abs( -(beam_rotated.x_angle() - beam0_x_angle) / rotation_angle_x - 1) > 1e-3:
                warnings.warn('Main beam may not have been accurately rotated in the zx-plane.')
                
            if np.abs( (beam_rotated.y_angle() - beam0_y_angle) / rotation_angle_y - 1) > 1e-3:
                warnings.warn('Main beam may not have been accurately rotated in the zy-plane.')

        return drive_beam_rotated, beam_rotated
    

    # ==================================================
    def undo_beam_coordinate_systems_rotation(self, driver_incoming, driver_outgoing, beam_outgoing):
        """
        Undoes the passive coordinate transformation performed on the drive beam
        and main beam at the start of the stage. Also adds drift to the beams.


        Parameters
        ----------
        driver_incoming : ``Beam`` object
            The incoming drive beam before any rotation and ramps.

        driver_outgoing : ``Beam`` object
            The outgoing drive beam after downramp.

        beam_outgoing : ``Beam`` object
            The outgoing main beam after downramp.


        Returns
        ----------
        driver_outgoing : ``Beam`` object
            Drive beam rotated back to its original coordinate system before the 
            stage. Returns the input ``driver_outgoing`` if the driver source of 
            the stage does not have neither angular jitter nor angular offset.

        beam_outgoing : ``Beam`` object
            Main beam rotated back to its original coordinate system before the 
            stage. Returns the input ``beam_incoming`` if the driver source of 
            the stage does not have neither angular jitter nor angular offset.
        """

        import sys
        machine_zero = sys.float_info.epsilon

        # Check if the driver source of the stage has angular offset
        driver_source = self.get_driver_source()
        has_angular_offset = np.abs(driver_source.jitter.xp) > machine_zero or np.abs(driver_source.x_angle) > machine_zero or np.abs(driver_source.jitter.yp) > machine_zero or np.abs(driver_source.y_angle) > machine_zero
        
        if has_angular_offset:

            driver_x_angle = driver_incoming.x_angle()
            driver_y_angle = driver_incoming.y_angle()

            # Calculate the angles that will be used to rotate the beams' frame
            rotation_angle_x, rotation_angle_y = driver_incoming.beam_alignment_angles()
            rotation_angle_y = -rotation_angle_y  # Minus due to right hand rule.

            # Angles of beam before rotating back to original coordinate system
            beam_x_angle = beam_outgoing.x_angle()
            beam_y_angle = beam_outgoing.y_angle()

            driver_outgoing.xy_rotate_coord_sys(rotation_angle_x, rotation_angle_y, invert=True)
            beam_outgoing.xy_rotate_coord_sys(rotation_angle_x, rotation_angle_y, invert=True)
            
            # Add drifts to the beam
            x_drift = self.length * np.tan(driver_x_angle)
            y_drift = self.length * np.tan(driver_y_angle)
            xs = beam_outgoing.xs()
            ys = beam_outgoing.ys()
            beam_outgoing.set_xs(xs + x_drift)
            beam_outgoing.set_ys(ys + y_drift)
            xs_driver = driver_outgoing.xs()
            ys_driver = driver_outgoing.ys()
            driver_outgoing.set_xs(xs_driver + x_drift)
            driver_outgoing.set_ys(ys_driver + y_drift)
            
            #drive_beam_ramped.yx_rotate_coord_sys(-rotation_angle_x, -rotation_angle_y)
        
            if np.abs(driver_incoming.x_angle()) > machine_zero and np.abs( (beam_outgoing.x_angle() - beam_x_angle) / rotation_angle_x - 1) > 1e-3:
                warnings.warn('Main beam may not have been accurately rotated in the xz-plane.')
                
            if np.abs(driver_incoming.y_angle()) > machine_zero and np.abs( -(beam_outgoing.y_angle() - beam_y_angle) / rotation_angle_y - 1) > 1e-3:
                warnings.warn('Main beam may not have been accurately rotated in the yz-plane.')

        return driver_outgoing, beam_outgoing

    
    # ==================================================
    def save_driver_to_file(self, driver, runnable):
        driver.save(runnable, beam_name='driver_stage' + str(driver.stage_number+1))

    
    # ==================================================
    def save_evolution_to_file(self, bunch='beam'):
    
        # select bunch
        if bunch == 'beam':
            evol = self.evolution.beam
        elif bunch == 'driver':
            evol = self.evolution.driver

        # arrange numbers into a matrix
        matrix = np.empty((len(evol.location),14))
        matrix[:,0] = evol.location
        matrix[:,1] = evol.charge
        matrix[:,2] = evol.energy
        matrix[:,3] = evol.x
        matrix[:,4] = evol.y
        matrix[:,5] = evol.rel_energy_spread
        matrix[:,6] = evol.rel_energy_spread_fwhm
        matrix[:,7] = evol.beam_size_x
        matrix[:,8] = evol.beam_size_y
        matrix[:,9] = evol.emit_nx
        matrix[:,10] = evol.emit_ny
        matrix[:,11] = evol.beta_x
        matrix[:,12] = evol.beta_y
        matrix[:,13] = evol.peak_spectral_density

        # save to CSV file
        filename = bunch + '_evolution.csv'
        np.savetxt(filename, matrix, delimiter=',')
        

    # ==================================================
    def store_beams_between_ramps(self, driver_before_tracking, beam_before_tracking, driver_outgoing, beam_outgoing, driver_incoming=None):
        """
        Stores drive beams and main beams before and between ramps/stage for 
        comparison in tests. The beams are stored as attributes in the 
        ramps/stage.
        

        Parameters
        ----------
        driver_before_tracking : ``Beam`` object
            The incoming drive beam before any tracking.

        beam_before_tracking : ``Beam`` object
            The incoming main beam before any tracking.

        driver_outgoing : ``Beam`` object
            The outgoing drive beam from a ramp/stage.

        beam_outgoing : ``Beam`` object
            The outgoing main beam from a ramp/stage.

        driver_incoming : ``Beam`` object, optional
            The incoming drive beam before rotation and ramps. Only need to be 
            stored inside the main stage.


        Returns
        ----------
        None
        """

        # The beams before tracking
        self.driver_in = driver_before_tracking
        self.beam_in = beam_before_tracking
        
        # The outgoing beams 
        self.driver_out = driver_outgoing
        self.beam_out = beam_outgoing

        # The original drive beam before rotation and ramps
        self.driver_incoming = driver_incoming

    # ==================================================
    def plot_driver_evolution(self):
        self.plot_evolution(bunch='driver')
    

    # ==================================================
    def plot_evolution(self, bunch='beam'):

        from matplotlib import pyplot as plt
        
        # select bunch
        if bunch == 'beam':
            evol = copy.deepcopy(self.evolution.beam)
        elif bunch == 'driver':
            evol = copy.deepcopy(self.evolution.driver)
            
        # extract wakefield if not already existing
        if not hasattr(evol, 'location'):
            print('Stage::plot_evolution(): No evolution calculated.')
            return

        # add upramp evolution
        if self.upramp is not None and hasattr(self.upramp.evolution.beam, 'location'):
            if bunch == 'beam':
                upramp_evol = self.upramp.evolution.beam
            elif bunch == 'driver':
                upramp_evol = self.upramp.evolution.driver
            evol.location = np.append(upramp_evol.location, evol.location-np.min(evol.location)+np.max(upramp_evol.location))
            evol.energy = np.append(upramp_evol.energy, evol.energy)
            evol.charge = np.append(upramp_evol.charge, evol.charge)
            evol.emit_nx = np.append(upramp_evol.emit_nx, evol.emit_nx)
            evol.emit_ny = np.append(upramp_evol.emit_ny, evol.emit_ny)
            evol.rel_energy_spread = np.append(upramp_evol.rel_energy_spread, evol.rel_energy_spread)
            evol.beam_size_x = np.append(upramp_evol.beam_size_x, evol.beam_size_x)
            evol.beam_size_y = np.append(upramp_evol.beam_size_y, evol.beam_size_y)
            evol.bunch_length = np.append(upramp_evol.bunch_length, evol.bunch_length)
            evol.x = np.append(upramp_evol.x, evol.x)
            evol.y = np.append(upramp_evol.y, evol.y)
            evol.z = np.append(upramp_evol.z, evol.z)
            evol.beta_x = np.append(upramp_evol.beta_x, evol.beta_x)
            evol.beta_y = np.append(upramp_evol.beta_y, evol.beta_y)
            evol.plasma_density = np.append(upramp_evol.plasma_density, evol.plasma_density)

        # add downramp evolution
        if self.downramp is not None and hasattr(self.downramp.evolution.beam, 'location'):
            if bunch == 'beam':
                downramp_evol = self.downramp.evolution.beam
            elif bunch == 'driver':
                downramp_evol = self.downramp.evolution.driver
            evol.location = np.append(evol.location, downramp_evol.location-np.min(downramp_evol.location)+np.max(evol.location))
            evol.energy = np.append(evol.energy, downramp_evol.energy)
            evol.charge = np.append(evol.charge, downramp_evol.charge)
            evol.emit_ny = np.append(evol.emit_ny, downramp_evol.emit_ny)
            evol.emit_nx = np.append(evol.emit_nx, downramp_evol.emit_nx)
            evol.rel_energy_spread = np.append(evol.rel_energy_spread, downramp_evol.rel_energy_spread)
            evol.beam_size_x = np.append(evol.beam_size_x, downramp_evol.beam_size_x)
            evol.beam_size_y = np.append(evol.beam_size_y, downramp_evol.beam_size_y)
            evol.bunch_length = np.append(evol.bunch_length, downramp_evol.bunch_length)
            evol.x = np.append(evol.x, downramp_evol.x)
            evol.y = np.append(evol.y, downramp_evol.y)
            evol.z = np.append(evol.z, downramp_evol.z)
            evol.beta_x = np.append(evol.beta_x, downramp_evol.beta_x)
            evol.beta_y = np.append(evol.beta_y, downramp_evol.beta_y)
            evol.plasma_density = np.append(evol.plasma_density, downramp_evol.plasma_density)
        
        # preprate plot
        fig, axs = plt.subplots(3,3)
        fig.set_figwidth(20)
        fig.set_figheight(12)
        col0 = "tab:gray"
        col1 = "tab:blue"
        col2 = "tab:orange"
        long_label = 'Location [m]'
        long_limits = [min(evol.location), max(evol.location)]

        # plot energy
        axs[0,0].plot(evol.location, evol.energy / 1e9, color=col1)
        axs[0,0].set_ylabel('Energy [GeV]')
        axs[0,0].set_xlabel(long_label)
        axs[0,0].set_xlim(long_limits)
        
        # plot charge
        axs[0,1].plot(evol.location, abs(evol.charge[0]) * np.ones(evol.location.shape) * 1e9, ':', color=col0)
        axs[0,1].plot(evol.location, abs(evol.charge) * 1e9, color=col1)
        axs[0,1].set_ylabel('Charge [nC]')
        axs[0,1].set_xlim(long_limits)
        axs[0,1].set_ylim(0, abs(evol.charge[0]) * 1.3 * 1e9)
        
        # plot normalized emittance
        axs[0,2].plot(evol.location, evol.emit_ny*1e6, color=col2)
        axs[0,2].plot(evol.location, evol.emit_nx*1e6, color=col1)
        axs[0,2].set_ylabel('Emittance, rms [mm mrad]')
        axs[0,2].set_xlim(long_limits)
        axs[0,2].set_yscale('log')
        
        # plot energy spread
        axs[1,0].plot(evol.location, evol.rel_energy_spread*1e2, color=col1)
        axs[1,0].set_ylabel('Energy spread, rms [%]')
        axs[1,0].set_xlabel(long_label)
        axs[1,0].set_xlim(long_limits)
        axs[1,0].set_yscale('log')

        # plot bunch length
        axs[1,1].plot(evol.location, evol.bunch_length*1e6, color=col1)
        axs[1,1].set_ylabel(r'Bunch length, rms [$\mathrm{\mu}$m]')
        axs[1,1].set_xlabel(long_label)
        axs[1,1].set_xlim(long_limits)

        # plot beta function
        axs[1,2].plot(evol.location, evol.beta_y*1e3, color=col2)  
        axs[1,2].plot(evol.location, evol.beta_x*1e3, color=col1)
        axs[1,2].set_ylabel('Beta function [mm]')
        axs[1,2].set_xlabel(long_label)
        axs[1,2].set_xlim(long_limits)
        axs[1,2].set_yscale('log')
        
        # plot longitudinal offset
        axs[2,0].plot(evol.location, evol.plasma_density / 1e6, color=col1)
        axs[2,0].set_ylabel(r'Plasma density [$\mathrm{cm}^{-3}$]')
        axs[2,0].set_xlabel(long_label)
        axs[2,0].set_xlim(long_limits)
        axs[2,0].set_yscale('log')
        
        # plot longitudinal offset
        axs[2,1].plot(evol.location, evol.z * 1e6, color=col1)
        axs[2,1].set_ylabel(r'Longitudinal offset [$\mathrm{\mu}$m]')
        axs[2,1].set_xlabel(long_label)
        axs[2,1].set_xlim(long_limits)
        
        # plot transverse offset
        axs[2,2].plot(evol.location, np.zeros(evol.location.shape), ':', color=col0)
        axs[2,2].plot(evol.location, evol.y*1e6, color=col2)  
        axs[2,2].plot(evol.location, evol.x*1e6, color=col1)
        axs[2,2].set_ylabel(r'Transverse offset [$\mathrm{\mu}$m]')
        axs[2,2].set_xlabel(long_label)
        axs[2,2].set_xlim(long_limits)


        if self.stage_number is not None:
            fig.suptitle('Stage ' + str(self.stage_number+1) + ', ' + bunch)
        
        plt.show()


    # ==================================================
    def plot_spin_evolution(self, bunch='beam'):

        from matplotlib import pyplot as plt
        
        # select bunch
        if bunch == 'beam':
            evol = copy.deepcopy(self.evolution.beam)
        elif bunch == 'driver':
            evol = copy.deepcopy(self.evolution.driver)
            
        # extract wakefield if not already existing
        if not hasattr(evol, 'location'):
            print('Stage::plot_spin_evolution(): No evolution calculated.')
            return

        if not hasattr(evol, 'spin_x') or evol.spin_x is None:
            print('Stage::plot_spin_evolution(): No spin evolution calculated.')
            return
        
        # add upramp evolution
        if self.upramp is not None and hasattr(self.upramp.evolution.beam, 'location'):
            if bunch == 'beam':
                upramp_evol = self.upramp.evolution.beam
            elif bunch == 'driver':
                upramp_evol = self.upramp.evolution.driver
            evol.location = np.append(upramp_evol.location, evol.location-np.min(evol.location)+np.max(upramp_evol.location))
            evol.spin_x = np.append(upramp_evol.spin_x, evol.spin_x)
            evol.spin_y = np.append(upramp_evol.spin_y, evol.spin_y)
            evol.spin_z = np.append(upramp_evol.spin_z, evol.spin_z)
            

        # add downramp evolution
        if self.downramp is not None and hasattr(self.downramp.evolution.beam, 'location'):
            if bunch == 'beam':
                downramp_evol = self.downramp.evolution.beam
            elif bunch == 'driver':
                downramp_evol = self.downramp.evolution.driver
            evol.location = np.append(evol.location, downramp_evol.location-np.min(downramp_evol.location)+np.max(evol.location))
            evol.spin_x = np.append(evol.spin_x, downramp_evol.spin_x)
            evol.spin_y = np.append(evol.spin_y, downramp_evol.spin_y)
            evol.spin_z = np.append(evol.spin_z, downramp_evol.spin_z)
        
        # preprate plot
        fig, axs = plt.subplots(1,1)
        fig.set_figwidth(CONFIG.plot_width_default)
        fig.set_figheight(CONFIG.plot_width_default*0.5)
        colx = "tab:blue"
        coly = "tab:orange"
        colz = "tab:green"
        long_label = 'Location [m]'
        long_limits = [min(evol.location), max(evol.location)]

        # plot energy
        axs.plot(evol.location, evol.spin_x, color=colx, label='x')
        axs.plot(evol.location, evol.spin_y, color=coly, label='y')
        axs.plot(evol.location, evol.spin_z, color=colz, label='z')
        axs.set_ylabel('Spin polarization')
        axs.set_xlabel(long_label)
        axs.set_xlim(long_limits)
        axs.set_ylim(-1.02, 1.02)
        axs.legend()
        
        if self.stage_number is not None:
            fig.suptitle('Stage ' + str(self.stage_number+1) + ', ' + bunch)
        
        plt.show()


    # ==================================================  
    def plot_wakefield(self):

        from matplotlib import pyplot as plt
        
        if self.initial is None:
            print('Stage::plot_wakefield(): No data.')
            return
        
        # extract wakefield if not already existing
        if not hasattr(self.initial.plasma.wakefield.onaxis, 'Ezs'):
            print('Stage::plot_wakefield(): No wakefield data.')
            return
        if not hasattr(self.initial.beam.current, 'Is'):
            print('Stage::plot_wakefield(): No beam current data.')
            return

        # preprate plot
        fig, axs = plt.subplots(2, 1)
        fig.set_figwidth(CONFIG.plot_width_default*0.7)
        fig.set_figheight(CONFIG.plot_width_default*1)
        col0 = "xkcd:light gray"
        col1 = "tab:blue"
        col2 = "tab:orange"
        af = 0.1
        
        # extract wakefields and beam currents
        zs0 = self.initial.plasma.wakefield.onaxis.zs
        Ezs0 = self.initial.plasma.wakefield.onaxis.Ezs
        has_final = self.final is not None and hasattr(self.final, 'plasma.wakefield.onaxis.zs') and hasattr(self.final, 'plasma.wakefield.onaxis.Ezs')

        if has_final:
            zs = self.final.plasma.wakefield.onaxis.zs
            Ezs = self.final.plasma.wakefield.onaxis.Ezs
        zs_I = self.initial.beam.current.zs
        Is = self.initial.beam.current.Is

        # find field at the driver and beam
        z_mid = zs_I.min() + (zs_I.max()-zs_I.min())*0.3
        mask = zs_I < z_mid
        zs_masked = zs_I[mask]
        z_beam = zs_masked[np.abs(Is[mask]).argmax()]
        Ez_driver = Ezs0[zs0 > z_mid].max()
        Ez_beam = np.interp(z_beam, zs0, Ezs0)
        
        # get wakefield
        axs[0].plot(zs0*1e6, np.zeros(zs0.shape), '-', color=col0)
        if self.nom_energy_gain is not None:
            axs[0].plot(zs0*1e6, -self.nom_energy_gain/self.length_flattop*np.ones(zs0.shape)/1e9, ':', color=col2)
        if self.driver_source is not None:  # A ramp may not have a driver source
            driver_source = self.get_driver_source()
            if driver_source.energy is not None:
                Ez_driver_max = driver_source.energy/self.length_flattop
                axs[0].plot(zs0*1e6, Ez_driver_max*np.ones(zs0.shape)/1e9, ':', color=col0)
        if has_final:
            axs[0].plot(zs*1e6, Ezs/1e9, '-', color=col1, alpha=0.2)
        axs[0].plot(zs0*1e6, Ezs0/1e9, '-', color=col1)
        axs[0].set_xlabel(r'$z$ [$\mathrm{\mu}$m]')
        axs[0].set_ylabel('Longitudinal electric field [GV/m]')
        zlims = [min(zs0)*1e6, max(zs0)*1e6]
        axs[0].set_xlim(zlims)
        axs[0].set_ylim(bottom=-1.7*np.max([np.abs(Ez_beam), Ez_driver])/1e9, top=1.3*Ez_driver/1e9)
        
        # plot beam current
        axs[1].fill(np.concatenate((zs_I, np.flip(zs_I)))*1e6, np.concatenate((-Is, np.zeros(Is.shape)))/1e3, color=col1, alpha=af)
        axs[1].plot(zs_I*1e6, -Is/1e3, '-', color=col1)
        axs[1].set_xlabel(r'$z$ [$\mathrm{\mu}$m]')
        axs[1].set_ylabel('Beam current [kA]')
        axs[1].set_xlim(zlims)
        axs[1].set_ylim(bottom=1.2*min(-Is)/1e3, top=1.2*max(-Is)/1e3)


    # ==================================================  
    def plot_final_wakefield(self):
        
        # extract wakefield if not already existing
        if not hasattr(self.final.plasma.wakefield.onaxis, 'Ezs'):
            print('Stage::plot_final_wakefield(): No wakefield calculated.')
            return
        if not hasattr(self.final.beam.current, 'Is'):
            print('Stage::plot_final_wakefield(): No beam current calculated.')
            return

        # preprate plot
        fig, axs = plt.subplots(2, 1)
        fig.set_figwidth(CONFIG.plot_width_default*0.7)
        fig.set_figheight(CONFIG.plot_width_default*1)
        col0 = "xkcd:light gray"
        col1 = "tab:blue"
        col2 = "tab:orange"
        af = 0.1
        
        # extract wakefields and beam currents
        zs0 = self.final.plasma.wakefield.onaxis.zs
        Ezs0 = self.final.plasma.wakefield.onaxis.Ezs
        has_final = hasattr(self.final.plasma.wakefield.onaxis, 'Ezs')
        if has_final:
            zs = self.final.plasma.wakefield.onaxis.zs
            Ezs = self.final.plasma.wakefield.onaxis.Ezs
        zs_I = self.final.beam.current.zs
        Is = self.final.beam.current.Is

        # find field at the driver and beam
        z_mid = zs_I.min() + (zs_I.max()-zs_I.min())*0.3
        mask = zs_I < z_mid
        zs_masked = zs_I[mask]
        z_beam = zs_masked[np.abs(Is[mask]).argmax()]
        Ez_driver = Ezs0[zs0 > z_mid].max()
        Ez_beam = np.interp(z_beam, zs0, Ezs0)

        # get wakefield
        axs[0].plot(zs0*1e6, np.zeros(zs0.shape), '-', color=col0)
        if self.nom_energy_gain is not None:
            axs[0].plot(zs0*1e6, -self.nom_energy_gain/self.get_length()*np.ones(zs0.shape)/1e9, ':', color=col2)
        if self.driver_source is not None:  # A ramp may not have a driver source
            driver_source = self.get_driver_source()
            if driver_source.energy is not None:
                Ez_driver_max = driver_source.energy/self.get_length()
                axs[0].plot(zs0*1e6, Ez_driver_max*np.ones(zs0.shape)/1e9, ':', color=col0)
        if has_final:
            axs[0].plot(zs*1e6, Ezs/1e9, '-', color=col1, alpha=0.2)
        axs[0].plot(zs0*1e6, Ezs0/1e9, '-', color=col1)
        axs[0].set_xlabel(r'$z$ [$\mathrm{\mu}$m]')
        axs[0].set_ylabel('Longitudinal electric field [GV/m]')
        zlims = [min(zs0)*1e6, max(zs0)*1e6]
        axs[0].set_xlim(zlims)
        axs[0].set_ylim(bottom=-1.7*np.max([np.abs(Ez_beam), Ez_driver])/1e9, top=1.3*Ez_driver/1e9)
        
        # plot beam current
        axs[1].fill(np.concatenate((zs_I, np.flip(zs_I)))*1e6, np.concatenate((-Is, np.zeros(Is.shape)))/1e3, color=col1, alpha=af)
        axs[1].plot(zs_I*1e6, -Is/1e3, '-', color=col1)
        axs[1].set_xlabel(r'$z$ [$\mathrm{\mu}$m]')
        axs[1].set_ylabel('Beam current [kA]')
        axs[1].set_xlim(zlims)
        axs[1].set_ylim(bottom=1.2*min(-Is)/1e3, top=1.2*max(-Is)/1e3)

        
    # ==================================================
    # plot wake
    def plot_wake(self, aspect='equal', show_beam=True, savefig=None):
        """
        Plot the wake structure (2D plot) as a new pyplot.figure.


        Other parameters
        ----------------
        aspect : str
            The aspect ratio of the plots.
            Defaults to 'equal' which is also the matplotlib default; can also 
            use 'auto'. Set to 'auto' to plot the entire simulation box.

        show_beam : bool
            Flag for including the beam charge densities in the plot
            
        savefig : str or None
            If not None, defines the path to save the figure.
            Defaults to None


        Returns:
        --------
        None
        """

        from matplotlib import pyplot as plt
        from matplotlib.colors import LogNorm

        if self.initial is None:
            print('Stage::plot_wake(): No data.')
            return
        
        # extract density if not already existing
        if not hasattr(self.initial.plasma.density, 'rho'):
            print('Stage::plot_wake(): No wake calculated.')
            return
        if not hasattr(self.initial.plasma.wakefield.onaxis, 'Ezs'):
            print('Stage::plot_wake(): No wakefield calculated.')
            return
        
        # make figures
        has_final_step = self.final is not None \
            and hasattr(self.final, 'plasma.density.extent') \
            and hasattr(self.final, 'plasma.wakefield.onaxis.zs') \
            and hasattr(self.final, 'plasma.wakefield.onaxis.Ezs') \
            and hasattr(self.final, 'plasma.density.rho') \
            and hasattr(self.final, 'beam.density.rho')

        num_plots = 1 + int(has_final_step)
        fig, ax = plt.subplots(num_plots,1)
        fig.set_figwidth(CONFIG.plot_width_default*0.7)
        fig.set_figheight(CONFIG.plot_width_default*0.5*num_plots)

        # cycle through initial and final step
        for i in range(num_plots):
            if not has_final_step:
                ax1 = ax
            else:
                ax1 = ax[i]

            # extract initial or final
            if i==0:
                data_struct = self.initial
                title = 'Initial step'
            elif i==1:
                data_struct = self.final
                title = 'Final step'

            # get data
            extent = data_struct.plasma.density.extent
            zs0 = data_struct.plasma.wakefield.onaxis.zs
            Ezs0 = data_struct.plasma.wakefield.onaxis.Ezs
            rho0_plasma = data_struct.plasma.density.rho
            rho0_beam = data_struct.beam.density.rho

            # find field at the driver and beam
            if i==0:
                zs_I = self.initial.beam.current.zs
                Is = self.initial.beam.current.Is
                z_mid = zs_I.max()-(zs_I.max()-zs_I.min())*0.3
                z_beam = zs_I[np.abs(Is[zs_I < z_mid]).argmax()]
                Ez_driver = Ezs0[zs0 > z_mid].max()
                Ez_beam = np.interp(z_beam, zs0, Ezs0)
                Ezmax = 2.3*1.7*np.max([np.abs(Ez_driver), np.abs(Ez_beam)])
            
            # plot on-axis wakefield and axes
            ax2 = ax1.twinx()
            ax2.plot(zs0*1e6, Ezs0/1e9, color = 'black')
            ax2.set_ylabel(r'$E_{z}$' ' [GV/m]')
            ax2.set_ylim(bottom=-Ezmax/1e9, top=Ezmax/1e9)
            axpos = ax1.get_position()
            pad_fraction = 0.13  # Fraction of the figure width to use as padding between the ax and colorbar
            cbar_width_fraction = 0.015  # Fraction of the figure width for the colorbar width
    
            # create colorbar axes based on the relative position and size
            if show_beam:
                cax1 = fig.add_axes([axpos.x1 + pad_fraction, axpos.y0, cbar_width_fraction, axpos.height])
            cax2 = fig.add_axes([axpos.x1 + pad_fraction + cbar_width_fraction, axpos.y0, cbar_width_fraction, axpos.height])
            cax3 = fig.add_axes([axpos.x1 + pad_fraction + 2*cbar_width_fraction, axpos.y0, cbar_width_fraction, axpos.height])
            clims = np.array([1e-2, 1e3])*self.plasma_density
            
            # plot plasma ions
            p_ions = ax1.imshow(-rho0_plasma/1e6, extent=extent*1e6, norm=LogNorm(), origin='lower', cmap='Greens', alpha=np.array(-rho0_plasma>clims.min(), dtype=float), aspect=aspect)
            p_ions.set_clim(clims/1e6)
            cb_ions = plt.colorbar(p_ions, cax=cax3)
            cb_ions.set_label(label=r'Beam/plasma-electron/ion density [$\mathrm{cm^{-3}}$]', size=10)
            cb_ions.ax.tick_params(axis='y',which='both', direction='in')
            
            # plot plasma electrons
            p_electrons = ax1.imshow(rho0_plasma/1e6, extent=extent*1e6, norm=LogNorm(), origin='lower', cmap='Blues', alpha=np.array(rho0_plasma>clims.min()*2, dtype=float), aspect=aspect)
            p_electrons.set_clim(clims/1e6)
            cb_electrons = plt.colorbar(p_electrons, cax=cax2)
            cb_electrons.ax.tick_params(axis='y',which='both', direction='in')
            cb_electrons.set_ticklabels([])
            
            # plot beam electrons
            if show_beam:
                p_beam = ax1.imshow(rho0_beam/1e6, extent=data_struct.beam.density.extent*1e6,  norm=LogNorm(), origin='lower', cmap='Oranges', alpha=np.array(rho0_beam>clims.min()*2, dtype=float), aspect=aspect)
                p_beam.set_clim(clims/1e6)
                cb_beam = plt.colorbar(p_beam, cax=cax1)
                cb_beam.set_ticklabels([])
                cb_beam.ax.tick_params(axis='y', which='both', direction='in')

            # ensure that the extent is the same as data_struct.plasma.density.extent
            p_electrons.set_extent(extent*1e6)
            
            # set labels
            if i==(num_plots-1):
                ax1.set_xlabel(r'$z$ [$\mathrm{\mu}$m]')
            ax1.set_ylabel(r'$x$ [$\mathrm{\mu}$m]')
            ax1.set_title(title)
            ax1.grid(False)
            ax2.grid(False)
            
        # save the figure
        if savefig is not None:
            fig.savefig(str(savefig), format="pdf", bbox_inches="tight")
        
        return

    
    # ==================================================
    def survey_object(self):
        npoints = 10
        x_points = np.linspace(0, self.get_length(), npoints)
        y_points = np.linspace(0, 0, npoints)
        final_angle = 0 
        label = 'Plasma stage'
        color = 'red'
        return x_points, y_points, final_angle, label, color
    

    # ==================================================
    def print_summary(self):
        
        print('Class: ', type(self))

        if self.plasma_density  is None:
            print(f"Plasma density [m^-3]:\t\t\t\t\t Not set")
        else:
            print(f"Plasma density [m^-3]:\t\t\t\t\t {self.plasma_density :.3e}")
        if self.length  is None:
            print(f"Stage total length [m]:\t\t\t\t\t Not set")
        else:
            print(f"Stage total length [m]:\t\t\t\t\t {self.length  :.3f}")
        if self.length_flattop  is None:
            print(f"Stage flattop length [m]:\t\t\t\t Not set")
        else:
            print(f"Stage flattop length [m]:\t\t\t\t {self.length_flattop  :.3f}")
        if self.nom_energy is None:
            print(f"Nominal energy [GeV]:\t\t\t\t\t Not set")
        else:
            print(f"Nominal energy [GeV]:\t\t\t\t\t {self.nom_energy/1e9 :.3f}")

        if self.nom_energy_flattop is None:
            print(f"Nominal energy flattop [GeV]:\t\t\t\t Not set")
        else:
            print(f"Nominal energy flattop [GeV]:\t\t\t\t {self.nom_energy_flattop/1e9 :.3f}")
        
        nom_energy_gain = self.nom_energy_gain 
        if nom_energy_gain is None:
            print(f"Nominal energy gain [GeV]:\t\t\t\t Not set")
        else:
            print(f"Nominal energy gain [GeV]:\t\t\t\t {nom_energy_gain/1e9 :.3f}")

        if self.nom_energy_gain_flattop is None:
            print(f"Nominal energy gain flattop [GeV]:\t\t\t Not set")
        else:
            print(f"Nominal energy gain flattop [GeV]:\t\t\t {self.nom_energy_gain_flattop/1e9 :.3f}")

        if self.nom_accel_gradient is None:
            print(f"Nominal acceleration gradient [GV/m]:\t\t\t Not set")
        else:
            print(f"Nominal acceleration gradient [GV/m]:\t\t\t {self.nom_accel_gradient/1e9 :.3f}")

        if self.nom_accel_gradient_flattop is None:
            print(f"Nominal acceleration gradient flattop [GV/m]:\t\t Not set")
        else:
            print(f"Nominal acceleration gradient flattop [GV/m]:\t\t {self.nom_accel_gradient_flattop/1e9 :.3f}")

        if self.driver_source is None:
            print(f"Driver source type:\t\t\t\t\t Not set")
        else:
            print(f"Driver source type: {type(self.driver_source)}")

        if self.has_ramp():
            print(f"Has ramp(s):\t\t\t\t\t\t Yes")
        else:
            print(f"Has ramp(s):\t\t\t\t\t\t No")

        print('\n')


###################################################
class PlasmaRamp(Stage):
    """
    Contains the implementation for ramps as a Stage class.
    Only meant to store information.
    """
    
    # ==================================================
    def __init__(self, nom_energy_gain=None, ramp_beta_mag=None, ramp_length=None, ramp_shape='uniform'):

        super().__init__(nom_accel_gradient=None, nom_energy_gain=nom_energy_gain, plasma_density=None, driver_source=None, ramp_beta_mag=ramp_beta_mag)

        if ramp_shape != 'uniform':
            raise NotImplementedError('Ramp shape not yet implemented')
        # TODO: Need code to handle ramp_shape='from_file' etc. ... need to ignore ramp_length, ramp_plasma_density. These need to be calculated.
        
        if ramp_shape != 'uniform' and ramp_shape != 'from_file' and ramp_shape != 'gaussian':
            raise StageError('Invalid ramp shape.')
        

        self.ramp_shape = ramp_shape
        self.length = ramp_length

        # Acceleration gradient and length cannot be set until the ramp nominal 
        # energy is known. These calculation are done by Stage._prepare_ramps().


    # ==================================================
    def track(self):
        raise StageError('track() is not implemented for PlasmaRamp. Use track_upramp() or track_downramp() from the Stage class instead.')
    

     # ==================================================
    @property
    def upramp(self) -> Self | None:
        return None
    @upramp.setter
    def upramp(self, upramp : Self | None):
        raise StageError('Cannot add a ramp to PlasmaRamp.')


    # ==================================================
    @property
    def downramp(self) -> Self:
        return None
    @downramp.setter
    def downramp(self, downramp : Self | None):
        raise StageError('Cannot add a ramp to PlasmaRamp.')
    

    # ==================================================
    @property
    def ramp_beta_mag(self) -> Self:
        """
        The betatron magnification used to define ramp plasma densities. 
        Overrides the ramp_beta_mag of the parent stage.
        """
        if self._ramp_beta_mag is not None:
            ramp_beta_mag = self._ramp_beta_mag
        elif self.parent.ramp_beta_mag is not None:
            ramp_beta_mag = self.parent.ramp_beta_mag
        else:
            ramp_beta_mag = None
        return ramp_beta_mag
    @ramp_beta_mag.setter
    def ramp_beta_mag(self, ramp_beta_mag : float | None):
        if ramp_beta_mag is not None:
            if not isinstance(ramp_beta_mag, (float, int)) or ramp_beta_mag < 0.0:
                raise VariablesOutOfRangeError("ramp_beta_mag must be a positive number.")
        self._ramp_beta_mag = ramp_beta_mag
    _ramp_beta_mag = None
    

    # ==================================================
    def print_summary(self):
        if self.is_upramp():
            print('Ramp type: \t\t\t\t\t\t upramp')
        if self.is_downramp():
            print('Ramp type: \t\t\t\t\t\t downramp')
        print('Ramp shape: \t\t\t\t\t\t', self.ramp_shape)
        super().print_summary()


###################################################
class VariablesOverspecifiedError(Exception):
    "Exception class to throw when trying to set too many overlapping variables."
    pass
class VariablesOutOfRangeError(Exception):
    "Exception class to throw when calculated or set variables are out of allowed range."
class StageError(Exception):
    "Exception class for ``Stage`` to throw in other cases."

class SimulationDomainSizeError(Exception):
    "Exception class to throw when the simulation domain size is too small."
<<<<<<< HEAD
    pass

    
=======
    pass
>>>>>>> a47aca07
<|MERGE_RESOLUTION|>--- conflicted
+++ resolved
@@ -2115,10 +2115,4 @@
 
 class SimulationDomainSizeError(Exception):
     "Exception class to throw when the simulation domain size is too small."
-<<<<<<< HEAD
-    pass
-
-    
-=======
-    pass
->>>>>>> a47aca07
+    pass
--- conflicted
+++ resolved
@@ -16,6 +16,7 @@
 
 class Stage(Trackable, CostModeled):
     
+    # ==================================================
     @abstractmethod
     def __init__(self, nom_accel_gradient, nom_energy_gain, plasma_density, driver_source=None, ramp_beta_mag=None):
 
@@ -70,6 +71,8 @@
 
         self.name = 'Plasma stage'
 
+
+    # ==================================================
     ## Define upramp and downramp, if present
     @property
     def upramp(self) -> Self | None:
@@ -83,6 +86,8 @@
         self._upramp.parent = self
     _upramp = None
 
+
+    # ==================================================
     @property
     def downramp(self) -> Self:
         "The downramp of this stage, which also is a Stage"
@@ -95,6 +100,47 @@
         self._downramp.parent = self
     _downramp = None
 
+
+    # ==================================================
+    def stage2ramp(self, ramp_plasma_density=None, ramp_length=None):
+        """
+        Used for copying a predefined stage's settings and configurations to set up flat ramps.
+    
+        Parameters
+        ----------
+        ramp_plasma_density: [m^-3] float, optional
+            Plasma density for the ramp.
+
+        ramp_length: [m] float, optional
+            Length of the ramp.
+    
+            
+        Returns
+        ----------
+        stage_copy: Stage object
+            A modified deep copy of the original stage.
+        """
+
+        stage_copy = copy.deepcopy(self)
+        stage_copy.ramp_beta_mag = 1.0
+
+        # Delete any upramps and downramps that might be present
+        stage_copy.upramp = None
+        stage_copy.downramp = None
+
+        # Can set some parameters to None to let track_upramp() and track_downramp() determine these
+        stage_copy.nom_accel_gradient = None
+        stage_copy.nom_energy_gain = None
+        stage_copy.plasma_density = ramp_plasma_density
+        stage_copy.length = ramp_length
+
+        # Remove the driver source, as this will be replaced with SourceCapsule in track_upramp() and track_downramp()
+        stage_copy.driver_source = None
+
+        return stage_copy
+    
+
+    # ==================================================
     def _prepare_ramps(self):
         "Set ramp lengths and nominal energy gains if the ramps exist (both upramp and downramp lengths have to be set up before track_upramp())."
         if self.nom_energy is None:
@@ -120,6 +166,8 @@
             if self.downramp.length is None:
                 self.downramp.length = self._calc_ramp_length(self.downramp)
 
+
+    # ==================================================
     def _calc_ramp_length(self, ramp : Self) -> float:
         "Calculate and set the up/down ramp (uniform step ramp) length [m] based on stage nominal energy."
         if ramp.nom_energy is None:
@@ -128,7 +176,9 @@
         if ramp_length < 0.0:
             raise ValueError(f"ramp_length = {ramp_length} [m] < 0.0")
         return ramp_length
-            
+    
+
+    # ==================================================
     @property
     def parent(self) -> Self | None:
         "The parent of this stage (which is then an upramp or downramp), or None"
@@ -142,6 +192,8 @@
         self._parent = parent
     _parent = None
 
+
+    # ==================================================
     def _getOtherRamp(self, aRamp : Self) -> Self:
         "Lets the upramp get hold of the downramp in the same pair, and vise versa"
         if aRamp == self.upramp:
@@ -151,6 +203,8 @@
         else:
             raise StageError("Could not find calling ramp?")
 
+
+    # ==================================================
     def _getOverallestStage(self) -> Self:
         "Find and return the most overall stage in the hierachy"
         bottom_Stage = self
@@ -163,8 +217,11 @@
             bottom_Stage = bottom_Stage.parent
         return bottom_Stage
 
+    
+    
     ## Tracking methods
 
+    # ==================================================
     @abstractmethod
     def track(self, beam, savedepth=0, runnable=None, verbose=False):
         beam.stage_number += 1
@@ -174,6 +231,8 @@
             raise ValueError(f"Flattop length = {self.length_flattop} [m] < 0.0")
         return super().track(beam, savedepth, runnable, verbose)
 
+
+    # ==================================================
     # upramp to be tracked before the main tracking
     def track_upramp(self, beam0, driver0=None):
         if self.upramp is not None:
@@ -197,6 +256,8 @@
         
         return beam, driver
 
+
+    # ==================================================
     # downramp to be tracked after the main tracking
     def track_downramp(self, beam0, driver0):
         if self.downramp is not None:
@@ -220,57 +281,7 @@
             driver = driver0
             
         return beam, driver
-<<<<<<< HEAD
-    
-    
-    @property
-    def length_flattop(self) -> float:
-        if hasattr(self, '_length_flattop'):
-            if self.nom_energy_gain is not None:
-                self.nom_accel_gradient = self.nom_energy_gain/self._length_flattop
-                length_flattop = self._length_flattop 
-                del self._length_flattop  # Delete self._length_flattop after both self.nom_energy_gain and self.nom_accel_gradient have been set, so that self.length_flattop henceforth is given by self.nom_energy_gain/self.nom_accel_gradient.
-                return length_flattop  # Prevents None being returned for self.length_flattop when only self.nom_energy_gain have been set initially.
-            elif self.nom_accel_gradient is not None:
-                self.nom_energy_gain = self.nom_accel_gradient*self._length_flattop
-                length_flattop = self._length_flattop 
-                del self._length_flattop
-                return length_flattop
-            else:
-                return self._length_flattop
-        elif self.nom_energy_gain is not None and self.nom_accel_gradient is not None:
-            return self.nom_energy_gain/self.nom_accel_gradient
-        else:
-            #raise ValueError('Need to set either nom_energy_gain or nom_accel_gradient before setting length or length_flattop.')
-            return None
-    @length_flattop.setter
-    def length_flattop(self, length_flattop : float):
-        if self.nom_energy_gain is not None:  # Nominal energy gain is prioritised over nominal acceleration gradient.
-            if self.nom_accel_gradient is not None and self.nom_energy_gain/self.nom_accel_gradient != length_flattop:
-                warnings.warn('The given plasma acceleration stage length is not consistent with the values of self.nom_energy_gain and self.nom_accel_gradient. Resetting self.nom_accel_gradient.')
-            self.nom_accel_gradient = self.nom_energy_gain/length_flattop
-        elif self.nom_accel_gradient is not None:
-            self.nom_energy_gain = self.nom_accel_gradient*length_flattop
-        else:
-            self._length_flattop = length_flattop
-
-    @property
-    def length(self) -> float:
-        if self.length_flattop is None:
-            return None
-        else:
-            L = self.length_flattop
-            if self.length_upramp is not None:
-                L += self.length_upramp
-            if self.length_downramp is not None:
-                L += self.length_downramp
-            return L
-    @length.setter
-    def length(self, length : float):
-        if self.length_upramp is not None or self.length_downramp is not None:
-            warnings.warn('This stage has ramps, setting the flattop length only (ramp lengths are added).')
-        self.length_flattop = length
-=======
+
 
     ## Mutually consistent calculation for length, nom_accel_gradient, nom_energy gain,
     #  their flattop counterparts, and (if existing) their stage counterparts.
@@ -307,27 +318,34 @@
 
     # Setting and getting the variables
 
+
+    # ==================================================
     @property
     def length(self) -> float:
         "Total length of the trackable stage element [m], or None if not set/calculateable"
-        return self._length_calc #Always return the dynamic version
+        return self._length_calc # Always return the dynamic version
     @length.setter
     def length(self, length : float):
         if self._length_calc is not None and self._length is None:
-            #If there is a known value, and we're not trying to modify a user-set value -> ERROR!
+            # If there is a known value, and we're not trying to modify a user-set value -> ERROR!
             raise VariablesOverspecifiedError("length already known/calculateable, cannot set.")
         #Set user value and recalculate
         self._length = length
         self._resetLengthEnergyGradient()
         self._recalcLengthEnergyGradient()
+
+
+    # ==================================================
     def get_length(self) -> float:
         "Alias of length"
         return self.length
-    #Variables are internal to the length/energy/gradient logic
+    # Variables are internal to the length/energy/gradient logic
     # do not modify externally!
     _length      = None #User-set value
     _length_calc = None #Dynamic version, current best-known value
 
+
+    # ==================================================
     @property
     def nom_energy_gain(self) -> float:
         "Total nominal energy gain of the stage [eV], or None if not set/calculateable"
@@ -339,12 +357,17 @@
         self._nom_energy_gain = nom_energy_gain
         self._resetLengthEnergyGradient()
         self._recalcLengthEnergyGradient()
+
+
+    # ==================================================
     def get_nom_energy_gain(self):
         "Alias of nom_energy_gain"
         return self.nom_energy_gain
     _nom_energy_gain      = None
     _nom_energy_gain_calc = None
 
+
+    # ==================================================
     @property
     def nom_accel_gradient(self) -> float:
         "Total nominal accelerating gradient of the stage [eV/m], or None if not set/calculateable"
@@ -359,6 +382,8 @@
     _nom_accel_gradient      = None
     _nom_accel_gradient_calc = None
 
+
+    # ==================================================
     @property
     def length_flattop(self) -> float:
         "Length of the plasma flattop [m], or None if not set/calculateable"
@@ -373,6 +398,8 @@
     _length_flattop      = None
     _length_flattop_calc = None
 
+
+    # ==================================================
     @property
     def nom_energy_gain_flattop(self) -> float:
         "Energy gain of the plasma flattop [eV], or None if not set/calculateable"
@@ -386,8 +413,9 @@
         self._recalcLengthEnergyGradient()
     _nom_energy_gain_flattop      = None
     _nom_energy_gain_flattop_calc = None
->>>>>>> 75aca044
-
+
+
+    # ==================================================
     @property
     def nom_accel_gradient_flattop(self) -> float:
         "Accelerating gradient of the plasma flattop [eV/m], or None if not set/calculateable"
@@ -402,12 +430,17 @@
     _nom_accel_gradient_flattop      = None
     _nom_accel_gradient_flattop_calc = None
 
-    #Recalculation methods
-
+
+
+    ## Recalculation methods
+
+    # ==================================================
     def _resetLengthEnergyGradient(self):
         "Reset all the calculated values in the current Stage hierarchy"
         self._getOverallestStage()._resetLengthEnergyGradient_helper()
 
+
+    # ==================================================
     def _resetLengthEnergyGradient_helper(self):
         #Climb back up from the bottom and set what we can
         # directly / to None, from the stored user input
@@ -430,67 +463,19 @@
             self._printVerb("Upramp:")
             self.upramp._resetLengthEnergyGradient_helper()
         if self.downramp is not None:
-<<<<<<< HEAD
-            return self.downramp.length
-        else:
-            return None
-    @length_downramp.setter
-    def length_downramp(self, length_downramp : float):
-        assert self.downramp is not None, "No downramp to set length of"
-        self.downramp.length = length_downramp
-
-
-    # ==================================================
-    def stage2ramp(self, ramp_plasma_density=None, ramp_length=None):
-        """
-        Used for copying a predefined stage's settings and configurations to set up flat ramps.
-    
-        Parameters
-        ----------
-        ramp_plasma_density: [m^-3] float, optional
-            Plasma density for the ramp.
-
-        ramp_length: [m] float, optional
-            Length of the ramp.
-    
-            
-        Returns
-        ----------
-        stage_copy: Stage object
-            A modified deep copy of the original stage.
-        """
-
-        stage_copy = copy.deepcopy(self)
-        stage_copy.ramp_beta_mag = 1.0
-
-        # Delete any upramps and downramps that might be present
-        stage_copy.upramp = None
-        stage_copy.downramp = None
-
-        # Can set some parameters to None to let track_upramp() and track_downramp() determine these
-        stage_copy.nom_accel_gradient = None
-        stage_copy.nom_energy_gain = None
-        stage_copy.plasma_density = ramp_plasma_density
-        stage_copy.length = ramp_length
-
-        # Remove the driver source, as this will be replaced with SourceCapsule in track_upramp() and track_downramp()
-        stage_copy.driver_source = None
-
-        return stage_copy
-
-        
-    def get_length(self):
-        return self.length
-=======
             self._printVerb("Downramp:")
             self.downramp._resetLengthEnergyGradient_helper()
 
+
+    # ==================================================
     def _recalcLengthEnergyGradient(self):
         #Iteratively calculate everything until stability is reached
         #Note: Before starting calculation, call _resetLengthEnergyGradient() to reset the hierachy
         self._getOverallestStage()._recalcLengthEnergyGradient_helper()
         self._printVerb()
 
+
+    # ==================================================
     def _recalcLengthEnergyGradient_helper(self):
         itrCtr = 0
         updateCounter_total = 0
@@ -663,11 +648,15 @@
 
         return updateCounter_total
 
+
+    # ==================================================
     doVerbosePrint_debug = False
     def _printVerb(self, *args, **kwargs):
         if self.doVerbosePrint_debug:
             print(*args, **kwargs)
 
+
+    # ==================================================
     def _printLengthEnergyGradient_internal(stage):
         "For debugging"
         print("parent/upramp/downramp:    ", stage.parent, stage.upramp, stage.downramp)
@@ -679,35 +668,48 @@
         print("nom_accel_gradient_flattop:", stage._nom_accel_gradient_flattop, stage._nom_accel_gradient_flattop_calc)
         print()
 
+
+
     ## Various calculations / plots / etc
->>>>>>> 75aca044
-
+
+    # ==================================================
     def get_cost_breakdown(self):
         breakdown = []
         breakdown.append(('Plasma cell', self.get_length() * CostModeled.cost_per_length_plasma_stage))
         breakdown.append(('Driver dump', CostModeled.cost_per_driver_dump))
         return (self.name, breakdown)
 
+
+    # ==================================================
     def matched_beta_function(self, energy_incoming):
         if self.ramp_beta_mag is not None:
             return beta_matched(self.plasma_density, energy_incoming)*self.ramp_beta_mag
         else:
             return beta_matched(self.plasma_density, energy_incoming)
-            
+
+    
+    # ==================================================
     def matched_beta_function_flattop(self, energy):
         return beta_matched(self.plasma_density, energy)
     
+
+    # ==================================================
     def energy_usage(self):
         return self.driver_source.energy_usage()
     
+
+    # ==================================================
     def energy_efficiency(self):
         return self.efficiency
 
+
+    # ==================================================
     #@abstractmethod   # TODO: calculate the dumped power and use it for the dump cost model.
     def dumped_power(self):
         return None
 
-    
+
+    # ==================================================
     def calculate_efficiency(self, beam0, driver0, beam, driver):
         Etot0_beam = beam0.total_energy()
         Etot_beam = beam.total_energy()
@@ -717,6 +719,8 @@
         self.efficiency.wake_to_beam = (Etot_beam-Etot0_beam)/(Etot0_driver-Etot_driver)
         self.efficiency.driver_to_beam = self.efficiency.driver_to_wake*self.efficiency.wake_to_beam
 
+
+    # ==================================================
     def calculate_beam_current(self, beam0, driver0, beam=None, driver=None):
         
         dz = 40*np.mean([driver0.bunch_length(clean=True)/np.sqrt(len(driver0)), beam0.bunch_length(clean=True)/np.sqrt(len(beam0))])
@@ -735,10 +739,12 @@
             self.final.beam.current.Is = Is
 
     
+    # ==================================================
     def save_driver_to_file(self, driver, runnable):
         driver.save(runnable, beam_name='driver_stage' + str(driver.stage_number+1))
 
     
+    # ==================================================
     def save_evolution_to_file(self, bunch='beam'):
     
         # select bunch
@@ -769,9 +775,12 @@
         np.savetxt(filename, matrix, delimiter=',')
         
     
+    # ==================================================
     def plot_driver_evolution(self):
         self.plot_evolution(bunch='driver')
     
+
+    # ==================================================
     def plot_evolution(self, bunch='beam'):
         
         # select bunch
@@ -905,7 +914,8 @@
         
         plt.show()
 
-        
+
+    # ==================================================  
     def plot_wakefield(self):
         
         # extract wakefield if not already existing
@@ -968,6 +978,7 @@
         axs[1].set_ylim(bottom=1.2*min(-Is)/1e3, top=1.2*max(-Is)/1e3)
 
         
+    # ==================================================
     # plot wake
     def plot_wake(self, savefig=None):
         
@@ -1069,6 +1080,7 @@
         return 
 
     
+    # ==================================================
     def survey_object(self):
         npoints = 10
         x_points = np.linspace(0, self.get_length(), npoints)
@@ -1077,14 +1089,12 @@
         label = 'Plasma stage'
         color = 'red'
         return x_points, y_points, final_angle, label, color
-<<<<<<< HEAD
-
-    
-=======
-        
+        
+
 class VariablesOverspecifiedError(Exception):
     "Exception class to throw when trying to set too many overlapping variables"
     pass
 class StageError(Exception):
     "Exception class for Stege to throw in other cases"
->>>>>>> 75aca044
+
+

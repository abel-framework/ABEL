# This file is part of ABEL
# Copyright 2025, The ABEL Authors
# Authors: C.A.Lindstrøm(1), J.B.B.Chen(1), O.G.Finnerud(1), D.Kalvik(1), E.Hørlyk(1), A.Huebl(2), K.N.Sjobak(1), E.Adli(1)
# Affiliations: 1) University of Oslo, 2) LBNL
# License: GPL-3.0-or-later

from abc import abstractmethod
from abel.classes.trackable import Trackable
from abel.CONFIG import CONFIG
from abel.classes.cost_modeled import CostModeled
from abel.classes.source.impl.source_capsule import Source
from abel.classes.beamline.impl.driver_complex import DriverComplex
import numpy as np
import copy, warnings
import scipy.constants as SI
from types import SimpleNamespace
from abel.utilities.plasma_physics import beta_matched
from typing import Self

class Stage(Trackable, CostModeled):
    """
    Abstract class representing a plasma acceleration stage.

    This class defines the framework for plasma stages, ensuring consistency 
    between stage parameters (energy gain, acceleration gradient, and length) 
    both for a ``Stage`` and its optional ramps.
    

    Attributes
    ----------
    nom_accel_gradient : [V/m] float
        Nominal acceleration gradient.

    nom_energy_gain : [eV] float
        Nominal energy gain across the plasma stage or across the stage and its
        ramps if there are any.

    plasma_density : [m^-3] float
        The plasma density of the plasma stage.
    
    driver_source : ``Source`` or ``DriverComplex``, optional
        The source of the drive beam. Default set to ``None``.

    ramp_beta_mag : float, optional
        Betatron magnification used for defining ramps. Default set to ``None``.
        
    upramp : ``Stage`` or None
        Optional ``Stage`` object representing the upramp.

    downramp : ``Stage`` or None
        Optional ``Stage`` object representing the downramp.

    nom_accel_gradient_flattop : [V/m] float
        Accelerating gradient in the plasma stage only, excluding any ramps.

    nom_energy_gain_flattop : [eV] float
        Energy gain across the plasma stage only, excluding any ramps.

    length : [m] float
        Total length of the plasma stage and its ramps if any.

    length_flattop : [m] float
        Length of the plasma stage only, excluding any ramps.

    nom_energy : [eV] float
        Nominal energy at the start of the plasma stage or at the start of the 
        upramp if there is one.

    nom_energy_flattop : [eV] float
        Nominal energy at the start of the plasma stage, excluding any ramps.

    efficiency : ``SimpleNamespace``
        Contains efficiency metrics:
        - driver_to_wake : fraction of driver energy transferred to the wakefield.
        - wake_to_beam : fraction of wakefield energy transferred to beam.
        - driver_to_beam : overall energy transfer efficiency.
        - dumped_power : remaining driver power.

    evolution : ``SimpleNamespace``
        Contains the beam parameter evolution across the stage.

    initial : ``SimpleNamespace``
        Initial state of the stage including beam, driver, and plasma 
        quantities.

    final : ``SimpleNamespace``
        Final state of the stage after tracking. Includes beam, driver, and 
        plasma quantities.

    name : str
        Name of the stage, default is 'Plasma stage'.
    """

    
    # ==================================================
    @abstractmethod
    def __init__(self, nom_accel_gradient, nom_energy_gain, plasma_density, driver_source=None, ramp_beta_mag=None):
        """
        Abstract base class for plasma acceleration stages.

        Parameters
        ----------
        nom_accel_gradient : [V/m] float
            Nominal acceleration gradient.

        nom_energy_gain : [eV] float
            Nominal energy gain across the plasma stage.

        plasma_density : [m^-3] float
            The plasma density of the plasma stage.
        
        driver_source : ``Source`` or ``DriverComplex``, optional
            The source of the drive beam. Default set to ``None``.

        ramp_beta_mag : float, optional
            Betatron magnification used for ramps. Default set to ``None``.
        """

        super().__init__()
        
        # common variables
        self.nom_accel_gradient = nom_accel_gradient
        self.nom_energy_gain = nom_energy_gain
        self.plasma_density = plasma_density
        self.driver_source = driver_source
        self.ramp_beta_mag = ramp_beta_mag
        
        self.stage_number = None
        
        # nominal initial energy
        self.nom_energy = None 
        self.nom_energy_flattop = None

        self._return_tracked_driver = False
        
        self.evolution = SimpleNamespace()
        self.evolution.beam = SimpleNamespace()
        self.evolution.beam.slices = SimpleNamespace()
        self.evolution.driver = SimpleNamespace()
        self.evolution.driver.slices = SimpleNamespace()
        
        self.efficiency = SimpleNamespace()
        self.efficiency.dumped_power = None
        
        self.initial = SimpleNamespace()
        self.initial.driver = SimpleNamespace()
        self.initial.driver.instance = SimpleNamespace()
        self.initial.beam = SimpleNamespace()
        self.initial.beam.instance = SimpleNamespace()
        self.initial.beam.current = SimpleNamespace()
        self.initial.beam.density = SimpleNamespace()
        self.initial.plasma = SimpleNamespace()
        self.initial.plasma.density = SimpleNamespace()
        self.initial.plasma.wakefield = SimpleNamespace()
        self.initial.plasma.wakefield.onaxis = SimpleNamespace()
        
        self.final = SimpleNamespace()
        self.final.driver = SimpleNamespace()
        self.final.driver.instance = SimpleNamespace()
        self.final.beam = SimpleNamespace()
        self.final.beam.instance = SimpleNamespace()
        self.final.beam.current = SimpleNamespace()
        self.final.beam.density = SimpleNamespace()
        self.final.plasma = SimpleNamespace()
        self.final.plasma.density = SimpleNamespace()
        self.final.plasma.wakefield = SimpleNamespace()
        self.final.plasma.wakefield.onaxis = SimpleNamespace()

        self.name = 'Plasma stage'
        

    # ==================================================
    @property
    def driver_source(self) -> Source | DriverComplex | None:
        "Get or set the the driver source or the driver complex of the stage."
        return self._driver_source
    @driver_source.setter
    def driver_source(self, source : Source | DriverComplex | None):
        if source is not None and not isinstance(source, (Source, DriverComplex)):
            raise TypeError("driver_source must be a Source, DriverComplex, or None")
        self._driver_source = source
    _driver_source = None

    def get_driver_source(self):
        """
        Return the driver source of the stage or the driver source of the 
        associated driver complex of the stage.

        Returns
        ----------
        driver_source : ``Source``
        """
    
        if isinstance(self.driver_source, DriverComplex):
            driver_source = self.driver_source.source
        elif isinstance(self.driver_source, Source):
            driver_source = self.driver_source
        
        return driver_source
    

    
    ## Define upramp and downramp, if present

    # ==================================================
    @property
    def upramp(self) -> Self | None:
        "Get or set the upramp."
        return self._upramp
    @upramp.setter
    def upramp(self, upramp : Self | None):
        if upramp is not None:
            if not isinstance(upramp, Stage):
                raise StageError("The upramp must be an instance of Stage or None")
            
        self._upramp = upramp
        if upramp is not None:
            self._upramp.parent = self

        self._resetLengthEnergyGradient()
        self._recalcLengthEnergyGradient()
    _upramp = None


    # ==================================================
    @property
    def downramp(self) -> Self:
        "Get or set the downramp."
        return self._downramp
    @downramp.setter
    def downramp(self, downramp : Self | None):
        if downramp is not None:
            if not isinstance(downramp, Stage):
                raise StageError("The downramp must be an instance of Stage or None")

        self._downramp = downramp
        if downramp is not None:
            self._downramp.parent = self

        self._resetLengthEnergyGradient()
        self._recalcLengthEnergyGradient()
    _downramp = None


    # ==================================================
    @property
    def ramp_beta_mag(self) -> Self:
        """
        The betatron magnification used to define ramp plasma densities relative 
        to the plasma stage. Can be overriden with the ramps' own ``ramp_beta_mag``.
        """
        return self._ramp_beta_mag
    @ramp_beta_mag.setter
    def ramp_beta_mag(self, ramp_beta_mag : float | None):
        if ramp_beta_mag is not None:
            if not isinstance(ramp_beta_mag, (float, int)) or ramp_beta_mag < 0.0:
                raise VariablesOutOfRangeError("ramp_beta_mag must be a positive number.")

            # Check if upramp or downramp already has defined ramp_beta_mag
            if self.has_ramp():
                if self.upramp.ramp_beta_mag is not None:
                    warnings.warn('ramp_beta_mag for the upramp is already defined.')
                if self.downramp.ramp_beta_mag is not None:
                    warnings.warn('ramp_beta_mag for the downramp is already defined.')

        self._ramp_beta_mag = ramp_beta_mag
    _ramp_beta_mag = None


    # ==================================================
    def copy_config2blank_stage(self):
        """
        Return a deep copy of the stage with most physics parameters reset to 
        ``None``.

        This is used to create ramp stages with consistent configuration but no 
        preset parameters.
            
        Returns
        ----------
        stage_copy : ``Stage``
            A modified deep copy of the original stage. 
            ``stage_copy.plasma_density``, ``stage_copy.length``, 
            ``stage_copy.length_flattop``, ``stage_copy.nom_energy_gain``, 
            ``stage_copy.nom_energy_gain_flattop``, 
            ``stage_copy.nom_accel_gradient``, 
            ``stage_copy.nom_accel_gradient_flattop``, 
            ``stage_copy.driver_source`` and its ramps are all set to ``None``. 
            All other attributes of the original stage are retained.
        """

        stage_copy = copy.deepcopy(self)
        stage_copy.ramp_beta_mag = None

        # Delete any upramps and downramps that might be present
        if stage_copy.upramp is not None:
            stage_copy.upramp = None
        if stage_copy.downramp is not None:
            stage_copy.downramp = None

        # Set energy gain, gradient and length parameters to None to let track_upramp() and track_downramp() determine these.
        # Do try/except to allow zeroing everything.
        try:
            stage_copy.nom_accel_gradient = None
        except VariablesOverspecifiedError:
            pass
        try:
            stage_copy.nom_energy_gain = None
        except VariablesOverspecifiedError:
            pass
        try:
            stage_copy.nom_accel_gradient_flattop = None
        except VariablesOverspecifiedError:
            pass
        try:
            stage_copy.nom_energy_gain_flattop = None
        except VariablesOverspecifiedError:
            pass
        try:
            stage_copy.length = None
        except VariablesOverspecifiedError:
            pass
        try:
            stage_copy.length_flattop = None
        except VariablesOverspecifiedError:
            pass

        if stage_copy.nom_accel_gradient_flattop is not None:
            raise ValueError('stage_copy.nom_accel_gradient is not None.')
        if stage_copy.nom_accel_gradient_flattop is not None:
            raise ValueError('stage_copy.nom_accel_gradient_flattop is not None.')
        if stage_copy.nom_energy_gain is not None:
            raise ValueError('stage_copy.nom_energy_gain is not None.')
        if stage_copy.nom_energy_gain_flattop is not None:
            raise ValueError('stage_copy.nom_energy_gain_flattop is not None.')
        if stage_copy.length is not None:
            raise ValueError('stage_copy.length is not None.')
        if stage_copy.length_flattop is not None:
            raise ValueError('stage_copy.length_flattop is not None.')

        stage_copy.plasma_density = None
         
        # Remove the driver source, as this will be replaced with SourceCapsule in track_upramp() and track_downramp()
        stage_copy.driver_source = None

        return stage_copy
    

    # ==================================================
    def convert_PlasmaRamp(self, ramp):
        """
        Convert a ``PlasmaRamp`` object to a ``Stage`` subclass object of the 
        same type as ``self`` in order to construct a uniform ramp that can be 
        tracked.

        Needed in most ``Stage`` subclasses as these do not track the 
        ``PlasmaRamps`` internally, but actually construct another stage of the 
        same type with the same configurations on tracking time and use that for 
        tracking.
    
        Parameters
        ----------
        ramp : ``PlasmaRamp``
            Contains all parameters for the ramp.


        Returns
        ----------
        trackable_ramp : ``Stage``
            A uniform ramp that can be used for tracking.
        """

        # Construct a ramp of the same type as self
        trackable_ramp = self.copy_config2blank_stage()

        # Copy the parameters in ramp to trackable_ramp
        trackable_ramp.plasma_density = ramp.plasma_density
        trackable_ramp.nom_energy = ramp.nom_energy

        if trackable_ramp.nom_energy != trackable_ramp.nom_energy_flattop:
            raise StageError('Ramp nominal energy is not equal to ramp flattop nominal energy.')

        trackable_ramp.nom_energy_gain = ramp.nom_energy_gain
        # trackable_ramp.nom_energy_gain_flattop = ramp.nom_energy_gain_flattop

        if trackable_ramp.nom_energy_gain != trackable_ramp.nom_energy_gain_flattop:
            raise StageError('Ramp nominal energy gain is not equal to ramp flattop nominal energy gain.')
        
        trackable_ramp.length_flattop = ramp.length_flattop
        # trackable_ramp.length = ramp.length

        if trackable_ramp.length != trackable_ramp.length_flattop:
            raise StageError('Ramp length is not equal to ramp flattop length.')
        
        # trackable_ramp.nom_accel_gradient = ramp.nom_accel_gradient
        # trackable_ramp.nom_accel_gradient_flattop = ramp.nom_accel_gradient_flattop

        if trackable_ramp.nom_accel_gradient != trackable_ramp.nom_accel_gradient_flattop:
            raise StageError('Ramp nominal accereleration gradient is not equal to ramp flattop nominal accereleration gradient.')

        return trackable_ramp
    

    # ==================================================
    def _prepare_ramps(self):
        """
        Prepare upramp and downramp parameters before tracking.
        - Set plasma density, nominal energies, and lengths if missing.
        - Default ramp energy gain to 0.0.
        - Compute ramp lengths using ``Stage_calc_ramp_length()``.
        """
        
        if self.nom_energy is None:
            #Should be set in linac.track()
            raise StageError('Stage nominal energy is None.')

        if self.upramp is not None:
            if self.upramp.plasma_density is None and self.plasma_density is not None:
                if self.upramp.ramp_beta_mag is not None:
                    ramp_beta_mag = self.upramp.ramp_beta_mag
                elif self.ramp_beta_mag is not None:
                    ramp_beta_mag = self.ramp_beta_mag
                else:
                    raise ValueError('No ramp_beta_mag defined.')
                self.upramp.plasma_density = self.plasma_density/ramp_beta_mag
            if self.upramp.nom_energy_gain_flattop is None:
                self.upramp.nom_energy_gain_flattop = 0.0  # Default energy gain in the ramps is zero.
            if self.upramp.nom_energy is None:
                self.upramp.nom_energy = self.nom_energy
                self.upramp.nom_energy_flattop = self.upramp.nom_energy
                self.nom_energy_flattop = self.nom_energy + self.upramp.nom_energy_gain

            # Can calculate and set the ramp length after the nominal energy of the ramp is determined
            if self.upramp.length_flattop is None:
                self.upramp.length_flattop = self._calc_ramp_length(self.upramp)
            
        if self.downramp is not None:
            if self.downramp.plasma_density is None and self.plasma_density is not None:
                if self.downramp.ramp_beta_mag is not None:
                    ramp_beta_mag = self.downramp.ramp_beta_mag
                elif self.ramp_beta_mag is not None:
                    ramp_beta_mag = self.ramp_beta_mag
                else:
                    raise ValueError('No ramp_beta_mag defined.')
                self.downramp.plasma_density = self.plasma_density/ramp_beta_mag
            if self.downramp.nom_energy_gain_flattop is None:
                self.downramp.nom_energy_gain_flattop = 0.0  # Default energy gain in the ramps is zero.
            if self.downramp.nom_energy is None:
                self.downramp.nom_energy = self.nom_energy_flattop + self.nom_energy_gain_flattop
                
            # Can calculate and set the ramp length after the nominal energy of the ramp is determined
            if self.downramp.length_flattop is None:
                self.downramp.length_flattop = self._calc_ramp_length(self.downramp)
    
    
    # ==================================================
    def is_upramp(self):
        "Check if this stage is the upramp of its parent."

        if self.parent is not None:
            if self.parent.upramp == self:
                return True
            else:
                return False
        else:
            return False
        

    # ==================================================
    def is_downramp(self):
        "Check if this stage is the downramp of its parent"

        if self.parent is not None:
            if self.parent.downramp == self:
                return True
            else:
                return False
        else:
            return False
        

    # ==================================================
    def has_ramp(self):
        "Check if there are any ramps attached to this stage."

        if self.upramp is not None or self.downramp is not None:
            return True
        else:
            return False


    # ==================================================
    def _calc_ramp_length(self, ramp : Self) -> float:
        "Calculate and set the up/down ramp (uniform step ramp) length [m] based on stage nominal energy."
        if ramp.nom_energy is None:
            raise StageError('Ramp nominal energy is None.')
        
        if ramp.ramp_beta_mag is not None:
            ramp_beta_mag = ramp.ramp_beta_mag
        elif self.ramp_beta_mag is not None:
            ramp_beta_mag = self.ramp_beta_mag
        else:
            raise ValueError('No ramp_beta_mag defined.')
        
        ramp_length = beta_matched(self.plasma_density, ramp.nom_energy)*np.pi/(2*np.sqrt(1/ramp_beta_mag))
        if ramp_length < 0.0:
            raise ValueError(f"ramp_length = {ramp_length} [m] < 0.0")
        return ramp_length
    

    # ==================================================
    @property
    def parent(self) -> Self | None:
        "Get or set the parent stage of a ramp."
        return self._parent
    @parent.setter
    def parent(self, parent : Self):
        if parent is None:
            raise StageError("Stage parent cannot be unset")
        if not isinstance(parent, Stage):
            raise StageError("Stage parent must be an instance of Stage")
        self._parent = parent
    _parent = None


    # ==================================================
    def _getOtherRamp(self, aRamp : Self) -> Self:
        "Return the opposite ramp in the same pair."
        if aRamp == self.upramp:
            return self.downramp
        elif aRamp == self.downramp:
            return self.upramp
        else:
            raise StageError("Could not find calling ramp?")


    # ==================================================
    def _getOverallestStage(self) -> Self:
        "Find the top-level parent stage in the hierarchy."
        bottom_Stage = self
        itrCtr_pSearch = 0
        while bottom_Stage.parent is not None:
            #Climb down to the bottom
            itrCtr_pSearch += 1
            if itrCtr_pSearch > 20: #Magic number
                raise StageError("Too many levels of parents, giving up")
            bottom_Stage = bottom_Stage.parent
        return bottom_Stage

    
    
    ## Tracking methods

    # ==================================================
    @abstractmethod
    def track(self, beam, savedepth=0, runnable=None, verbose=False):
        """
        Abstract method for tracking a beam through the stage.

        Parameters
        ----------

        beam : ``Beam``
            Beam object to propagate.

        savedepth : int (default=0)
            Depth of data saving.

        runnable : ``Runnable``, (default= ``None``)
            ``Runnable`` object.

        verbose : bool (default= ``False``)
            Print tracking information.

        Returns
            Beam (modified)
        """
        beam.stage_number += 1
        if self.length < 0.0:
            raise ValueError(f"Length = {self.length} [m] < 0.0")
        if self.length_flattop < 0.0:
            raise ValueError(f"Flattop length = {self.length_flattop} [m] < 0.0")
        return super().track(beam, savedepth, runnable, verbose)



    ## Mutually consistent calculation for length, nom_accel_gradient, nom_energy gain,
    #  their flattop counterparts, and (if existing) their stage counterparts.
    #
    #  If you try to set something that has already been set or calculated,
    #  we raise a VariablesOverspecifiedError exception with a meaningful error message.
    #  If you try to get something that is unknown, you will get a None.
    #
    # The algorithm when setting a new variable which is unknown is basically:
    #  1. Nuke all calculated variables in the whole Stage hierarchy
    #  2. "Calculate" all variables where the user has set a value by copying this value into the calculated value
    #  3. Try to calculate whatever variables we can in the whole hierarchy from what is currently known
    #  4. If we managed to calculate something, repeat 3. until nothing new comes out.
    #
    #  Step 1/2 is implemented in methods _resetLengthEnergyGradient() and _resetLengthEnergyGradient_helper()
    #  Step 3/4 is implemented in methods _recalcLengthEnergyGradient() and _recalcLengthEnergyGradient_helper()
    #
    #  Functions _printLengthEnergyGradient_internal() and _printVerb() are for debugging.
    #  The last one works like print() and is enabled/disabled by the variable doVerbosePrint_debug.
    #
    # User-specified data is stored in variables with a single underscore, e.g. _length,
    # and calculated variables are stored in variables with also _calc, i.e. _length_calc.
    # Please only access these through their getters and setters i.e. length(self), length(self,length).
    # The only place the _calc variables are touched outside of the getters and setters
    # is when resetting them in _resetLengthEnergyGradient_helper()
    # and when calculating them in _recalcLengthEnergyGradient_helper().
    #
    # If the calculation takes too many iterations, something is probably gone wrong (bug),
    # and we raise a StageError exception.
    #
    # If the calculation goes wrong in some other way (e.g. produces a negative stage length),
    # we raise a VariablesOutOfRangeError and unwind the set.
    #
    # Traversing and keeping track of the hierarchy of Stages is done using the properties parent, upramp, and downramp.
    # These are ensured to be a Stage or None. The parent cannot be unset, but upramp and downramp can be removed (set to None).
    # Helper methods _getOtherRamp() and _getOverallestStage() are used to traverse the hierarchy.

    #  self.nom_energy_gain, self.length, self.nom_accel_gradient
    # <-------------------------------------------------------------------------->
    #
    #                           stage flattop
    #               <--------------------------------------->
    #                _______________________________________
    #   upramp      |                                       | downramp
    #  <----------->|                                       |<------------------>
    #  _____________|                                       |____________________
    # |                                                                          |
    # E0            E1                                      E2


    # Methods for setting and getting the variables

    # ==================================================
    @property
    def length(self) -> float:
        "Total length of the trackable stage element [m], or None if not set/calculateable"
        return self._length_calc # Always return the dynamic version
    @length.setter
    def length(self, length : float):
        if self._length_calc is not None and self._length is None:
            # If there is a known value, and we're not trying to modify a user-set value -> ERROR!
            raise VariablesOverspecifiedError("length already known/calculateable, cannot set.")
        if length is not None:
            if length < 0.0 and self.sanityCheckLengths:
                raise VariablesOutOfRangeError(f"Setting length = {length} < 0; check variables or disable check by setting stage.sanityCheckLengths=False")
        #Set user value and recalculate
        length_old = self._length
        try:
            self._length = length
            self._resetLengthEnergyGradient()
            self._recalcLengthEnergyGradient()
        except VariablesOutOfRangeError:
            #Something went wrong in the calculation - unwind
            self._length = length_old
            self._resetLengthEnergyGradient()
            self._recalcLengthEnergyGradient()
            #Re-raise the exception so that the user gets the fantastically useful traceback and error message.
            raise

    # Variables are internal to the length/energy/gradient logic
    # do not modify externally!
    _length      = None #User-set value
    _length_calc = None #Dynamic version, current best-known value

    sanityCheckLengths = True # Set to False to disable raising VariablesOutOfRangeError exception on negative lengths.
                              # If it is unclear why negative lengths are happening,
                              # set doVerbosePrint_debug to True in order to spy on the calculation.

    def get_length(self) -> float:
        "Alias of length"
        return self.length


    # ==================================================
    @property
    def nom_energy_gain(self) -> float:
        "Total nominal energy gain of the stage [eV], or None if not set/calculateable"
        return self._nom_energy_gain_calc
    @nom_energy_gain.setter
    def nom_energy_gain(self, nom_energy_gain : float):
        if self._nom_energy_gain_calc is not None and self._nom_energy_gain is None:
            raise VariablesOverspecifiedError("nom_energy_gain already known/calculateable, cannot set.")
        
        nom_energy_gain_old = self._nom_energy_gain
        try:
            self._nom_energy_gain = nom_energy_gain
            self._resetLengthEnergyGradient()
            self._recalcLengthEnergyGradient()
        except VariablesOutOfRangeError:
            #Make variables consistent again
            self._nom_energy_gain = nom_energy_gain_old
            self._resetLengthEnergyGradient()
            self._recalcLengthEnergyGradient()
            raise
    _nom_energy_gain      = None
    _nom_energy_gain_calc = None

    def get_nom_energy_gain(self):
        "Alias of nom_energy_gain"
        return self.nom_energy_gain


    # ==================================================
    @property
    def nom_accel_gradient(self) -> float:
        "Total nominal accelerating gradient of the stage [eV/m], or None if not set/calculateable"
        return self._nom_accel_gradient_calc
    @nom_accel_gradient.setter
    def nom_accel_gradient(self, nom_accel_gradient : float):
        if self._nom_accel_gradient_calc is not None and self._nom_accel_gradient is None:
            raise VariablesOverspecifiedError("nom_accel_gradient already known/calculateable, cannot set")
        
        nom_accel_gradient_old = self._nom_accel_gradient
        try:
            self._nom_accel_gradient = nom_accel_gradient
            self._resetLengthEnergyGradient()
            self._recalcLengthEnergyGradient()
        except VariablesOutOfRangeError:
            self._nom_accel_gradient = nom_accel_gradient_old
            self._resetLengthEnergyGradient()
            self._recalcLengthEnergyGradient()
            raise
    _nom_accel_gradient      = None
    _nom_accel_gradient_calc = None


    # ==================================================
    @property
    def length_flattop(self) -> float:
        "Length of the plasma flattop [m], or None if not set/calculateable"
        return self._length_flattop_calc
    @length_flattop.setter
    def length_flattop(self, length_flattop : float):
        if self._length_flattop_calc is not None and self._length_flattop is None:
            raise VariablesOverspecifiedError("length_flattop already known/calculateable, cannot set")
        if length_flattop is not None:
            if length_flattop < 0.0 and self.sanityCheckLengths:
                raise VariablesOutOfRangeError(f"Setting length_flattop = {length_flattop} < 0; check variables or disable check by setting stage.sanityCheckLengths=False")
        
        length_flattop_old = self._length_flattop
        try:
            self._length_flattop = length_flattop
            self._resetLengthEnergyGradient()
            self._recalcLengthEnergyGradient()
        except VariablesOutOfRangeError:
            self._length_flattop = length_flattop_old
            self._resetLengthEnergyGradient()
            self._recalcLengthEnergyGradient()
            raise
    _length_flattop      = None
    _length_flattop_calc = None


    # ==================================================
    @property
    def nom_energy_gain_flattop(self) -> float:
        "Energy gain of the plasma flattop [eV], or None if not set/calculateable"
        return self._nom_energy_gain_flattop_calc
    @nom_energy_gain_flattop.setter
    def nom_energy_gain_flattop(self,nom_energy_gain_flattop : float):
        if self._nom_energy_gain_flattop_calc is not None and self._nom_energy_gain_flattop is None:
            raise VariablesOverspecifiedError("nom_energy_gain_flattop is already known/calculateable, cannot set")
        
        nom_energy_gain_flattop_old = self._nom_energy_gain_flattop
        try:
            self._nom_energy_gain_flattop = nom_energy_gain_flattop
            self._resetLengthEnergyGradient()
            self._recalcLengthEnergyGradient()
        except VariablesOutOfRangeError:
            self._nom_energy_gain_flattop = nom_energy_gain_flattop_old
            self._resetLengthEnergyGradient()
            self._recalcLengthEnergyGradient()
            raise
    _nom_energy_gain_flattop      = None
    _nom_energy_gain_flattop_calc = None


    # ==================================================
    @property
    def nom_accel_gradient_flattop(self) -> float:
        "Accelerating gradient of the plasma flattop [eV/m], or None if not set/calculateable"
        return self._nom_accel_gradient_flattop_calc
    @nom_accel_gradient_flattop.setter
    def nom_accel_gradient_flattop(self, nom_accel_gradient_flattop : float):
        if self._nom_accel_gradient_flattop_calc is not None and self._nom_accel_gradient_flattop is None:
            raise VariablesOverspecifiedError("nom_accel_gradient_flattop is already known/calculatable, cannot set")
        
        nom_accel_gradient_flattop_old = self._nom_accel_gradient_flattop
        try:
            self._nom_accel_gradient_flattop = nom_accel_gradient_flattop
            self._resetLengthEnergyGradient()
            self._recalcLengthEnergyGradient()
        except VariablesOutOfRangeError:
            self._nom_accel_gradient_flattop = nom_accel_gradient_flattop_old
            self._resetLengthEnergyGradient()
            self._recalcLengthEnergyGradient()
            raise
    _nom_accel_gradient_flattop      = None
    _nom_accel_gradient_flattop_calc = None


    # ==================================================
    @property
    def nom_energy(self) -> float:
        "Nominal energy for the tracking [eV], or ``None`` if not set/calculateable"
        return self._nom_energy_calc
    @nom_energy.setter
    def nom_energy(self, nom_energy : float):
        if self._nom_energy_calc is not None and self._nom_energy is None:
            raise VariablesOverspecifiedError("nom_energy already known/calculateable, cannot set")
        if nom_energy is not None:
            if nom_energy < 0.0:
                raise VariablesOutOfRangeError(f"Setting nom_energy = {nom_energy} < 0; check variables.")
        
        nom_energy_old = self._nom_energy
        try:
            self._nom_energy = nom_energy
            self._resetLengthEnergyGradient()
            self._recalcLengthEnergyGradient()
        except VariablesOutOfRangeError:
            self._nom_energy = nom_energy_old
            self._resetLengthEnergyGradient()
            self._recalcLengthEnergyGradient()
            raise
    _nom_energy      = None
    _nom_energy_calc = None


    # ==================================================
    @property
    def nom_energy_flattop(self) -> float:
        "Nominal energy in the flattop for the tracking [eV], or ``None`` if not set/calculateable"
        return self._nom_energy_flattop_calc
    @nom_energy_flattop.setter
    def nom_energy_flattop(self, nom_energy_flattop : float):
        if self._nom_energy_flattop_calc is not None and self._nom_energy_flattop is None:
            raise VariablesOverspecifiedError("nom_energy_flattop already known/calculateable, cannot set")
        if nom_energy_flattop is not None:
            if nom_energy_flattop < 0.0:
                raise VariablesOutOfRangeError(f"Setting nom_energy_flattop = {nom_energy_flattop} < 0; check variables.")
        
        nom_energy_flattop_old = self._nom_energy_flattop
        try:
            self._nom_energy_flattop = nom_energy_flattop
            self._resetLengthEnergyGradient()
            self._recalcLengthEnergyGradient()
        except VariablesOutOfRangeError:
            self._nom_energy_flattop = nom_energy_flattop_old
            self._resetLengthEnergyGradient()
            self._recalcLengthEnergyGradient()
            raise
    _nom_energy_flattop      = None
    _nom_energy_flattop_calc = None


    # ==================================================
    ## Recalculation methods
    # ==================================================
    def _resetLengthEnergyGradient(self):
        "Reset all the calculated values in the current Stage hierarchy"
        self._getOverallestStage()._resetLengthEnergyGradient_helper()


    # ==================================================
    def _resetLengthEnergyGradient_helper(self):
        #Climb back up from the bottom and set what we can
        # directly / to None, from the stored user input
        self._length_calc              = self._length
        self._nom_energy_gain_calc     = self._nom_energy_gain
        self._nom_accel_gradient_calc  = self._nom_accel_gradient

        self._length_flattop_calc             = self._length_flattop
        self._nom_energy_gain_flattop_calc    = self._nom_energy_gain_flattop
        self._nom_accel_gradient_flattop_calc = self._nom_accel_gradient_flattop

        self._nom_energy_calc         = self._nom_energy
        self._nom_energy_flattop_calc = self._nom_energy_flattop

        self._printVerb("length                     (1)>", self.length)
        self._printVerb("nom_energy_gain            (1)>", self.nom_energy_gain)
        self._printVerb("nom_accel_gradient         (1)>", self.nom_accel_gradient)
        self._printVerb("length_flattop             (1)>", self.length_flattop)
        self._printVerb("nom_energy_gain_flattop    (1)>", self.nom_energy_gain_flattop)
        self._printVerb("nom_accel_gradient_flattop (1)>", self.nom_accel_gradient_flattop)
        self._printVerb("nom_energy                 (1)>", self.nom_energy)
        self._printVerb("nom_energy_flattop         (1)>", self.nom_energy_flattop)

        if self.upramp is not None:
            self._printVerb("Upramp:")
            self.upramp._resetLengthEnergyGradient_helper()
        if self.downramp is not None:
            self._printVerb("Downramp:")
            self.downramp._resetLengthEnergyGradient_helper()


    # ==================================================
    def _recalcLengthEnergyGradient(self):
        #Iteratively calculate everything until stability is reached
        #Note: Before starting calculation, call _resetLengthEnergyGradient() to reset the hierachy
        self._getOverallestStage()._recalcLengthEnergyGradient_helper()
        self._printVerb()


    # ==================================================
    def _recalcLengthEnergyGradient_helper(self):
        itrCtr = 0
        updateCounter_total = 0
        while True:
            itrCtr += 1
            self._printVerb("itrCtr = ", itrCtr)
            if itrCtr > 20:
                self._printLengthEnergyGradient_internal()
                raise StageError("Not able make self-consistent calculation, infinite loop detected")

            updateCounter = 0

            #Indirect setting of overall
            if self.length is None:
                if self.nom_energy_gain is not None and self.nom_accel_gradient is not None:
                    L = self.nom_energy_gain / self.nom_accel_gradient
                    if L < 0.0 and self.sanityCheckLengths:
                        raise VariablesOutOfRangeError(f"Calculated length = {L} < 0; check variables or disable check by setting stage.sanityCheckLengths=False.")
                    self._length_calc = L
                    self._printVerb("length                     (2)>",self.length)
                    updateCounter += 1
            if self.nom_energy_gain is None:
                if self.length is not None and self.nom_accel_gradient is not None:
                    self._nom_energy_gain_calc = self.length * self.nom_accel_gradient
                    self._printVerb("nom_energy_gain            (2)>",self.nom_energy_gain)
                    updateCounter += 1
            if self.nom_accel_gradient is None:
                if self.length is not None and self.nom_energy_gain is not None:
                    self._nom_accel_gradient_calc = self.nom_energy_gain / self.length
                    self._printVerb("nom_accel_gradient         (2)>",self.nom_accel_gradient)
                    updateCounter += 1

            #Indirect setting of flattop
            if self.length_flattop is None:
                if self.nom_energy_gain_flattop is not None and self.nom_accel_gradient_flattop is not None:
                    L = self.nom_energy_gain_flattop / self.nom_accel_gradient_flattop
                    if L < 0.0 and self.sanityCheckLengths:
                        raise VariablesOutOfRangeError(f"Calculated length_flattop = {L} < 0; check variables or disable check by setting stage.sanityCheckLengths=False.")
                    self._length_flattop_calc = L
                    self._printVerb("length_flattop             (2)>",self.length_flattop)
                    updateCounter += 1
            if self.nom_energy_gain_flattop is None:
                if self.length_flattop is not None and self.nom_accel_gradient_flattop is not None:
                    self._nom_energy_gain_flattop_calc = self.length_flattop * self.nom_accel_gradient_flattop
                    self._printVerb("nom_energy_gain_flattop    (2)>",self.nom_energy_gain_flattop)
                    updateCounter += 1
            if self.nom_accel_gradient_flattop is None:
                if self.length_flattop is not None and self.nom_energy_gain_flattop is not None:
                    self._nom_accel_gradient_flattop_calc = self.nom_energy_gain_flattop / self.length_flattop
                    self._printVerb("nom_accel_gradient_flattop (2)>",self.nom_accel_gradient_flattop)
                    updateCounter += 1
            
            #Relationships total <-> flattop+ramp
            if self.length is None:
                if self.length_flattop is not None:
                    L = self.length_flattop
                    isDef = True
                    if self.upramp is not None:
                        if self.upramp.length is None:
                            isDef = False
                        else:
                            L += self.upramp.length
                    if self.downramp is not None:
                        if self.downramp.length is None:
                            isDef = False
                        else:
                            L += self.downramp.length
                    if isDef:
                        self._printVerb("length                     (3)>",L)
                        if L < 0.0 and self.sanityCheckLengths:
                            raise VariablesOutOfRangeError(f"Calculated length = {L} < 0; check variables or disable check by setting stage.sanityCheckLengths=False.")
                        self._length_calc = L
                        updateCounter += 1

            if self.length_flattop is None:
                if self.length is not None:
                    L = self.length
                    isDef = True
                    if self.upramp is not None:
                        if self.upramp.length is None:
                            isDef = False
                        else:
                            L -= self.upramp.length
                    if self.downramp is not None:
                        if self.downramp.length is None:
                            isDef = False
                        else:
                            L -= self.downramp.length
                    if isDef:
                        self._printVerb("length_flattop             (3)>",L)
                        if L < 0.0 and self.sanityCheckLengths:
                            raise VariablesOutOfRangeError(f"Calculated length_flattop = {L} < 0; check variables or disable check by setting stage.sanityCheckLengths=False.")
                        self._length_flattop_calc = L
                        updateCounter += 1


            #  dE, total energy gain
            # <-------------------------------------------------------------------------->
            #
            #                dE1, flattop energy gain of stage
            #               <--------------------------------------->
            #                _______________________________________
            #   dE0         |                                       | dE2
            #  <----------->|                                       |<------------------>
            #  _____________|                                       |____________________
            # |                                                                          |
            # E0            E1                                      E2
            # 
            # E0 = stage.nom_energy
            # E1 = stage.nom_energy_flattop 
            # E1 = E0 + dE0 = stage.nom_energy + stage.upramp.nom_energy_gain
            # E2 = stage.downramp.nom_energy
            # E2 = E1 + dE1 = stage.nom_energy_flattop + stage.energy_gain_flattop
            # dE = dE0 + dE1 +dE2

            # Try to calculate nom_energy_gain = nom_energy_gain_flattop +(upramp.nom_energy_gain) +(downramp.nom_energy_gain)
            if self.nom_energy_gain is None:
                if self.nom_energy_gain_flattop is not None:
                    dE = self.nom_energy_gain_flattop
                    isDef = True
                    if self.upramp is not None:
                        if self.upramp.nom_energy_gain is None:
                            isDef = False
                        else:
                            dE += self.upramp.nom_energy_gain
                    if self.downramp is not None:
                        if self.downramp.nom_energy_gain is None:
                            isDef = False
                        else:
                            dE += self.downramp.nom_energy_gain
                    if isDef:
                        self._printVerb("nom_energy_gain            (3)>",dE)
                        self._nom_energy_gain_calc = dE
                        updateCounter += 1

            # Try to calculate nom_energy_gain_flattop = nom_energy_gain -(upramp.nom_energy_gain) -(downramp.nom_energy_gain)
            if self.nom_energy_gain_flattop is None:
                if self.nom_energy_gain is not None:
                    dE = self.nom_energy_gain
                    isDef = True
                    if self.upramp is not None:
                        if self.upramp.nom_energy_gain is None:
                            isDef = False
                        else:
                            dE -= self.upramp.nom_energy_gain
                    if self.downramp is not None:
                        if self.downramp.nom_energy_gain is None:
                            isDef = False
                        else:
                            dE -= self.downramp.nom_energy_gain
                    if isDef:
                        self._printVerb("nom_energy_gain_flattop    (3)>",dE)
                        self._nom_energy_gain_flattop_calc = dE
                        updateCounter += 1

            # Try to calculate nom_energy_flattop = nom_energy +(upramp.nom_energy_gain)
            if self.nom_energy_flattop is None:
                if self.nom_energy is not None:
                    E0 = self.nom_energy
                    E1 = E0
                    isDef = True
                    if self.upramp is not None:
                        if self.upramp.nom_energy_gain is None:
                            isDef = False
                        else:
                            dE0 = self.upramp.nom_energy_gain
                            E1 = E0 + dE0
                    if isDef:
                        self._printVerb("nom_energy_flattop   (3)>", E1)
                        if E1 < 0.0:
                            raise VariablesOutOfRangeError(f"Calculated nominal energy = {E1} < 0; check variables.")
                        self._nom_energy_flattop_calc = E1
                        updateCounter += 1

            # Try to calculate nom_energy = nom_energy_flattop -(upramp.nom_energy_gain)
            if self.nom_energy is None:
                if self.nom_energy_flattop is not None:
                    E1 = self.nom_energy_flattop
                    E0 = E1
                    isDef = True
                    if self.upramp is not None:
                        if self.upramp.nom_energy_gain is None:
                            isDef = False
                        else:
                            dE0 = self.upramp.nom_energy_gain
                            E0 = E1 - dE0
                    if isDef:
                        self._printVerb("nom_energy           (3)>", E0)
                        if E0 < 0.0:
                            raise VariablesOutOfRangeError(f"Calculated nominal energy = {E0} < 0; check variables.")
                        self._nom_energy_calc = E0
                        updateCounter += 1

            # Try to set the nominal energy to be equal to the upramp nominal energy
            if self.nom_energy is None:
                if self.upramp is not None:
                    if self.upramp.nom_energy is not None:
                        if self.upramp.nom_energy < 0.0:
                                raise VariablesOutOfRangeError(f"Calculated nominal energy = {self.upramp.nom_energy} < 0; check variables.")
                        self._printVerb("nom_energy                (3)>", self.nom_energy)
                        self._nom_energy_calc = self.upramp.nom_energy
                        updateCounter += 1
            
            # Try to calculate nom_energy_flattop = downramp.nom_energy - nom_energy_gain_flattop
            if self.nom_energy_flattop is None:
                if self.downramp is not None:
                    if self.downramp.nom_energy is not None and self.nom_energy_gain_flattop is not None:
                        E2 = self.downramp.nom_energy
                        dE1 = self.nom_energy_gain_flattop
                        E1 = E2 - dE1
                        self._printVerb("nom_energy_flattop           (3)>", E1)
                        if E1 < 0.0:
                            raise VariablesOutOfRangeError(f"Calculated nominal energy = {E1} < 0; check variables.")
                        self._nom_energy_flattop_calc = E1
                        self._printVerb("nom_energy_flattop        (3)>", self.nom_energy_flattop)
                        updateCounter += 1


            # Try to set the nom_energy_gain_flattop using self.downramp.nom_energy - self.nom_energy_flattop
            # dE1 = E2-E1
            if self.nom_energy_gain_flattop is None and self.downramp is not None:
                if self.downramp.nom_energy is not None and self.nom_energy_flattop is not None:
                    self._nom_energy_gain_flattop_calc = self.downramp.nom_energy - self.nom_energy_flattop
                    self._printVerb("nom_energy_gain_flattop (4)>", self.nom_energy_gain_flattop)
                    updateCounter += 1
                

            #Note:
            #   Nom_accel_gradient from flattop+upramp+downramp gradients is implicitly set
            #       via flattop energy and length, which then sets global energy and length.
            #       G_total = E_total/L_total = (E_up+E_flat+E_dn)/(L_up+L_flat+L_dn)
            #   Nom_accel_gradient_flattop works the same way
            #       G_flat = E_flat/L_flat = (E_total-E_up-E_dn)/L_flat
            #   However this only works if this objects has ramps; if not then just copy flattop<->overall
            if self.nom_accel_gradient is None:
                if self.nom_accel_gradient_flattop is not None and \
                    self.upramp is None and self.downramp is None:
                    self._printVerb("nom_accel_gradient         (3)>",self.nom_accel_gradient_flattop)
                    self._nom_accel_gradient_calc = self.nom_accel_gradient_flattop
                    updateCounter += 1
            if self.nom_accel_gradient_flattop is None:
                if self.nom_accel_gradient is not None and \
                    self.upramp is None and self.downramp is None:
                    self._printVerb("nom_accel_gradient_flattop (3)>",self.nom_accel_gradient)
                    self._nom_accel_gradient_flattop_calc = self.nom_accel_gradient
                    updateCounter += 1

            #Use data from parent to update itself (i.e. if self is a ramp)
            if self.parent is not None:
                if self.length is None:
                    if self.parent.length is not None and \
                       self.parent.length_flattop is not None:

                        otherRamp = self.parent._getOtherRamp(self)
                        if otherRamp is not None:
                            if otherRamp.length is not None:
                                L = self.parent.length - self.parent.length_flattop - otherRamp.length
                                if L < 0.0 and self.sanityCheckLengths:
                                    raise VariablesOutOfRangeError(f"Calculated length = {L} < 0; check variables or disable check by setting stage.sanityCheckLengths=False.")
                                self._length_calc = L
                                self._printVerb("length          (4)>", self.length)
                                updateCounter += 1

                if self.nom_energy_gain is None:
                    if self.parent.nom_energy_gain is not None and \
                       self.parent.nom_energy_gain_flattop is not None:

                        otherRamp = self.parent._getOtherRamp(self)
                        if otherRamp is not None:
                            if otherRamp.nom_energy_gain is not None:
                                self._nom_energy_gain_calc = self.parent.nom_energy_gain - self.parent.nom_energy_gain_flattop - otherRamp.nom_energy_gain
                                self._printVerb("nom_energy_gain (4)>", self.nom_energy_gain)
                                updateCounter += 1
                
                # Try to set the upramp nominal energy gain using self.parent.nom_energy_flattop - self.parent.nom_energy
                # dE0 = E1-E0
                if self.nom_energy_gain is None and self.is_upramp():
                    if self.parent.nom_energy is not None and \
                       self.parent.nom_energy_flattop is not None:
                        self._nom_energy_gain_calc = self.parent.nom_energy_flattop - self.parent.nom_energy
                        self._printVerb("nom_energy_gain (4)>", self.nom_energy_gain)
                        updateCounter += 1
                
                # Try to set the upramp nominal energy using self.parent.nom_energy
                if self.nom_energy is None and self.is_upramp():
                    if self.parent.nom_energy is not None:
                        if self.parent.nom_energy < 0.0:
                            raise VariablesOutOfRangeError(f"Calculated nominal energy = {self.parent.nom_energy} < 0; check variables.")
                        self._nom_energy_calc = self.parent.nom_energy
                        self._printVerb("nom_energy.    (4)>", self.nom_energy)
                        updateCounter += 1
                
                # Try to set the downramp nominal energy using self.parent.nom_energy_flattop + self.parent.nom_energy_gain_flattop
                if self.nom_energy is None and self.is_downramp():
                    if self.parent.nom_energy_flattop is not None and \
                       self.parent.nom_energy_gain_flattop is not None:
                        E1 = self.parent.nom_energy_flattop
                        dE1 = self.parent.nom_energy_gain_flattop
                        E2 = E1 + dE1
                        if E2 < 0.0:
                            raise VariablesOutOfRangeError(f"Calculated nominal energy = {E2} < 0; check variables.")
                        self.nom_energy = E2
                        self._printVerb("nom_energy     (4)>", self.nom_energy)
                        updateCounter += 1


            #Dig down and try to calculate more
            if self.upramp is not None:
                self._printVerb("-> upramp")
                updateCounter += self.upramp._recalcLengthEnergyGradient_helper()
                self._printVerb("<-")
            if self.downramp is not None:
                self._printVerb("-> downramp")
                updateCounter += self.downramp._recalcLengthEnergyGradient_helper()
                self._printVerb("<-")

            #Are we done yet?
            updateCounter_total += updateCounter
            if updateCounter == 0:
                self._printVerb("[break]")
                break

        return updateCounter_total


    # ==================================================
    doVerbosePrint_debug = False
    def _printVerb(self, *args, **kwargs):
        "Print() if doVerbosePrint_debug == True, else NOP."
        if self.doVerbosePrint_debug:
            print(*args, **kwargs)


    # ==================================================
    def _printLengthEnergyGradient_internal(stage):
        "For debugging"
        print("parent/upramp/downramp:    ", stage.parent, stage.upramp, stage.downramp)
        print("length:                    ", stage._length, stage._length_calc)
        print("length_flattop:            ", stage._length_flattop, stage._length_flattop_calc)
        print("nom_energy_gain:           ", stage._nom_energy_gain, stage._nom_energy_gain_calc)
        print("nom_energy_gain_flattop:   ", stage._nom_energy_gain_flattop, stage._nom_energy_gain_flattop_calc)
        print("nom_accel_gradient:        ", stage._nom_accel_gradient, stage._nom_accel_gradient_calc)
        print("nom_accel_gradient_flattop:", stage._nom_accel_gradient_flattop, stage._nom_accel_gradient_flattop_calc)
        print()



    ## Various calculations / plots / etc

    # ==================================================
    def get_cost_breakdown(self):
        """
        Get the cost breakdown of the plasma stage.
        """
        breakdown = []
        breakdown.append(('Plasma cell', self.get_length() * CostModeled.cost_per_length_plasma_stage))
        #breakdown.append(('Driver dump', CostModeled.cost_per_driver_dump))
        return (self.name, breakdown)


    # ==================================================
    def matched_beta_function(self, energy_incoming, match_entrance=True):
        '''
        Calculates the matched beta function of the stage. If there is an 
        upramp, the beta function is matched to the upramp by default.
    
        
        Parameters
        ----------
        energy_incoming : [eV] float
            The energy used for matching.

        match_entrance : bool, optional
            Matches the beta function to the upramp or the stage entrance if 
            ``True``. Otherwise, will match the beta function to the downramp. 
            Default set to ``True``.
            
        Returns
        ----------
        beta_function : [m], float
            The matched beta function.
        '''

        if match_entrance:
            if self.upramp is not None and self.upramp.ramp_beta_mag is not None:
                return beta_matched(self.plasma_density, energy_incoming)*self.upramp.ramp_beta_mag
            else:
                return beta_matched(self.plasma_density, energy_incoming)
        else:
            if self.downramp.ramp_beta_mag is not None:
                return beta_matched(self.plasma_density, energy_incoming)*self.downramp.ramp_beta_mag
            else:
                raise ValueError('Downramp ramp_beta_mag not defined.')

    
    # ==================================================
    def matched_beta_function_flattop(self, energy):
        '''
        Calculates the matched beta function of the flattop stage.
    
        
        Parameters
        ----------
        energy : [eV] float
            The energy used for matching.
            
        Returns
        ----------
        beta_function : [m], float
            The matched beta function.
        '''

        return beta_matched(self.plasma_density, energy)
    

    # ==================================================
    def energy_usage(self):
        return self.driver_source.energy_usage()
    

    # ==================================================
    def energy_efficiency(self):
        return self.efficiency


    # ==================================================
    #@abstractmethod   # TODO: calculate the dumped power and use it for the dump cost model.
    def dumped_power(self):
        return self.efficiency.dumped_power


    # ==================================================
    def calculate_efficiency(self, beam0, driver0, beam, driver):
        """
        Calculate the efficiency of energy transfer in the stage.

        This method computes the following efficiency metrics:
        
        - ``driver_to_wake``: Fraction of driver energy transferred to the wakefield.  
        - ``wake_to_beam``: Fraction of wakefield energy transferred to the beam.  
        - ``driver_to_beam``: Overall efficiency from driver to beam (product of the above).  
        - ``dumped_power``: Remaining driver power dumped after interaction, averaged over 
        the repetition rate if available.

        Parameters
        ----------
        beam0 : ``Beam``
            Input beam before the stage.

        driver0 : ``Beam``
            Input drive beam before the stage.

        beam : ``Beam``
            Output beam after the stage.

        driver : ``Beam``
            Output drive beam after the stage.

        Returns
        -------
        ``None``
            Results are stored in ``self.efficiency``.
        """

        Etot0_beam = beam0.total_energy()
        Etot_beam = beam.total_energy()
        Etot0_driver = driver0.total_energy()
        Etot_driver = driver.total_energy()
        self.efficiency.driver_to_wake = (Etot0_driver-Etot_driver)/Etot0_driver
        self.efficiency.wake_to_beam = (Etot_beam-Etot0_beam)/(Etot0_driver-Etot_driver)
        self.efficiency.driver_to_beam = self.efficiency.driver_to_wake*self.efficiency.wake_to_beam
        if self.get_rep_rate_average() is not None:
            self.efficiency.dumped_power = Etot_driver*self.get_rep_rate_average()
        else:    
            self.efficiency.dumped_power = None


    # ==================================================
    def calculate_beam_current(self, beam0, driver0, beam=None, driver=None):
        """
        Calculate and store the beam current profile.

        This method computes the current profile of the initial (input) and 
        optionally final (output) beams using a temporal binning scheme based on 
        the RMS bunch lengths of the driver and beam. The results are stored in 
        ``self.initial.beam.current`` and, if output beams are provided, in 
        ``self.final.beam.current``.

        Parameters
        ----------
        beam0 : ``Beam``
            Input beam before the stage.

        driver0 : ``Beam``
            Input drive beam before the stage.

        beam : ``Beam``, optional
            Output beam after the stage.

        driver : ``Beam``, optional
            Output drive beam after the stage.

        Returns
        -------
        ``None``
            Results are stored in ``self.initial.beam.current`` and, if provided, 
            ``self.final.beam.current`` with attributes:
            - ``zs`` : longitudinal positions [m]  
            - ``Is`` : beam current profile [A]
        """
        
        dz = 40*np.mean([driver0.bunch_length(clean=True)/np.sqrt(len(driver0)), beam0.bunch_length(clean=True)/np.sqrt(len(beam0))])
        num_sigmas = 6
        z_min = beam0.z_offset() - num_sigmas * beam0.bunch_length()
        z_max = driver0.z_offset() + num_sigmas * driver0.bunch_length()
        tbins = np.arange(z_min, z_max, dz)/SI.c
        
        Is0, ts0 = (driver0 + beam0).current_profile(bins=tbins)
        self.initial.beam.current.zs = ts0*SI.c
        self.initial.beam.current.Is = Is0

        if beam is not None and driver is not None:
            Is, ts = (driver + beam).current_profile(bins=tbins)
            self.final.beam.current.zs = ts*SI.c
            self.final.beam.current.Is = Is


    # ==================================================
    def rotate_beam_coordinate_systems(self, driver_incoming, beam_incoming):
        """
        Rotates the coordinate systems of the incoming drive beam and main
        beam using passive transformation such that z-axis in the new frame 
        is aligned with the drive beam propagation direction.

        Currently does not support drive beam tilt not aligned with beam 
        propagation direction.
        

        Parameters
        ----------
        driver_incoming : ``Beam``
            The incoming drive beam before any rotation and ramps.

        beam_incoming : ``Beam``
            The incoming drive beam before any rotation and ramps.


        Returns
        ----------
        drive_beam_rotated : ``Beam``
            Rotated drive beam. Returns the input ``driver_incoming`` if the 
            driver source of the stage does not have neither angular jitter nor 
            angular offset.

        beam_rotated : ``Beam``
            Rotated main beam. Returns the input ``beam_incoming`` if the driver 
            source of the stage does not have neither angular jitter nor angular 
            offset.
        """
        import sys
        machine_zero = sys.float_info.epsilon

        drive_beam_rotated = driver_incoming
        beam_rotated = beam_incoming

        # Check if the driver source of the stage has angular offset
        driver_source = self.get_driver_source()
        has_angular_offset = np.abs(driver_source.jitter.xp) > machine_zero or np.abs(driver_source.x_angle) > machine_zero or np.abs(driver_source.jitter.yp) > machine_zero or np.abs(driver_source.y_angle) > machine_zero

        # Perform rotation if there is angular offset
        if has_angular_offset:

            driver_x_angle = driver_incoming.x_angle()
            driver_y_angle = driver_incoming.y_angle()
            
            beam0_x_angle = beam_incoming.x_angle()
            beam0_y_angle = beam_incoming.y_angle()

            # Calculate the angles that will be used to rotate the beams' frame
            rotation_angle_x, rotation_angle_y = drive_beam_rotated.beam_alignment_angles()
            rotation_angle_y = -rotation_angle_y  # Minus due to right hand rule.

            # The model currently does not support drive beam tilt not aligned with beam propagation, so need to first ensure that the drive beam is aligned to its own propagation direction. This is done using active transformation to rotate the beam around x- and y-axis
            drive_beam_rotated.add_pointing_tilts(rotation_angle_x, rotation_angle_y)

            # Use passive transformation to rotate the frame of the beams
            drive_beam_rotated.xy_rotate_coord_sys(rotation_angle_x, rotation_angle_y)  # Align the z-axis to the drive beam propagation.
            beam_rotated.xy_rotate_coord_sys(rotation_angle_x, rotation_angle_y)

            if np.abs( drive_beam_rotated.x_angle() ) > 5e-10:
                driver_error_string = 'Drive beam may not have been accurately rotated in the zx-plane.\n' + 'driver_incoming x_angle before coordinate transformation: ' + str(driver_x_angle) + '\ndrive_beam_rotated x_angle after coordinate transformation: ' + str(drive_beam_rotated.x_angle())
                warnings.warn(driver_error_string)

            if np.abs( drive_beam_rotated.y_angle() ) > 5e-10:
                driver_error_string = 'Drive beam may not have been accurately rotated in the zy-plane.\n' + 'driver_incoming y_angle before coordinate transformation: ' + str(driver_y_angle) + '\ndrive_beam_rotated y_angle after coordinate transformation: ' + str(drive_beam_rotated.y_angle())
                warnings.warn(driver_error_string)
    
            if np.abs( -(beam_rotated.x_angle() - beam0_x_angle) / rotation_angle_x - 1) > 1e-3:
                warnings.warn('Main beam may not have been accurately rotated in the zx-plane.')
                
            if np.abs( (beam_rotated.y_angle() - beam0_y_angle) / rotation_angle_y - 1) > 1e-3:
                warnings.warn('Main beam may not have been accurately rotated in the zy-plane.')

        return drive_beam_rotated, beam_rotated
    

    # ==================================================
    def undo_beam_coordinate_systems_rotation(self, driver_incoming, driver_outgoing, beam_outgoing):
        """
        Undoes the passive coordinate transformation performed on the drive beam
        and main beam at the start of the stage. Also adds drift to the beams.


        Parameters
        ----------
        driver_incoming : ``Beam``
            The incoming drive beam before any rotation and ramps.

        driver_outgoing : ``Beam``
            The outgoing drive beam after downramp.

        beam_outgoing : ``Beam``
            The outgoing main beam after downramp.


        Returns
        ----------
        driver_outgoing : ``Beam``
            Drive beam rotated back to its original coordinate system before the 
            stage. Returns the input ``driver_outgoing`` if the driver source of 
            the stage does not have neither angular jitter nor angular offset.

        beam_outgoing : ``Beam``
            Main beam rotated back to its original coordinate system before the 
            stage. Returns the input ``beam_incoming`` if the driver source of 
            the stage does not have neither angular jitter nor angular offset.
        """

        import sys
        machine_zero = sys.float_info.epsilon

        # Check if the driver source of the stage has angular offset
        driver_source = self.get_driver_source()
        has_angular_offset = np.abs(driver_source.jitter.xp) > machine_zero or np.abs(driver_source.x_angle) > machine_zero or np.abs(driver_source.jitter.yp) > machine_zero or np.abs(driver_source.y_angle) > machine_zero
        
        if has_angular_offset:

            driver_x_angle = driver_incoming.x_angle()
            driver_y_angle = driver_incoming.y_angle()

            # Calculate the angles that will be used to rotate the beams' frame
            rotation_angle_x, rotation_angle_y = driver_incoming.beam_alignment_angles()
            rotation_angle_y = -rotation_angle_y  # Minus due to right hand rule.

            # Angles of beam before rotating back to original coordinate system
            beam_x_angle = beam_outgoing.x_angle()
            beam_y_angle = beam_outgoing.y_angle()

            driver_outgoing.xy_rotate_coord_sys(rotation_angle_x, rotation_angle_y, invert=True)
            beam_outgoing.xy_rotate_coord_sys(rotation_angle_x, rotation_angle_y, invert=True)
            
            # Add drifts to the beam
            x_drift = self.length * np.tan(driver_x_angle)
            y_drift = self.length * np.tan(driver_y_angle)
            xs = beam_outgoing.xs()
            ys = beam_outgoing.ys()
            beam_outgoing.set_xs(xs + x_drift)
            beam_outgoing.set_ys(ys + y_drift)
            xs_driver = driver_outgoing.xs()
            ys_driver = driver_outgoing.ys()
            driver_outgoing.set_xs(xs_driver + x_drift)
            driver_outgoing.set_ys(ys_driver + y_drift)
            
            #drive_beam_ramped.yx_rotate_coord_sys(-rotation_angle_x, -rotation_angle_y)
        
            if np.abs(driver_incoming.x_angle()) > machine_zero and np.abs( (beam_outgoing.x_angle() - beam_x_angle) / rotation_angle_x - 1) > 1e-3:
                warnings.warn('Main beam may not have been accurately rotated in the xz-plane.')
                
            if np.abs(driver_incoming.y_angle()) > machine_zero and np.abs( -(beam_outgoing.y_angle() - beam_y_angle) / rotation_angle_y - 1) > 1e-3:
                warnings.warn('Main beam may not have been accurately rotated in the yz-plane.')

        return driver_outgoing, beam_outgoing

    
    # ==================================================
    def save_driver_to_file(self, driver, runnable):
        driver.save(runnable, beam_name='driver_stage' + str(driver.stage_number+1))

    
    # ==================================================
    def save_evolution_to_file(self, bunch='beam'):
        """
        Save the evolution of beam or driver slices to a CSV file.

        The method extracts the tracked evolution data (positions, charge, 
        energy, beam sizes, emittances, beta functions, and spectral density) 
        for each slice and writes it to a CSV file named 
        ``<bunch>_evolution.csv``. Each row corresponds to a longitudinal slice.

        Parameters
        ----------
        bunch : str, optional
            Specifies which bunch to save. Options are:
            - ``'beam'`` : save the beam evolution (default)
            - ``'driver'`` : save the driver evolution

        Returns
        -------
        None
            The CSV file is saved to the current working directory with 14 columns:
            0. Slice location [m]  
            1. Slice charge [C]  
            2. Slice energy [eV]  
            3. x-position [m]  
            4. y-position [m]  
            5. Relative energy spread (RMS)  
            6. Relative energy spread (FWHM)  
            7. Beam size x [m]  
            8. Beam size y [m]  
            9. Normalized emittance x [m·rad]  
            10. Normalized emittance y [m·rad]  
            11. Beta function x [m]  
            12. Beta function y [m]  
            13. Peak spectral density
        """
    
        # select bunch
        if bunch == 'beam':
            evol = self.evolution.beam
        elif bunch == 'driver':
            evol = self.evolution.driver

        # arrange numbers into a matrix
        matrix = np.empty((len(evol.location),14))
        matrix[:,0] = evol.location
        matrix[:,1] = evol.charge
        matrix[:,2] = evol.energy
        matrix[:,3] = evol.x
        matrix[:,4] = evol.y
        matrix[:,5] = evol.rel_energy_spread
        matrix[:,6] = evol.rel_energy_spread_fwhm
        matrix[:,7] = evol.beam_size_x
        matrix[:,8] = evol.beam_size_y
        matrix[:,9] = evol.emit_nx
        matrix[:,10] = evol.emit_ny
        matrix[:,11] = evol.beta_x
        matrix[:,12] = evol.beta_y
        matrix[:,13] = evol.peak_spectral_density

        # save to CSV file
        filename = bunch + '_evolution.csv'
        np.savetxt(filename, matrix, delimiter=',')
        
    
    # ==================================================
    def plot_driver_evolution(self):
        self.plot_evolution(bunch='driver')
    

    # ==================================================
    def plot_evolution(self, bunch='beam'):
        """
        Plot the evolution of beam parameters along the stage.

        Parameters
        ----------
        bunch : str, optional
            Specifies which bunch to plot. Options are:
            - ``'beam'`` : plot the beam evolution (default)
            - ``'driver'`` : plot the drive beam evolution

        Returns
        -------
        ``None``
        """

        from matplotlib import pyplot as plt
        
        # select bunch
        if bunch == 'beam':
            evol = copy.deepcopy(self.evolution.beam)
        elif bunch == 'driver':
            evol = copy.deepcopy(self.evolution.driver)
            
        # extract wakefield if not already existing
        if not hasattr(evol, 'location'):
            print('Stage::plot_evolution(): No evolution calculated.')
            return

        # add upramp evolution
        if self.upramp is not None and hasattr(self.upramp.evolution.beam, 'location'):
            if bunch == 'beam':
                upramp_evol = self.upramp.evolution.beam
            elif bunch == 'driver':
                upramp_evol = self.upramp.evolution.driver
            evol.location = np.append(upramp_evol.location, evol.location-np.min(evol.location)+np.max(upramp_evol.location))
            evol.energy = np.append(upramp_evol.energy, evol.energy)
            evol.charge = np.append(upramp_evol.charge, evol.charge)
            evol.emit_nx = np.append(upramp_evol.emit_nx, evol.emit_nx)
            evol.emit_ny = np.append(upramp_evol.emit_ny, evol.emit_ny)
            evol.rel_energy_spread = np.append(upramp_evol.rel_energy_spread, evol.rel_energy_spread)
            evol.beam_size_x = np.append(upramp_evol.beam_size_x, evol.beam_size_x)
            evol.beam_size_y = np.append(upramp_evol.beam_size_y, evol.beam_size_y)
            evol.bunch_length = np.append(upramp_evol.bunch_length, evol.bunch_length)
            evol.x = np.append(upramp_evol.x, evol.x)
            evol.y = np.append(upramp_evol.y, evol.y)
            evol.z = np.append(upramp_evol.z, evol.z)
            evol.beta_x = np.append(upramp_evol.beta_x, evol.beta_x)
            evol.beta_y = np.append(upramp_evol.beta_y, evol.beta_y)
            evol.plasma_density = np.append(upramp_evol.plasma_density, evol.plasma_density)

        # add downramp evolution
        if self.downramp is not None and hasattr(self.downramp.evolution.beam, 'location'):
            if bunch == 'beam':
                downramp_evol = self.downramp.evolution.beam
            elif bunch == 'driver':
                downramp_evol = self.downramp.evolution.driver
            evol.location = np.append(evol.location, downramp_evol.location-np.min(downramp_evol.location)+np.max(evol.location))
            evol.energy = np.append(evol.energy, downramp_evol.energy)
            evol.charge = np.append(evol.charge, downramp_evol.charge)
            evol.emit_ny = np.append(evol.emit_ny, downramp_evol.emit_ny)
            evol.emit_nx = np.append(evol.emit_nx, downramp_evol.emit_nx)
            evol.rel_energy_spread = np.append(evol.rel_energy_spread, downramp_evol.rel_energy_spread)
            evol.beam_size_x = np.append(evol.beam_size_x, downramp_evol.beam_size_x)
            evol.beam_size_y = np.append(evol.beam_size_y, downramp_evol.beam_size_y)
            evol.bunch_length = np.append(evol.bunch_length, downramp_evol.bunch_length)
            evol.x = np.append(evol.x, downramp_evol.x)
            evol.y = np.append(evol.y, downramp_evol.y)
            evol.z = np.append(evol.z, downramp_evol.z)
            evol.beta_x = np.append(evol.beta_x, downramp_evol.beta_x)
            evol.beta_y = np.append(evol.beta_y, downramp_evol.beta_y)
            evol.plasma_density = np.append(evol.plasma_density, downramp_evol.plasma_density)
        
        # preprate plot
        fig, axs = plt.subplots(3,3)
        fig.set_figwidth(20)
        fig.set_figheight(12)
        col0 = "tab:gray"
        col1 = "tab:blue"
        col2 = "tab:orange"
        long_label = 'Location [m]'
        long_limits = [min(evol.location), max(evol.location)]

        # plot energy
        axs[0,0].plot(evol.location, evol.energy / 1e9, color=col1)
        axs[0,0].set_ylabel('Energy [GeV]')
        axs[0,0].set_xlabel(long_label)
        axs[0,0].set_xlim(long_limits)
        
        # plot charge
        axs[0,1].plot(evol.location, abs(evol.charge[0]) * np.ones(evol.location.shape) * 1e9, ':', color=col0)
        axs[0,1].plot(evol.location, abs(evol.charge) * 1e9, color=col1)
        axs[0,1].set_ylabel('Charge [nC]')
        axs[0,1].set_xlim(long_limits)
        axs[0,1].set_ylim(0, abs(evol.charge[0]) * 1.3 * 1e9)
        
        # plot normalized emittance
        axs[0,2].plot(evol.location, evol.emit_ny*1e6, color=col2)
        axs[0,2].plot(evol.location, evol.emit_nx*1e6, color=col1)
        axs[0,2].set_ylabel('Emittance, rms [mm mrad]')
        axs[0,2].set_xlim(long_limits)
        axs[0,2].set_yscale('log')
        
        # plot energy spread
        axs[1,0].plot(evol.location, evol.rel_energy_spread*1e2, color=col1)
        axs[1,0].set_ylabel('Energy spread, rms [%]')
        axs[1,0].set_xlabel(long_label)
        axs[1,0].set_xlim(long_limits)
        axs[1,0].set_yscale('log')

        # plot bunch length
        axs[1,1].plot(evol.location, evol.bunch_length*1e6, color=col1)
        axs[1,1].set_ylabel(r'Bunch length, rms [$\mathrm{\mu}$m]')
        axs[1,1].set_xlabel(long_label)
        axs[1,1].set_xlim(long_limits)

        # plot beta function
        axs[1,2].plot(evol.location, evol.beta_y*1e3, color=col2)  
        axs[1,2].plot(evol.location, evol.beta_x*1e3, color=col1)
        axs[1,2].set_ylabel('Beta function [mm]')
        axs[1,2].set_xlabel(long_label)
        axs[1,2].set_xlim(long_limits)
        axs[1,2].set_yscale('log')
        
        # plot longitudinal offset
        axs[2,0].plot(evol.location, evol.plasma_density / 1e6, color=col1)
        axs[2,0].set_ylabel(r'Plasma density [$\mathrm{cm}^{-3}$]')
        axs[2,0].set_xlabel(long_label)
        axs[2,0].set_xlim(long_limits)
        axs[2,0].set_yscale('log')
        
        # plot longitudinal offset
        axs[2,1].plot(evol.location, evol.z * 1e6, color=col1)
        axs[2,1].set_ylabel(r'Longitudinal offset [$\mathrm{\mu}$m]')
        axs[2,1].set_xlabel(long_label)
        axs[2,1].set_xlim(long_limits)
        
        # plot transverse offset
        axs[2,2].plot(evol.location, np.zeros(evol.location.shape), ':', color=col0)
        axs[2,2].plot(evol.location, evol.y*1e6, color=col2)  
        axs[2,2].plot(evol.location, evol.x*1e6, color=col1)
        axs[2,2].set_ylabel(r'Transverse offset [$\mathrm{\mu}$m]')
        axs[2,2].set_xlabel(long_label)
        axs[2,2].set_xlim(long_limits)


        if self.stage_number is not None:
            fig.suptitle('Stage ' + str(self.stage_number+1) + ', ' + bunch)
        
        plt.show()


    # ==================================================
    def plot_spin_evolution(self, bunch='beam'):
        """
        Plot the spin evolution along the stage.

        Parameters
        ----------
        bunch : str, optional
            Specifies which bunch to plot. Options are:
            - ``'beam'`` : plot the beam evolution (default)
            - ``'driver'`` : plot the drive beam evolution

        Returns
        -------
        ``None``
        """

        from matplotlib import pyplot as plt
        
        # select bunch
        if bunch == 'beam':
            evol = copy.deepcopy(self.evolution.beam)
        elif bunch == 'driver':
            evol = copy.deepcopy(self.evolution.driver)
            
        # extract wakefield if not already existing
        if not hasattr(evol, 'location'):
            print('Stage::plot_spin_evolution(): No evolution calculated.')
            return

        if not hasattr(evol, 'spin_x') or evol.spin_x is None:
            print('Stage::plot_spin_evolution(): No spin evolution calculated.')
            return
        
        # add upramp evolution
        if self.upramp is not None and hasattr(self.upramp.evolution.beam, 'location'):
            if bunch == 'beam':
                upramp_evol = self.upramp.evolution.beam
            elif bunch == 'driver':
                upramp_evol = self.upramp.evolution.driver
            evol.location = np.append(upramp_evol.location, evol.location-np.min(evol.location)+np.max(upramp_evol.location))
            evol.spin_x = np.append(upramp_evol.spin_x, evol.spin_x)
            evol.spin_y = np.append(upramp_evol.spin_y, evol.spin_y)
            evol.spin_z = np.append(upramp_evol.spin_z, evol.spin_z)
            

        # add downramp evolution
        if self.downramp is not None and hasattr(self.downramp.evolution.beam, 'location'):
            if bunch == 'beam':
                downramp_evol = self.downramp.evolution.beam
            elif bunch == 'driver':
                downramp_evol = self.downramp.evolution.driver
            evol.location = np.append(evol.location, downramp_evol.location-np.min(downramp_evol.location)+np.max(evol.location))
            evol.spin_x = np.append(evol.spin_x, downramp_evol.spin_x)
            evol.spin_y = np.append(evol.spin_y, downramp_evol.spin_y)
            evol.spin_z = np.append(evol.spin_z, downramp_evol.spin_z)
        
        # preprate plot
        fig, axs = plt.subplots(1,1)
        fig.set_figwidth(CONFIG.plot_width_default)
        fig.set_figheight(CONFIG.plot_width_default*0.5)
        colx = "tab:blue"
        coly = "tab:orange"
        colz = "tab:green"
        long_label = 'Location [m]'
        long_limits = [min(evol.location), max(evol.location)]

        # plot energy
        axs.plot(evol.location, evol.spin_x, color=colx, label='x')
        axs.plot(evol.location, evol.spin_y, color=coly, label='y')
        axs.plot(evol.location, evol.spin_z, color=colz, label='z')
        axs.set_ylabel('Spin polarization')
        axs.set_xlabel(long_label)
        axs.set_xlim(long_limits)
        axs.set_ylim(-1.02, 1.02)
        axs.legend()
        
        if self.stage_number is not None:
            fig.suptitle('Stage ' + str(self.stage_number+1) + ', ' + bunch)
        
        plt.show()


    # ==================================================  
    def plot_wakefield(self):
        """
        Plot the longitudinal wakefield and beam current of the stage.
        
        Plots both the initial quantities and, if available, the final 
        quantities after beam propagation.
        """

        from matplotlib import pyplot as plt
        
        if self.initial is None:
            print('Stage::plot_wakefield(): No data.')
            return
        
        # extract wakefield if not already existing
        if not hasattr(self.initial.plasma.wakefield.onaxis, 'Ezs'):
            print('Stage::plot_wakefield(): No wakefield data.')
            return
        if not hasattr(self.initial.beam.current, 'Is'):
            print('Stage::plot_wakefield(): No beam current data.')
            return

        # preprate plot
        fig, axs = plt.subplots(2, 1)
        fig.set_figwidth(CONFIG.plot_width_default*0.7)
        fig.set_figheight(CONFIG.plot_width_default*1)
        col0 = "xkcd:light gray"
        col1 = "tab:blue"
        col2 = "tab:orange"
        af = 0.1
        
        # extract wakefields and beam currents
        zs0 = self.initial.plasma.wakefield.onaxis.zs
        Ezs0 = self.initial.plasma.wakefield.onaxis.Ezs
        has_final = self.final is not None and hasattr(self.final, 'plasma.wakefield.onaxis.zs') and hasattr(self.final, 'plasma.wakefield.onaxis.Ezs')

        if has_final:
            zs = self.final.plasma.wakefield.onaxis.zs
            Ezs = self.final.plasma.wakefield.onaxis.Ezs
        zs_I = self.initial.beam.current.zs
        Is = self.initial.beam.current.Is

        # find field at the driver and beam
        z_mid = zs_I.min() + (zs_I.max()-zs_I.min())*0.3
        mask = zs_I < z_mid
        zs_masked = zs_I[mask]
        z_beam = zs_masked[np.abs(Is[mask]).argmax()]
        Ez_driver = Ezs0[zs0 > z_mid].max()
        Ez_beam = np.interp(z_beam, zs0, Ezs0)
        
        # get wakefield
        axs[0].plot(zs0*1e6, np.zeros(zs0.shape), '-', color=col0)
        if self.nom_energy_gain is not None:
            axs[0].plot(zs0*1e6, -self.nom_energy_gain/self.length_flattop*np.ones(zs0.shape)/1e9, ':', color=col2)
        if self.driver_source is not None:  # A ramp may not have a driver source
            driver_source = self.get_driver_source()
            if driver_source.energy is not None:
                Ez_driver_max = driver_source.energy/self.length_flattop
                axs[0].plot(zs0*1e6, Ez_driver_max*np.ones(zs0.shape)/1e9, ':', color=col0)
        if has_final:
            axs[0].plot(zs*1e6, Ezs/1e9, '-', color=col1, alpha=0.2)
        axs[0].plot(zs0*1e6, Ezs0/1e9, '-', color=col1)
        axs[0].set_xlabel(r'$z$ [$\mathrm{\mu}$m]')
        axs[0].set_ylabel('Longitudinal electric field [GV/m]')
        zlims = [min(zs0)*1e6, max(zs0)*1e6]
        axs[0].set_xlim(zlims)
        axs[0].set_ylim(bottom=-1.7*np.max([np.abs(Ez_beam), Ez_driver])/1e9, top=1.3*Ez_driver/1e9)
        
        # plot beam current
        axs[1].fill(np.concatenate((zs_I, np.flip(zs_I)))*1e6, np.concatenate((-Is, np.zeros(Is.shape)))/1e3, color=col1, alpha=af)
        axs[1].plot(zs_I*1e6, -Is/1e3, '-', color=col1)
        axs[1].set_xlabel(r'$z$ [$\mathrm{\mu}$m]')
        axs[1].set_ylabel('Beam current [kA]')
        axs[1].set_xlim(zlims)
        axs[1].set_ylim(bottom=1.2*min(-Is)/1e3, top=1.2*max(-Is)/1e3)


    # ==================================================  
    def plot_final_wakefield(self):
        
        # extract wakefield if not already existing
        if not hasattr(self.final.plasma.wakefield.onaxis, 'Ezs'):
            print('Stage::plot_final_wakefield(): No wakefield calculated.')
            return
        if not hasattr(self.final.beam.current, 'Is'):
            print('Stage::plot_final_wakefield(): No beam current calculated.')
            return

        # preprate plot
        fig, axs = plt.subplots(2, 1)
        fig.set_figwidth(CONFIG.plot_width_default*0.7)
        fig.set_figheight(CONFIG.plot_width_default*1)
        col0 = "xkcd:light gray"
        col1 = "tab:blue"
        col2 = "tab:orange"
        af = 0.1
        
        # extract wakefields and beam currents
        zs0 = self.final.plasma.wakefield.onaxis.zs
        Ezs0 = self.final.plasma.wakefield.onaxis.Ezs
        has_final = hasattr(self.final.plasma.wakefield.onaxis, 'Ezs')
        if has_final:
            zs = self.final.plasma.wakefield.onaxis.zs
            Ezs = self.final.plasma.wakefield.onaxis.Ezs
        zs_I = self.final.beam.current.zs
        Is = self.final.beam.current.Is

        # find field at the driver and beam
        z_mid = zs_I.min() + (zs_I.max()-zs_I.min())*0.3
        mask = zs_I < z_mid
        zs_masked = zs_I[mask]
        z_beam = zs_masked[np.abs(Is[mask]).argmax()]
        Ez_driver = Ezs0[zs0 > z_mid].max()
        Ez_beam = np.interp(z_beam, zs0, Ezs0)
        
        # get wakefield
        axs[0].plot(zs0*1e6, np.zeros(zs0.shape), '-', color=col0)
        if self.nom_energy_gain is not None:
            axs[0].plot(zs0*1e6, -self.nom_energy_gain/self.get_length()*np.ones(zs0.shape)/1e9, ':', color=col2)
        if self.driver_source is not None:  # A ramp may not have a driver source
            driver_source = self.get_driver_source()
            if driver_source.energy is not None:
                Ez_driver_max = driver_source.energy/self.get_length()
                axs[0].plot(zs0*1e6, Ez_driver_max*np.ones(zs0.shape)/1e9, ':', color=col0)
        if has_final:
            axs[0].plot(zs*1e6, Ezs/1e9, '-', color=col1, alpha=0.2)
        axs[0].plot(zs0*1e6, Ezs0/1e9, '-', color=col1)
        axs[0].set_xlabel(r'$z$ [$\mathrm{\mu}$m]')
        axs[0].set_ylabel('Longitudinal electric field [GV/m]')
        zlims = [min(zs0)*1e6, max(zs0)*1e6]
        axs[0].set_xlim(zlims)
        axs[0].set_ylim(bottom=-1.7*np.max([np.abs(Ez_beam), Ez_driver])/1e9, top=1.3*Ez_driver/1e9)
        
        # plot beam current
        axs[1].fill(np.concatenate((zs_I, np.flip(zs_I)))*1e6, np.concatenate((-Is, np.zeros(Is.shape)))/1e3, color=col1, alpha=af)
        axs[1].plot(zs_I*1e6, -Is/1e3, '-', color=col1)
        axs[1].set_xlabel(r'$z$ [$\mathrm{\mu}$m]')
        axs[1].set_ylabel('Beam current [kA]')
        axs[1].set_xlim(zlims)
        axs[1].set_ylim(bottom=1.2*min(-Is)/1e3, top=1.2*max(-Is)/1e3)

        
    # ==================================================
    # plot wake
    def plot_wake(self, aspect='equal', show_beam=True, savefig=None):
        """
        Plot the wake structure (2D plot) as a new pyplot.figure.


        Other parameters
        ----------------
        aspect : str
            The aspect ratio of the plots.
            Defaults to 'equal' which is also the matplotlib default; can also 
            use 'auto'. Set to 'auto' to plot the entire simulation box.

        show_beam : bool
            Flag for including the beam charge densities in the plot
            
        savefig : str or None
            If not None, defines the path to save the figure.
            Defaults to None


        Returns:
        --------
        None
        """

        from matplotlib import pyplot as plt
        from matplotlib.colors import LogNorm

        if self.initial is None:
            print('Stage::plot_wake(): No data.')
            return
        
        # extract density if not already existing
        if not hasattr(self.initial.plasma.density, 'rho'):
            print('Stage::plot_wake(): No wake calculated.')
            return
        if not hasattr(self.initial.plasma.wakefield.onaxis, 'Ezs'):
            print('Stage::plot_wake(): No wakefield calculated.')
            return
        
        # make figures
        has_final_step = self.final is not None \
            and hasattr(self.final, 'plasma.density.extent') \
            and hasattr(self.final, 'plasma.wakefield.onaxis.zs') \
            and hasattr(self.final, 'plasma.wakefield.onaxis.Ezs') \
            and hasattr(self.final, 'plasma.density.rho') \
            and hasattr(self.final, 'beam.density.rho')

        num_plots = 1 + int(has_final_step)
        fig, ax = plt.subplots(num_plots,1)
        fig.set_figwidth(CONFIG.plot_width_default*0.7)
        fig.set_figheight(CONFIG.plot_width_default*0.5*num_plots)

        # cycle through initial and final step
        for i in range(num_plots):
            if not has_final_step:
                ax1 = ax
            else:
                ax1 = ax[i]

            # extract initial or final
            if i==0:
                data_struct = self.initial
                title = 'Initial step'
            elif i==1:
                data_struct = self.final
                title = 'Final step'

            # get data
            extent = data_struct.plasma.density.extent
            zs0 = data_struct.plasma.wakefield.onaxis.zs
            Ezs0 = data_struct.plasma.wakefield.onaxis.Ezs
            rho0_plasma = data_struct.plasma.density.rho
            rho0_beam = data_struct.beam.density.rho

            # find field at the driver and beam
            if i==0:
                zs_I = self.initial.beam.current.zs
                Is = self.initial.beam.current.Is
                z_mid = zs_I.max()-(zs_I.max()-zs_I.min())*0.3
                z_beam = zs_I[np.abs(Is[zs_I < z_mid]).argmax()]
                Ez_driver = Ezs0[zs0 > z_mid].max()
                Ez_beam = np.interp(z_beam, zs0, Ezs0)
                Ezmax = 2.3*1.7*np.max([np.abs(Ez_driver), np.abs(Ez_beam)])
            
            # plot on-axis wakefield and axes
            ax2 = ax1.twinx()
            ax2.plot(zs0*1e6, Ezs0/1e9, color = 'black')
            ax2.set_ylabel(r'$E_{z}$' ' [GV/m]')
            ax2.set_ylim(bottom=-Ezmax/1e9, top=Ezmax/1e9)
            axpos = ax1.get_position()
            pad_fraction = 0.13  # Fraction of the figure width to use as padding between the ax and colorbar
            cbar_width_fraction = 0.015  # Fraction of the figure width for the colorbar width
    
            # create colorbar axes based on the relative position and size
            if show_beam:
                cax1 = fig.add_axes([axpos.x1 + pad_fraction, axpos.y0, cbar_width_fraction, axpos.height])
            cax2 = fig.add_axes([axpos.x1 + pad_fraction + cbar_width_fraction, axpos.y0, cbar_width_fraction, axpos.height])
            cax3 = fig.add_axes([axpos.x1 + pad_fraction + 2*cbar_width_fraction, axpos.y0, cbar_width_fraction, axpos.height])
            clims = np.array([1e-2, 1e3])*self.plasma_density
            
            # plot plasma ions
            p_ions = ax1.imshow(-rho0_plasma/1e6, extent=extent*1e6, norm=LogNorm(), origin='lower', cmap='Greens', alpha=np.array(-rho0_plasma>clims.min(), dtype=float), aspect=aspect)
            p_ions.set_clim(clims/1e6)
            cb_ions = plt.colorbar(p_ions, cax=cax3)
            cb_ions.set_label(label=r'Beam/plasma-electron/ion density [$\mathrm{cm^{-3}}$]', size=10)
            cb_ions.ax.tick_params(axis='y',which='both', direction='in')
            
            # plot plasma electrons
            p_electrons = ax1.imshow(rho0_plasma/1e6, extent=extent*1e6, norm=LogNorm(), origin='lower', cmap='Blues', alpha=np.array(rho0_plasma>clims.min()*2, dtype=float), aspect=aspect)
            p_electrons.set_clim(clims/1e6)
            cb_electrons = plt.colorbar(p_electrons, cax=cax2)
            cb_electrons.ax.tick_params(axis='y',which='both', direction='in')
            cb_electrons.set_ticklabels([])
            
            # plot beam electrons
            if show_beam:
                p_beam = ax1.imshow(rho0_beam/1e6, extent=data_struct.beam.density.extent*1e6,  norm=LogNorm(), origin='lower', cmap='Oranges', alpha=np.array(rho0_beam>clims.min()*2, dtype=float), aspect=aspect)
                p_beam.set_clim(clims/1e6)
                cb_beam = plt.colorbar(p_beam, cax=cax1)
                cb_beam.set_ticklabels([])
                cb_beam.ax.tick_params(axis='y', which='both', direction='in')

            # ensure that the extent is the same as data_struct.plasma.density.extent
            p_electrons.set_extent(extent*1e6)
            
            # set labels
            if i==(num_plots-1):
                ax1.set_xlabel(r'$z$ [$\mathrm{\mu}$m]')
            ax1.set_ylabel(r'$x$ [$\mathrm{\mu}$m]')
            ax1.set_title(title)
            ax1.grid(False)
            ax2.grid(False)
            
        # save the figure
        if savefig is not None:
            fig.savefig(str(savefig), format="pdf", bbox_inches="tight")
        
        return

    
    # ==================================================
    def survey_object(self):
        npoints = 10
        x_points = np.linspace(0, self.get_length(), npoints)
        y_points = np.linspace(0, 0, npoints)
        final_angle = 0 
        label = 'Plasma stage'
        color = 'red'
        return x_points, y_points, final_angle, label, color
    

    # ==================================================
    def print_summary(self):
        """
        Print a summary of the stage.
        """
        
        print('Class: ', type(self))

        if self.plasma_density  is None:
            print(f"Plasma density [m^-3]:\t\t\t\t\t Not set")
        else:
            print(f"Plasma density [m^-3]:\t\t\t\t\t {self.plasma_density :.3e}")
        if self.length  is None:
            print(f"Stage total length [m]:\t\t\t\t\t Not set")
        else:
            print(f"Stage total length [m]:\t\t\t\t\t {self.length  :.3f}")
        if self.length_flattop  is None:
            print(f"Stage flattop length [m]:\t\t\t\t Not set")
        else:
            print(f"Stage flattop length [m]:\t\t\t\t {self.length_flattop  :.3f}")
        if self.nom_energy is None:
            print(f"Nominal energy [GeV]:\t\t\t\t\t Not set")
        else:
            print(f"Nominal energy [GeV]:\t\t\t\t\t {self.nom_energy/1e9 :.3f}")

        if self.nom_energy_flattop is None:
            print(f"Nominal energy flattop [GeV]:\t\t\t\t Not set")
        else:
            print(f"Nominal energy flattop [GeV]:\t\t\t\t {self.nom_energy_flattop/1e9 :.3f}")
        
        nom_energy_gain = self.nom_energy_gain 
        if nom_energy_gain is None:
            print(f"Nominal energy gain [GeV]:\t\t\t\t Not set")
        else:
            print(f"Nominal energy gain [GeV]:\t\t\t\t {nom_energy_gain/1e9 :.3f}")

        if self.nom_energy_gain_flattop is None:
            print(f"Nominal energy gain flattop [GeV]:\t\t\t Not set")
        else:
            print(f"Nominal energy gain flattop [GeV]:\t\t\t {self.nom_energy_gain_flattop/1e9 :.3f}")

        if self.nom_accel_gradient is None:
            print(f"Nominal acceleration gradient [GV/m]:\t\t\t Not set")
        else:
            print(f"Nominal acceleration gradient [GV/m]:\t\t\t {self.nom_accel_gradient/1e9 :.3f}")

        if self.nom_accel_gradient_flattop is None:
            print(f"Nominal acceleration gradient flattop [GV/m]:\t\t Not set")
        else:
            print(f"Nominal acceleration gradient flattop [GV/m]:\t\t {self.nom_accel_gradient_flattop/1e9 :.3f}")

        if self.driver_source is None:
            print(f"Driver source type:\t\t\t\t\t Not set")
        else:
            print(f"Driver source type: {type(self.driver_source)}")

        if self.has_ramp():
            print(f"Has ramp(s):\t\t\t\t\t\t Yes")
        else:
            print(f"Has ramp(s):\t\t\t\t\t\t No")

        print('')


###################################################
class PlasmaRamp(Stage):
    """
    Represents a plasma density ramp as a specialized Stage.

    ``PlasmaRamp`` is a subclass of Stage intended to **store ramp information** 
    for use in tracking with a parent Stage. It does not support direct tracking,
    nor can it have upramp or downramp stages attached.  

    The class currently supports uniform ramps; other ramp shapes such as 
    'gaussian' or 'from_file' are not yet implemented.

    Attributes
    ----------
    ramp_shape : str
        The shape of the ramp. Currently, only ``'uniform'`` is supported.

    length : [m] float
        Length of the ramp .

    ramp_beta_mag : float
        Betatron magnification used to define ramp plasma densities. Overrides 
        the parent stage's ``ramp_beta_mag`` if set.

    nom_energy_gain : [eV] float
        Nominal energy gain of the ramp.
    
    Notes
    -----
    - ``PlasmaRamp`` objects are designed to be used in conjunction with 
      ``Stage.track_upramp()`` or ``Stage.track_downramp()``.
    - Attempting to call ``track()`` directly will raise a ``StageError``.
    - Cannot attach additional upramp or downramp stages.
    """
    
    # ==================================================
    def __init__(self, nom_energy_gain=None, ramp_beta_mag=None, ramp_length=None, ramp_shape='uniform'):

        super().__init__(nom_accel_gradient=None, nom_energy_gain=nom_energy_gain, plasma_density=None, driver_source=None, ramp_beta_mag=ramp_beta_mag)

        if ramp_shape != 'uniform':
            raise NotImplementedError('Ramp shape not yet implemented')
        # TODO: Need code to handle ramp_shape='from_file' etc. ... need to ignore ramp_length, ramp_plasma_density. These need to be calculated.
        
        if ramp_shape != 'uniform' and ramp_shape != 'from_file' and ramp_shape != 'gaussian':
            raise StageError('Invalid ramp shape.')

        self.ramp_shape = ramp_shape
        self.length = ramp_length

        # Acceleration gradient and length cannot be set until the ramp nominal 
        # energy is known. These calculation are done by Stage._prepare_ramps().


    # ==================================================
    def track(self):
        """
        Raises a ``StageError``. Use ``track_upramp()`` or ``track_downramp()`` 
        in ``Stage`` instead.
        """
        raise StageError('track() is not implemented for PlasmaRamp. Use track_upramp() or track_downramp() from the Stage class instead.')
    

     # ==================================================
    @property
    def upramp(self) -> Self | None:
        return None
    @upramp.setter
    def upramp(self, upramp : Self | None):
        raise StageError('Cannot add a ramp to PlasmaRamp.')


    # ==================================================
    @property
    def downramp(self) -> Self:
        return None
    @downramp.setter
    def downramp(self, downramp : Self | None):
        raise StageError('Cannot add a ramp to PlasmaRamp.')
    

    # ==================================================
    @property
    def ramp_beta_mag(self) -> Self:
        """
        The betatron magnification used to define ramp plasma densities. 
        Overrides the ramp_beta_mag of the parent stage.
        """

        if self._ramp_beta_mag is not None:
            ramp_beta_mag = self._ramp_beta_mag
        elif self.parent.ramp_beta_mag is not None:
            ramp_beta_mag = self.parent.ramp_beta_mag
        else:
            ramp_beta_mag = None
        return ramp_beta_mag
    @ramp_beta_mag.setter
    def ramp_beta_mag(self, ramp_beta_mag : float | None):
        if ramp_beta_mag is not None:
            if not isinstance(ramp_beta_mag, (float, int)) or ramp_beta_mag < 0.0:
                raise VariablesOutOfRangeError("ramp_beta_mag must be a positive number.")
        self._ramp_beta_mag = ramp_beta_mag
    _ramp_beta_mag = None
    

    # ==================================================
<<<<<<< HEAD
    def print_summary(self):
        """
        Print a summary of the ramp.
        """

=======
    def print_summary(self, print_params=True):
>>>>>>> 0d1e012e
        if self.is_upramp():
            print('Ramp type: \t\t\t\t\t\t upramp')
        if self.is_downramp():
            print('Ramp type: \t\t\t\t\t\t downramp')
        print('Ramp shape: \t\t\t\t\t\t', self.ramp_shape)

        if print_params:
            super().print_summary()


###################################################
class VariablesOverspecifiedError(Exception):
    "Exception class to throw when trying to set too many overlapping variables."
    pass
class VariablesOutOfRangeError(Exception):
    "Exception class to throw when calculated or set variables are out of allowed range."
class StageError(Exception):
    "Exception class for ``Stage`` to throw in other cases."

class SimulationDomainSizeError(Exception):
    "Exception class to throw when the simulation domain size is too small."
    pass<|MERGE_RESOLUTION|>--- conflicted
+++ resolved
@@ -2369,15 +2369,10 @@
     
 
     # ==================================================
-<<<<<<< HEAD
-    def print_summary(self):
+    def print_summary(self, print_params=True):
         """
         Print a summary of the ramp.
         """
-
-=======
-    def print_summary(self, print_params=True):
->>>>>>> 0d1e012e
         if self.is_upramp():
             print('Ramp type: \t\t\t\t\t\t upramp')
         if self.is_downramp():

from abc import abstractmethod
from matplotlib import patches
from abel import Trackable, CONFIG
from abel.utilities.plasma_physics import beta_matched
import numpy as np
import scipy.constants as SI
from matplotlib import pyplot as plt
from types import SimpleNamespace
from matplotlib.colors import LogNorm
from abel.utilities.plasma_physics import wave_breaking_field, blowout_radius

class Stage(Trackable):
    
    @abstractmethod
    def __init__(self, length, nom_energy_gain, plasma_density, driver_source=None, ramp_beta_mag=1):

        # common variables
        self.length = length
        self.nom_energy_gain = nom_energy_gain
        self.plasma_density = plasma_density
        self.driver_source = driver_source
        self.ramp_beta_mag = ramp_beta_mag

        self.stage_number = None
        
        self.evolution = SimpleNamespace()
        self.evolution.beam = SimpleNamespace()
        self.evolution.beam.slices = SimpleNamespace()
        self.evolution.driver = SimpleNamespace()
        self.evolution.driver.slices = SimpleNamespace()
        
        self.efficiency = SimpleNamespace()
        
        self.initial = SimpleNamespace()
        self.initial.beam = SimpleNamespace()
        self.initial.beam.current = SimpleNamespace()
        self.initial.beam.density = SimpleNamespace()
        self.initial.plasma = SimpleNamespace()
        self.initial.plasma.density = SimpleNamespace()
        self.initial.plasma.wakefield = SimpleNamespace()
        self.initial.plasma.wakefield.onaxis = SimpleNamespace()
        
        self.final = SimpleNamespace()
        self.final.beam = SimpleNamespace()
        self.final.beam.current = SimpleNamespace()
        self.final.beam.density = SimpleNamespace()
        self.final.plasma = SimpleNamespace()
        self.final.plasma.density = SimpleNamespace()
        self.final.plasma.wakefield = SimpleNamespace()
        self.final.plasma.wakefield.onaxis = SimpleNamespace()

    
    @abstractmethod   
    def track(self, beam, savedepth=0, runnable=None, verbose=False):
        beam.stage_number += 1
        return super().track(beam, savedepth, runnable, verbose)
    
    def get_length(self):
        return self.length
    
    def get_nom_energy_gain(self):
        return self.nom_energy_gain

    def matched_beta_function(self, energy):
        return beta_matched(self.plasma_density, energy)*self.ramp_beta_mag
    
    def energy_usage(self):
        return self.driver_source.energy_usage()
    
    def energy_efficiency(self):
        return self.efficiency

    
    def calculate_efficiency(self, beam0, driver0, beam, driver):
        Etot0_beam = beam0.total_energy()
        Etot_beam = beam.total_energy()
        Etot0_driver = driver0.total_energy()
        Etot_driver = driver.total_energy()
        self.efficiency.driver_to_wake = (Etot0_driver-Etot_driver)/Etot0_driver
        self.efficiency.wake_to_beam = (Etot_beam-Etot0_beam)/(Etot0_driver-Etot_driver)
        self.efficiency.driver_to_beam = self.efficiency.driver_to_wake*self.efficiency.wake_to_beam

    def calculate_beam_current(self, beam0, driver0, beam=None, driver=None):
        
        dz = 40*np.mean([driver0.bunch_length(clean=True)/np.sqrt(len(driver0)), beam0.bunch_length(clean=True)/np.sqrt(len(beam0))])
        num_sigmas = 6
        z_min = beam0.z_offset() - num_sigmas * beam0.bunch_length()
        z_max = driver0.z_offset() + num_sigmas * driver0.bunch_length()
        tbins = np.arange(z_min, z_max, dz)/SI.c
        
        Is0, ts0 = (driver0 + beam0).current_profile(bins=tbins)
        self.initial.beam.current.zs = ts0*SI.c
        self.initial.beam.current.Is = Is0

        if beam is not None and driver is not None:
            Is, ts = (driver + beam).current_profile(bins=tbins)
            self.final.beam.current.zs = ts*SI.c
            self.final.beam.current.Is = Is

    def save_driver_to_file(self, driver, runnable):
        driver.save(runnable, beam_name='driver_stage' + str(driver.stage_number+1))

    
    def save_evolution_to_file(self, bunch='beam'):
    
        # select bunch
        if bunch == 'beam':
            evol = self.evolution.beam
        elif bunch == 'driver':
            evol = self.evolution.driver

        # arrange numbers into a matrix
        matrix = np.empty((len(evol.location),14))
        matrix[:,0] = evol.location
        matrix[:,1] = evol.charge
        matrix[:,2] = evol.energy
        matrix[:,3] = evol.x
        matrix[:,4] = evol.y
        matrix[:,5] = evol.rel_energy_spread
        matrix[:,6] = evol.rel_energy_spread_fwhm
        matrix[:,7] = evol.beam_size_x
        matrix[:,8] = evol.beam_size_y
        matrix[:,9] = evol.emit_nx
        matrix[:,10] = evol.emit_ny
        matrix[:,11] = evol.beta_x
        matrix[:,12] = evol.beta_y
        matrix[:,13] = evol.peak_spectral_density

        # save to CSV file
        filename = bunch + '_evolution.csv'
        np.savetxt(filename, matrix, delimiter=',')
        
    
    def plot_driver_evolution(self):
        self.plot_evolution(bunch='driver')
    
    def plot_evolution(self, bunch='beam'):

        # select bunch
        if bunch == 'beam':
            evol = self.evolution.beam
        elif bunch == 'driver':
            evol = self.evolution.driver
            
        # extract wakefield if not already existing
        if not hasattr(evol, 'location'):
            print('No evolution calculated')
            return

        # preprate plot
        fig, axs = plt.subplots(3,3)
        fig.set_figwidth(CONFIG.plot_fullwidth_default)
        fig.set_figheight(CONFIG.plot_width_default*0.8)
        col0 = "tab:gray"
        col1 = "tab:blue"
        col2 = "tab:orange"
        long_label = 'Location [m]'
        long_limits = [min(evol.location), max(evol.location)]

        # plot energy
        axs[0,0].plot(evol.location, evol.energy / 1e9, color=col1)
        axs[0,0].set_ylabel('Energy [GeV]')
        axs[0,0].set_xlim(long_limits)

        # plot charge
        axs[0,1].plot(evol.location, -evol.charge[0] * np.ones(evol.location.shape) * 1e9, ':', color=col0)
        axs[0,1].plot(evol.location, -evol.charge * 1e9, color=col1)
        axs[0,1].set_ylabel('Charge [nC]')
        axs[0,1].set_xlim(long_limits)
        axs[0,1].set_ylim(0, -evol.charge[0] * 1.3 * 1e9)
        
        # plot normalized emittance
        axs[0,2].plot(evol.location, evol.emit_ny*1e6, color=col2)
        axs[0,2].plot(evol.location, evol.emit_nx*1e6, color=col1)
        axs[0,2].set_ylabel('Emittance, rms [mm mrad]')
        axs[0,2].set_xlim(long_limits)
        
        # plot energy spread
        axs[1,0].plot(evol.location, evol.rel_energy_spread*1e2, color=col1)
        axs[1,0].set_ylabel('Energy spread, rms [%]')
        axs[1,0].set_xlabel(long_label)
        axs[1,0].set_xlim(long_limits)
        
        # plot beam size
<<<<<<< HEAD
        axs[1,2].plot(evol.location, evol.beam_size_y*1e6, color=col2)
        axs[1,2].plot(evol.location, evol.beam_size_x*1e6, color=col1)
        axs[1,2].set_ylabel('Beam size, rms [$\mathrm{\mu}$m]')
=======
        axs[1,2].plot(self.evolution.location, self.evolution.beam_size_y*1e6, color=col2)
        axs[1,2].plot(self.evolution.location, self.evolution.beam_size_x*1e6, color=col1)
        axs[1,2].set_ylabel(r'Beam size, rms [$\mathrm{\mu}$m]')
>>>>>>> 98ba47ba
        axs[1,2].set_xlabel(long_label)
        axs[1,2].set_xlim(long_limits)
        
        # plot transverse offset
<<<<<<< HEAD
        axs[1,1].plot(evol.location, np.zeros(evol.location.shape), ':', color=col0)
        axs[1,1].plot(evol.location, evol.y*1e6, color=col2)  
        axs[1,1].plot(evol.location, evol.x*1e6, color=col1)
        axs[1,1].set_ylabel('Transverse offset [$\mathrm{\mu}$m]')
=======
        axs[1,1].plot(self.evolution.location, np.zeros(self.evolution.location.shape), ':', color=col0)
        axs[1,1].plot(self.evolution.location, self.evolution.y*1e6, color=col2)  
        axs[1,1].plot(self.evolution.location, self.evolution.x*1e6, color=col1)
        axs[1,1].set_ylabel(r'Transverse offset [$\mathrm{\mu}$m]')
>>>>>>> 98ba47ba
        axs[1,1].set_xlabel(long_label)
        axs[1,1].set_xlim(long_limits)
        
        # plot beta function
        axs[2,0].plot(evol.location, evol.beta_y*1e3, color=col2)  
        axs[2,0].plot(evol.location, evol.beta_x*1e3, color=col1)
        axs[2,0].set_ylabel('Beta function [mm]')
        axs[2,0].set_xlabel(long_label)
        axs[2,0].set_xlim(long_limits)
        axs[2,0].set_yscale('log')
        
        # plot fwhm energy spread
        axs[2,1].plot(evol.location, evol.rel_energy_spread_fwhm*1e2, color=col1)
        axs[2,1].set_ylabel('Energy spread, fwhm [%]')
        axs[2,1].set_xlabel(long_label)
        axs[2,1].set_xlim(long_limits)

        # plot peak spectral density
        axs[2,2].plot(evol.location, evol.peak_spectral_density*1e18, color=col1)
        axs[2,2].set_ylabel('Peak spectral density [pC/MeV]')
        axs[2,2].set_xlabel(long_label)
        axs[2,2].set_xlim(long_limits)
        
        plt.show()

        
    def plot_wakefield(self):
        
        # extract wakefield if not already existing
        if not hasattr(self.initial.plasma.wakefield.onaxis, 'Ezs'):
            print('No wakefield calculated')
            return
        if not hasattr(self.initial.beam.current, 'Is'):
            print('No beam current calculated')
            return

        # preprate plot
        fig, axs = plt.subplots(2, 1)
        fig.set_figwidth(CONFIG.plot_width_default*0.7)
        fig.set_figheight(CONFIG.plot_width_default*1)
        col0 = "xkcd:light gray"
        col1 = "tab:blue"
        col2 = "tab:orange"
        af = 0.1
        
        # extract wakefields and beam currents
        zs0 = self.initial.plasma.wakefield.onaxis.zs
        Ezs0 = self.initial.plasma.wakefield.onaxis.Ezs
        has_final = hasattr(self.final.plasma.wakefield.onaxis, 'Ezs')
        if has_final:
            zs = self.final.plasma.wakefield.onaxis.zs
            Ezs = self.final.plasma.wakefield.onaxis.Ezs
        zs_I = self.initial.beam.current.zs
        Is = self.initial.beam.current.Is

        # find field at the driver and beam
        z_mid = zs_I.min() + (zs_I.max()-zs_I.min())*0.3
        mask = zs_I < z_mid
        zs_masked = zs_I[mask]
        z_beam = zs_masked[np.abs(Is[mask]).argmax()]
        Ez_driver = Ezs0[zs0 > z_mid].max()
        Ez_beam = np.interp(z_beam, zs0, Ezs0)
        
        # get wakefield
        axs[0].plot(zs0*1e6, np.zeros(zs0.shape), '-', color=col0)
        if self.nom_energy_gain is not None:
            axs[0].plot(zs0*1e6, -self.nom_energy_gain/self.get_length()*np.ones(zs0.shape)/1e9, ':', color=col2)
        if self.driver_source.energy is not None:
            Ez_driver_max = self.driver_source.energy/self.get_length()
            axs[0].plot(zs0*1e6, Ez_driver_max*np.ones(zs0.shape)/1e9, ':', color=col0)
        if has_final:
            axs[0].plot(zs*1e6, Ezs/1e9, '-', color=col1, alpha=0.2)
        axs[0].plot(zs0*1e6, Ezs0/1e9, '-', color=col1)
        axs[0].set_xlabel(r'$z$ [$\mathrm{\mu}$m]')
        axs[0].set_ylabel('Longitudinal electric field [GV/m]')
        zlims = [min(zs0)*1e6, max(zs0)*1e6]
        axs[0].set_xlim(zlims)
        axs[0].set_ylim(bottom=-1.7*np.max([np.abs(Ez_beam), Ez_driver])/1e9, top=1.3*Ez_driver/1e9)
        
        # plot beam current
        axs[1].fill(np.concatenate((zs_I, np.flip(zs_I)))*1e6, np.concatenate((-Is, np.zeros(Is.shape)))/1e3, color=col1, alpha=af)
        axs[1].plot(zs_I*1e6, -Is/1e3, '-', color=col1)
        axs[1].set_xlabel(r'$z$ [$\mathrm{\mu}$m]')
        axs[1].set_ylabel('Beam current [kA]')
        axs[1].set_xlim(zlims)
        axs[1].set_ylim(bottom=1.2*min(-Is)/1e3, top=1.2*max(-Is)/1e3)

        
    # plot wake
    def plot_wake(self, savefig=None):
        
        # extract density if not already existing
        if not hasattr(self.initial.plasma.density, 'rho'):
            print('No wake calculated')
            return
        if not hasattr(self.initial.plasma.wakefield.onaxis, 'Ezs'):
            print('No wakefield calculated')
            return
        
        # make figures
        has_final_step = hasattr(self.final.plasma.density, 'rho')
        num_plots = 1 + int(has_final_step)
        fig, ax = plt.subplots(num_plots,1)
        fig.set_figwidth(CONFIG.plot_width_default*0.7)
        fig.set_figheight(CONFIG.plot_width_default*0.5*num_plots)

        # cycle through initial and final step
        for i in range(num_plots):
            if not has_final_step:
                ax1 = ax
            else:
                ax1 = ax[i]

            # extract initial or final
            if i==0:
                data_struct = self.initial
                title = 'Initial step'
            elif i==1:
                data_struct = self.final
                title = 'Final step'

            # get data
            extent = data_struct.plasma.density.extent
            zs0 = data_struct.plasma.wakefield.onaxis.zs
            Ezs0 = data_struct.plasma.wakefield.onaxis.Ezs
            rho0_plasma = data_struct.plasma.density.rho
            rho0_beam = data_struct.beam.density.rho

            # find field at the driver and beam
            if i==0:
                zs_I = self.initial.beam.current.zs
                Is = self.initial.beam.current.Is
                z_mid = zs_I.max()-(zs_I.max()-zs_I.min())*0.3
                z_beam = zs_I[np.abs(Is[zs_I < z_mid]).argmax()]
                Ez_driver = Ezs0[zs0 > z_mid].max()
                Ez_beam = np.interp(z_beam, zs0, Ezs0)
                Ezmax = 1.7*np.max([np.abs(Ez_driver), np.abs(Ez_beam)])
            
            # plot on-axis wakefield and axes
            ax2 = ax1.twinx()
            ax2.plot(zs0*1e6, Ezs0/1e9, color = 'black')
            ax2.set_ylabel(r'$E_{z}$' ' [GV/m]')
            ax2.set_ylim(bottom=-Ezmax/1e9, top=Ezmax/1e9)
            axpos = ax1.get_position()
            pad_fraction = 0.13  # Fraction of the figure width to use as padding between the ax and colorbar
            cbar_width_fraction = 0.015  # Fraction of the figure width for the colorbar width
    
            # create colorbar axes based on the relative position and size
            cax1 = fig.add_axes([axpos.x1 + pad_fraction, axpos.y0, cbar_width_fraction, axpos.height])
            cax2 = fig.add_axes([axpos.x1 + pad_fraction + cbar_width_fraction, axpos.y0, cbar_width_fraction, axpos.height])
            cax3 = fig.add_axes([axpos.x1 + pad_fraction + 2*cbar_width_fraction, axpos.y0, cbar_width_fraction, axpos.height])
            clims = np.array([1e-2, 1e3])*self.plasma_density
            
            # plot plasma ions
            p_ions = ax1.imshow(-rho0_plasma/1e6, extent=extent*1e6, norm=LogNorm(), origin='lower', cmap='Greens', alpha=np.array(-rho0_plasma>clims.min(), dtype=float))
            p_ions.set_clim(clims/1e6)
            cb_ions = plt.colorbar(p_ions, cax=cax3)
            cb_ions.set_label(label=r'Beam/plasma-electron/ion density [$\mathrm{cm^{-3}}$]', size=10)
            cb_ions.ax.tick_params(axis='y',which='both', direction='in')
            
            # plot plasma electrons
            p_electrons = ax1.imshow(rho0_plasma/1e6, extent=extent*1e6, norm=LogNorm(), origin='lower', cmap='Blues', alpha=np.array(rho0_plasma>clims.min()*2, dtype=float))
            p_electrons.set_clim(clims/1e6)
            cb_electrons = plt.colorbar(p_electrons, cax=cax2)
            cb_electrons.ax.tick_params(axis='y',which='both', direction='in')
            cb_electrons.set_ticklabels([])
            
            # plot beam electrons
            p_beam = ax1.imshow(rho0_beam/1e6, extent=extent*1e6,  norm=LogNorm(), origin='lower', cmap='Oranges', alpha=np.array(rho0_beam>clims.min()*2, dtype=float))
            p_beam.set_clim(clims/1e6)
            cb_beam = plt.colorbar(p_beam, cax=cax1)
            cb_beam.set_ticklabels([])
            cb_beam.ax.tick_params(axis='y', which='both', direction='in')
            
            # set labels
            if i==(num_plots-1):
                ax1.set_xlabel(r'$z$ [$\mathrm{\mu}$m]')
            ax1.set_ylabel(r'$x$ [$\mathrm{\mu}$m]')
            ax1.set_title(title)
            ax1.grid(False)
            ax2.grid(False)
            
        # save the figure
        if savefig is not None:
            fig.savefig(str(savefig), bbox_inches='tight', dpi=1000)
        
        return 

    
    def survey_object(self):
        return patches.Rectangle((0, -1), self.get_length(), 2)
    <|MERGE_RESOLUTION|>--- conflicted
+++ resolved
@@ -182,30 +182,17 @@
         axs[1,0].set_xlim(long_limits)
         
         # plot beam size
-<<<<<<< HEAD
         axs[1,2].plot(evol.location, evol.beam_size_y*1e6, color=col2)
         axs[1,2].plot(evol.location, evol.beam_size_x*1e6, color=col1)
-        axs[1,2].set_ylabel('Beam size, rms [$\mathrm{\mu}$m]')
-=======
-        axs[1,2].plot(self.evolution.location, self.evolution.beam_size_y*1e6, color=col2)
-        axs[1,2].plot(self.evolution.location, self.evolution.beam_size_x*1e6, color=col1)
         axs[1,2].set_ylabel(r'Beam size, rms [$\mathrm{\mu}$m]')
->>>>>>> 98ba47ba
         axs[1,2].set_xlabel(long_label)
         axs[1,2].set_xlim(long_limits)
         
         # plot transverse offset
-<<<<<<< HEAD
         axs[1,1].plot(evol.location, np.zeros(evol.location.shape), ':', color=col0)
         axs[1,1].plot(evol.location, evol.y*1e6, color=col2)  
         axs[1,1].plot(evol.location, evol.x*1e6, color=col1)
-        axs[1,1].set_ylabel('Transverse offset [$\mathrm{\mu}$m]')
-=======
-        axs[1,1].plot(self.evolution.location, np.zeros(self.evolution.location.shape), ':', color=col0)
-        axs[1,1].plot(self.evolution.location, self.evolution.y*1e6, color=col2)  
-        axs[1,1].plot(self.evolution.location, self.evolution.x*1e6, color=col1)
         axs[1,1].set_ylabel(r'Transverse offset [$\mathrm{\mu}$m]')
->>>>>>> 98ba47ba
         axs[1,1].set_xlabel(long_label)
         axs[1,1].set_xlim(long_limits)
         

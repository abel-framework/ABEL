from abc import abstractmethod
from matplotlib import patches
from abel import Trackable, CONFIG
from abel.classes.cost_modeled import CostModeled
from abel.classes.source.impl.source_capsule import SourceCapsule
from abel.utilities.plasma_physics import beta_matched
import numpy as np
import copy, warnings
import scipy.constants as SI
from matplotlib import pyplot as plt
from types import SimpleNamespace
from matplotlib.colors import LogNorm
#from abel.utilities.plasma_physics import wave_breaking_field, blowout_radius, beta_matched

from typing import Self

class Stage(Trackable, CostModeled):
    
    # ==================================================
    @abstractmethod
    def __init__(self, nom_accel_gradient, nom_energy_gain, plasma_density, driver_source=None, ramp_beta_mag=None):

        super().__init__()
        
        # common variables
        self.nom_accel_gradient = nom_accel_gradient
        self.nom_energy_gain = nom_energy_gain
        self.plasma_density = plasma_density
        self.driver_source = driver_source
        self.ramp_beta_mag = ramp_beta_mag
        
        self.stage_number = None
        
        # nominal initial energy
        self.nom_energy = None 
        self.nom_energy_flattop = None

        self._return_tracked_driver = False
        
        self.evolution = SimpleNamespace()
        self.evolution.beam = SimpleNamespace()
        self.evolution.beam.slices = SimpleNamespace()
        self.evolution.driver = SimpleNamespace()
        self.evolution.driver.slices = SimpleNamespace()
        
        self.efficiency = SimpleNamespace()
        
        self.initial = SimpleNamespace()
        self.initial.driver = SimpleNamespace()
        self.initial.driver.instance = SimpleNamespace()
        self.initial.beam = SimpleNamespace()
        self.initial.beam.instance = SimpleNamespace()
        self.initial.beam.current = SimpleNamespace()
        self.initial.beam.density = SimpleNamespace()
        self.initial.plasma = SimpleNamespace()
        self.initial.plasma.density = SimpleNamespace()
        self.initial.plasma.wakefield = SimpleNamespace()
        self.initial.plasma.wakefield.onaxis = SimpleNamespace()
        
        self.final = SimpleNamespace()
        self.final.driver = SimpleNamespace()
        self.final.driver.instance = SimpleNamespace()
        self.final.beam = SimpleNamespace()
        self.final.beam.instance = SimpleNamespace()
        self.final.beam.current = SimpleNamespace()
        self.final.beam.density = SimpleNamespace()
        self.final.plasma = SimpleNamespace()
        self.final.plasma.density = SimpleNamespace()
        self.final.plasma.wakefield = SimpleNamespace()
        self.final.plasma.wakefield.onaxis = SimpleNamespace()

        self.name = 'Plasma stage'


    # ==================================================
    ## Define upramp and downramp, if present
    @property
    def upramp(self) -> Self | None:
        "The upramp of this stage, which also is a Stage"
        return self._upramp
    @upramp.setter
    def upramp(self, upramp : Self | None):
        if not isinstance(upramp, Stage) and upramp is not None:
            raise StageError("The upramp must be an instance of Stage or None")    
        self._upramp = upramp
        if upramp is not None:
            self._upramp.parent = self

        self._resetLengthEnergyGradient()
        self._recalcLengthEnergyGradient()
    _upramp = None


    # ==================================================
    @property
    def downramp(self) -> Self:
        "The downramp of this stage, which also is a Stage"
        return self._downramp
    @downramp.setter
    def downramp(self, downramp : Self | None):
        if not isinstance(downramp, Stage) and downramp is not None:
            raise StageError("The downramp must be an instance of Stage or None")
        self._downramp = downramp
        if downramp is not None:
            self._downramp.parent = self

        self._resetLengthEnergyGradient()
        self._recalcLengthEnergyGradient()
    _downramp = None


    # ==================================================
    def stage2ramp(self, ramp_plasma_density=None, ramp_length=None):
        """
        Used for copying a predefined stage's settings and configurations to set up flat ramps.
    
        Parameters
        ----------
        ramp_plasma_density : [m^-3] float, optional
            Plasma density for the ramp.

        ramp_length : [m] float, optional
            Length of the ramp.
    
            
        Returns
        ----------
        stage_copy : ``Stage`` object
            A modified deep copy of the original stage.
        """

        stage_copy = copy.deepcopy(self)
        stage_copy.ramp_beta_mag = 1.0

        # Delete any upramps and downramps that might be present
        if stage_copy.upramp is not None:
            stage_copy.upramp = None
        if stage_copy.downramp is not None:
            stage_copy.downramp = None

        # Can set energy gain and gradient parameters to None to let track_upramp() and track_downramp() determine these.
        # Do try/except to allow zeroing everything.
        try:
            stage_copy.nom_accel_gradient = None
        except VariablesOverspecifiedError:
            pass
        try:
            stage_copy.nom_energy_gain = None
        except VariablesOverspecifiedError:
            pass
        try:
            stage_copy.nom_accel_gradient_flattop = None
        except VariablesOverspecifiedError:
            pass
        try:
            stage_copy.nom_energy_gain_flattop = None
        except VariablesOverspecifiedError:
            pass
            
        # Everything else now unset, can set this safely.
        # Will also trigger reset/recalc if needed
        stage_copy.length_flattop = None
        stage_copy.length = ramp_length
        stage_copy.plasma_density = ramp_plasma_density
         
        # Remove the driver source, as this will be replaced with SourceCapsule in track_upramp() and track_downramp()
        stage_copy.driver_source = None

        return stage_copy
    

    # ==================================================
    def _prepare_ramps(self):
        "Set ramp lengths and nominal energy gains if the ramps exist (both upramp and downramp lengths have to be set up before track_upramp())."
        if self.nom_energy is None:
            #Should be set in linac.track()
            raise StageError('Stage nominal energy is None.')

        if self.upramp is not None:
            if self.upramp.nom_energy_gain is None:
                self.upramp.nom_energy_gain = 0.0
            if self.upramp.nom_energy is None:
                self.upramp.nom_energy = self.nom_energy
                self.nom_energy_flattop = self.nom_energy + self.upramp.nom_energy_gain
            if self.upramp.length is None:
                self.upramp.length = self._calc_ramp_length(self.upramp)
        else:
            self.nom_energy_flattop = self.nom_energy
            
        if self.downramp is not None:
            if self.downramp.nom_energy_gain is None:
                self.downramp.nom_energy_gain = 0.0
            if self.downramp.nom_energy is None:
                self.downramp.nom_energy = self.nom_energy_flattop + self.nom_energy_gain_flattop
            if self.downramp.length is None:
                self.downramp.length = self._calc_ramp_length(self.downramp)


    # ==================================================
    def _calc_ramp_length(self, ramp : Self) -> float:
        "Calculate and set the up/down ramp (uniform step ramp) length [m] based on stage nominal energy."
        if ramp.nom_energy is None:
            raise StageError('Ramp nominal energy is None.')
        ramp_length = beta_matched(self.plasma_density, ramp.nom_energy)*np.pi/(2*np.sqrt(1/self.ramp_beta_mag))
        if ramp_length < 0.0:
            raise ValueError(f"ramp_length = {ramp_length} [m] < 0.0")
        return ramp_length
    

    # ==================================================
    @property
    def parent(self) -> Self | None:
        "The parent of this stage (which is then an upramp or downramp), or None"
        return self._parent
    @parent.setter
    def parent(self, parent : Self):
        if parent is None:
            raise StageError("Stage parent cannot be unset")
        if not isinstance(parent, Stage):
            raise StageError("Stage parent must be an instance of Stage")
        self._parent = parent
    _parent = None


    # ==================================================
    def _getOtherRamp(self, aRamp : Self) -> Self:
        "Lets the upramp get hold of the downramp in the same pair, and vise versa"
        if aRamp == self.upramp:
            return self.downramp
        elif aRamp == self.downramp:
            return self.upramp
        else:
            raise StageError("Could not find calling ramp?")


    # ==================================================
    def _getOverallestStage(self) -> Self:
        "Find and return the most overall stage in the hierachy"
        bottom_Stage = self
        itrCtr_pSearch = 0
        while bottom_Stage.parent is not None:
            #Climb down to the bottom
            itrCtr_pSearch += 1
            if itrCtr_pSearch > 20: #Magic number
                raise StageError("Too many levels of parents, giving up")
            bottom_Stage = bottom_Stage.parent
        return bottom_Stage

    
    
    ## Tracking methods

    # ==================================================
    @abstractmethod
    def track(self, beam, savedepth=0, runnable=None, verbose=False):
        beam.stage_number += 1
        if self.length < 0.0:
            raise ValueError(f"Length = {self.length} [m] < 0.0")
        if self.length_flattop < 0.0:
            raise ValueError(f"Flattop length = {self.length_flattop} [m] < 0.0")
        return super().track(beam, savedepth, runnable, verbose)


    # ==================================================
    # upramp to be tracked before the main tracking
    def track_upramp(self, beam0, driver0=None):
        if self.upramp is not None:

            # set driver
            self.upramp.driver_source = SourceCapsule(beam=driver0)

            # determine density if not already set
            if self.upramp.plasma_density is None:
                self.upramp.plasma_density = self.plasma_density/self.ramp_beta_mag

            # perform tracking
            self.upramp._return_tracked_driver = True
            beam, driver = self.upramp.track(beam0)

            beam.stage_number -= 1
            driver.stage_number -= 1
            
        else:
            beam = beam0
            driver = driver0
        
        return beam, driver


    # ==================================================
    # downramp to be tracked after the main tracking
    def track_downramp(self, beam0, driver0):
        if self.downramp is not None:

            # set driver
            #print('Inside track_downramp():', driver0.location)
            self.downramp.driver_source = SourceCapsule(beam=driver0)
            
            # determine density if not already set
            if self.downramp.plasma_density is None:
                # set ramp density
                self.downramp.plasma_density = self.plasma_density/self.ramp_beta_mag           
            
            # perform tracking
            self.downramp._return_tracked_driver = True
            beam, driver = self.downramp.track(beam0)
            beam.stage_number -= 1
            driver.stage_number -= 1
            
        else:
            beam = beam0
            driver = driver0
            
        return beam, driver


    ## Mutually consistent calculation for length, nom_accel_gradient, nom_energy gain,
    #  their flattop counterparts, and (if existing) their stage counterparts.
    #
    #  If you try to set something that has already been set or calculated,
    #  we raise a VariablesOverspecifiedError exception with a meaningful error message.
    #  If you try to get something that is unknown, you will get a None.
    #
    # The algorithm when setting a new variable which is unknown is basically:
    #  1. Nuke all calculated variables in the whole Stage hierarchy
    #  2. "Calculate" all variables where the user has set a value by copying this value into the calculated value
    #  3. Try to calculate whatever variables we can in the whole hierarchy from what is currently known
    #  4. If we managed to calculate something, repeat 3. until nothing new comes out.
    #
    #  Step 1/2 is implemented in methods _resetLengthEnergyGradient() and _resetLengthEnergyGradient_helper()
    #  Step 3/4 is implemented in methods _recalcLengthEnergyGradient() and _recalcLengthEnergyGradient_helper()
    #
    #  Functions _printLengthEnergyGradient_internal() and _printVerb() are for debugging.
    #  The last one works like print() and is enabled/disabled by the variable doVerbosePrint_debug.
    #
    # User-specified data is stored in variables with a single underscore, e.g. _length,
    # and calculated variables are stored in variables with also _calc, i.e. _length_calc.
    # Please only access these through their getters and setters i.e. length(self), length(self,length).
    # The only place the _calc variables are touched outside of the getters and setters
    # is when resetting them in _resetLengthEnergyGradient_helper()
    # and when calculating them in _recalcLengthEnergyGradient_helper().
    #
    # If the calculation takes too many iterations, something is probably gone wrong (bug),
    # and we raise a StageError exception.
    #
    # If the calculation goes wrong in some other way (e.g. produces a negative stage length),
    # we raise a VariablesOutOfRangeError and unwind the set.
    #
    # Traversing and keeping track of the hierarchy of Stages is done using the properties parent, upramp, and downramp.
    # These are ensured to be a Stage or None. The parent cannot be unset, but upramp and downramp can be removed (set to None).
    # Helper methods _getOtherRamp() and _getOverallestStage() are used to traverse the hierarchy.


    # Methods for setting and getting the variables

    # ==================================================
    @property
    def length(self) -> float:
        "Total length of the trackable stage element [m], or None if not set/calculateable"
        return self._length_calc # Always return the dynamic version
    @length.setter
    def length(self, length : float):
        if self._length_calc is not None and self._length is None:
            # If there is a known value, and we're not trying to modify a user-set value -> ERROR!
            raise VariablesOverspecifiedError("length already known/calculateable, cannot set.")
        if length is not None:
            if length < 0.0 and self.sanityCheckLengths:
                raise VariablesOutOfRangeError(f"Setting length = {length} < 0; check variables or disable check by setting stage.sanityCheckLengths=False")
        #Set user value and recalculate
        length_old = self._length
        try:
            self._length = length
            self._resetLengthEnergyGradient()
            self._recalcLengthEnergyGradient()
        except VariablesOutOfRangeError:
            #Something went wrong in the calculation - unwind
            self._length = length_old
            self._resetLengthEnergyGradient()
            self._recalcLengthEnergyGradient()
            #Re-raise the exception so that the user gets the fantastically useful traceback and error message.
            raise

    # Variables are internal to the length/energy/gradient logic
    # do not modify externally!
    _length      = None #User-set value
    _length_calc = None #Dynamic version, current best-known value

    sanityCheckLengths = True # Set to False to disable raising VariablesOutOfRangeError exception on negative lengths.
                              # If it is unclear why negative lengths are happening,
                              # set doVerbosePrint_debug to True in order to spy on the calculation.

    def get_length(self) -> float:
        "Alias of length"
        return self.length

    # ==================================================
    @property
    def nom_energy_gain(self) -> float:
        "Total nominal energy gain of the stage [eV], or None if not set/calculateable"
        return self._nom_energy_gain_calc
    @nom_energy_gain.setter
    def nom_energy_gain(self, nom_energy_gain : float):
        if self._nom_energy_gain_calc is not None and self._nom_energy_gain is None:
            raise VariablesOverspecifiedError("nom_energy_gain already known/calculateable, cannot set.")
        
        nom_energy_gain_old = self._nom_energy_gain
        try:
            self._nom_energy_gain = nom_energy_gain
            self._resetLengthEnergyGradient()
            self._recalcLengthEnergyGradient()
        except VariablesOutOfRangeError:
            #Make variables consistent again
            self._nom_energy_gain = nom_energy_gain_old
            self._resetLengthEnergyGradient()
            self._recalcLengthEnergyGradient()
            raise
    _nom_energy_gain      = None
    _nom_energy_gain_calc = None

    def get_nom_energy_gain(self):
        "Alias of nom_energy_gain"
        return self.nom_energy_gain

    # ==================================================
    @property
    def nom_accel_gradient(self) -> float:
        "Total nominal accelerating gradient of the stage [eV/m], or None if not set/calculateable"
        return self._nom_accel_gradient_calc
    @nom_accel_gradient.setter
    def nom_accel_gradient(self, nom_accel_gradient : float):
        if self._nom_accel_gradient_calc is not None and self._nom_accel_gradient is None:
            raise VariablesOverspecifiedError("nom_accel_gradient already known/calculateable, cannot set")
        
        nom_accel_gradient_old = self._nom_accel_gradient
        try:
            self._nom_accel_gradient = nom_accel_gradient
            self._resetLengthEnergyGradient()
            self._recalcLengthEnergyGradient()
        except VariablesOutOfRangeError:
            self._nom_accel_gradient = nom_accel_gradient_old
            self._resetLengthEnergyGradient()
            self._recalcLengthEnergyGradient()
            raise
    _nom_accel_gradient      = None
    _nom_accel_gradient_calc = None


    # ==================================================
    @property
    def length_flattop(self) -> float:
        "Length of the plasma flattop [m], or None if not set/calculateable"
        return self._length_flattop_calc
    @length_flattop.setter
    def length_flattop(self, length_flattop : float):
        if self._length_flattop_calc is not None and self._length_flattop is None:
            raise VariablesOverspecifiedError("length_flattop already known/calculateable, cannot set")
        if length_flattop is not None:
            if length_flattop < 0.0 and self.sanityCheckLengths:
                raise VariablesOutOfRangeError(f"Setting length_flattop = {length_flattop} < 0; check variables or disable check by setting stage.sanityCheckLengths=False")
        
        length_flattop_old = self._length_flattop
        try:
            self._length_flattop = length_flattop
            self._resetLengthEnergyGradient()
            self._recalcLengthEnergyGradient()
        except VariablesOutOfRangeError:
            self._length_flattop = length_flattop_old
            self._resetLengthEnergyGradient()
            self._recalcLengthEnergyGradient()
            raise
    _length_flattop      = None
    _length_flattop_calc = None

    # ==================================================
    @property
    def nom_energy_gain_flattop(self) -> float:
        "Energy gain of the plasma flattop [eV], or None if not set/calculateable"
        return self._nom_energy_gain_flattop_calc
    @nom_energy_gain_flattop.setter
    def nom_energy_gain_flattop(self,nom_energy_gain_flattop : float):
        if self._nom_energy_gain_flattop_calc is not None and self._nom_energy_gain_flattop is None:
            raise VariablesOverspecifiedError("nom_energy_gain_flattop is already known/calculateable, cannot set")
        
        nom_energy_gain_flattop_old = self._nom_energy_gain_flattop
        try:
            self._nom_energy_gain_flattop = nom_energy_gain_flattop
            self._resetLengthEnergyGradient()
            self._recalcLengthEnergyGradient()
        except VariablesOutOfRangeError:
            self._nom_energy_gain_flattop = nom_energy_gain_flattop_old
            self._resetLengthEnergyGradient()
            self._recalcLengthEnergyGradient()
            raise
    _nom_energy_gain_flattop      = None
    _nom_energy_gain_flattop_calc = None


    # ==================================================
    @property
    def nom_accel_gradient_flattop(self) -> float:
        "Accelerating gradient of the plasma flattop [eV/m], or None if not set/calculateable"
        return self._nom_accel_gradient_flattop_calc
    @nom_accel_gradient_flattop.setter
    def nom_accel_gradient_flattop(self, nom_accel_gradient_flattop : float):
        if self._nom_accel_gradient_flattop_calc is not None and self._nom_accel_gradient_flattop is None:
            raise VariablesOverspecifiedError("nom_accel_gradient_flattop is already known/calculatable, cannot set")
        
        nom_accel_gradient_flattop_old = self._nom_accel_gradient_flattop
        try:
            self._nom_accel_gradient_flattop = nom_accel_gradient_flattop
            self._resetLengthEnergyGradient()
            self._recalcLengthEnergyGradient()
        except VariablesOutOfRangeError:
            self._nom_accel_gradient_flattop = nom_accel_gradient_flattop_old
            self._resetLengthEnergyGradient()
            self._recalcLengthEnergyGradient()
            raise
    _nom_accel_gradient_flattop      = None
    _nom_accel_gradient_flattop_calc = None

    ## Recalculation methods

    # ==================================================
    def _resetLengthEnergyGradient(self):
        "Reset all the calculated values in the current Stage hierarchy"
        self._getOverallestStage()._resetLengthEnergyGradient_helper()


    # ==================================================
    def _resetLengthEnergyGradient_helper(self):
        #Climb back up from the bottom and set what we can
        # directly / to None, from the stored user input
        self._length_calc              = self._length
        self._nom_energy_gain_calc     = self._nom_energy_gain
        self._nom_accel_gradient_calc  = self._nom_accel_gradient

        self._length_flattop_calc             = self._length_flattop
        self._nom_energy_gain_flattop_calc    = self._nom_energy_gain_flattop
        self._nom_accel_gradient_flattop_calc = self._nom_accel_gradient_flattop

        self._printVerb("length                     (1)>", self.length)
        self._printVerb("nom_energy_gain            (1)>", self.nom_energy_gain)
        self._printVerb("nom_accel_gradient         (1)>", self.nom_accel_gradient)
        self._printVerb("length_flattop             (1)>", self.length_flattop)
        self._printVerb("nom_energy_gain_flattop    (1)>", self.nom_energy_gain_flattop)
        self._printVerb("nom_accel_gradient_flattop (1)>", self.nom_accel_gradient_flattop)

        if self.upramp is not None:
            self._printVerb("Upramp:")
            self.upramp._resetLengthEnergyGradient_helper()
        if self.downramp is not None:
            self._printVerb("Downramp:")
            self.downramp._resetLengthEnergyGradient_helper()


    # ==================================================
    def _recalcLengthEnergyGradient(self):
        #Iteratively calculate everything until stability is reached
        #Note: Before starting calculation, call _resetLengthEnergyGradient() to reset the hierachy
        self._getOverallestStage()._recalcLengthEnergyGradient_helper()
        self._printVerb()


    # ==================================================
    def _recalcLengthEnergyGradient_helper(self):
        itrCtr = 0
        updateCounter_total = 0
        while True:
            itrCtr += 1
            self._printVerb("itrCtr = ", itrCtr)
            if itrCtr > 20:
                self._printLengthEnergyGradient_internal()
                raise StageError("Not able make self-consistent calculation, infinite loop detected")

            updateCounter = 0

            #Indirect setting of overall
            if self.length is None:
                if self.nom_energy_gain is not None and self.nom_accel_gradient is not None:
                    L = self.nom_energy_gain / self.nom_accel_gradient
                    if L < 0.0 and self.sanityCheckLengths:
                        raise VariablesOutOfRangeError(f"Calculated length = {L} < 0; check variables or disable check by setting stage.sanityCheckLengths=False.")
                    self._length_calc = L
                    self._printVerb("length                     (2)>",self.length)
                    updateCounter += 1
            if self.nom_energy_gain is None:
                if self.length is not None and self.nom_accel_gradient is not None:
                    self._nom_energy_gain_calc = self.length * self.nom_accel_gradient
                    self._printVerb("nom_energy_gain            (2)>",self.nom_energy_gain)
                    updateCounter += 1
            if self.nom_accel_gradient is None:
                if self.length is not None and self.nom_energy_gain is not None:
                    self._nom_accel_gradient_calc = self.nom_energy_gain / self.length
                    self._printVerb("nom_accel_gradient         (2)>",self.nom_accel_gradient)
                    updateCounter += 1

            #Indirect setting of flattop
            if self.length_flattop is None:
                if self.nom_energy_gain_flattop is not None and self.nom_accel_gradient_flattop is not None:
                    L = self.nom_energy_gain_flattop / self.nom_accel_gradient_flattop
                    if L < 0.0 and self.sanityCheckLengths:
                        raise VariablesOutOfRangeError(f"Calculated length_flattop = {L} < 0; check variables or disable check by setting stage.sanityCheckLengths=False.")
                    self._length_flattop_calc = L
                    self._printVerb("length_flattop             (2)>",self.length_flattop)
                    updateCounter += 1
            if self.nom_energy_gain_flattop is None:
                if self.length_flattop is not None and self.nom_accel_gradient_flattop is not None:
                    self._nom_energy_gain_flattop_calc = self.length_flattop * self.nom_accel_gradient_flattop
                    self._printVerb("nom_energy_gain_flattop    (2)>",self.nom_energy_gain_flattop)
                    updateCounter += 1
            if self.nom_accel_gradient_flattop is None:
                if self.length_flattop is not None and self.nom_energy_gain_flattop is not None:
                    self._nom_accel_gradient_flattop_calc = self.nom_energy_gain_flattop / self.length_flattop
                    self._printVerb("nom_accel_gradient_flattop (2)>",self.nom_accel_gradient_flattop)
                    updateCounter += 1

            #Relationships total <-> flattop+ramp
            if self.length is None:
                if self.length_flattop is not None:
                    L = self.length_flattop
                    isDef = True
                    if self.upramp is not None:
                        if self.upramp.length is None:
                            isDef = False
                        else:
                            L += self.upramp.length
                    if self.downramp is not None:
                        if self.downramp.length is None:
                            isDef = False
                        else:
                            L += self.downramp.length
                    if isDef:
                        self._printVerb("length                     (3)>",L)
                        if L < 0.0 and self.sanityCheckLengths:
                            raise VariablesOutOfRangeError(f"Calculated length = {L} < 0; check variables or disable check by setting stage.sanityCheckLengths=False.")
                        self._length_calc = L
                        updateCounter += 1

            if self.length_flattop is None:
                if self.length is not None:
                    L = self.length
                    isDef = True
                    if self.upramp is not None:
                        if self.upramp.length is None:
                            isDef = False
                        else:
                            L -= self.upramp.length
                    if self.downramp is not None:
                        if self.downramp.length is None:
                            isDef = False
                        else:
                            L -= self.downramp.length
                    if isDef:
                        self._printVerb("length_flattop             (3)>",L)
                        if L < 0.0 and self.sanityCheckLengths:
                            raise VariablesOutOfRangeError(f"Calculated length_flattop = {L} < 0; check variables or disable check by setting stage.sanityCheckLengths=False.")
                        self._length_flattop_calc = L
                        updateCounter += 1

            if self.nom_energy_gain is None:
                if self.nom_energy_gain_flattop is not None:
                    dE = self.nom_energy_gain_flattop
                    isDef = True
                    if self.upramp is not None:
                        if self.upramp.nom_energy_gain is None:
                            isDef = False
                        else:
                            dE += self.upramp.nom_energy_gain
                    if self.downramp is not None:
                        if self.downramp.nom_energy_gain is None:
                            isDef = False
                        else:
                            dE += self.downramp.nom_energy_gain
                    if isDef:
                        self._printVerb("nom_energy_gain            (3)>",dE)
                        self._nom_energy_gain_calc = dE
                        updateCounter += 1

            if self.nom_energy_gain_flattop is None:
                if self.nom_energy_gain is not None:
                    dE = self.nom_energy_gain
                    isDef = True
                    if self.upramp is not None:
                        if self.upramp.nom_energy_gain is None:
                            isDef = False
                        else:
                            dE -= self.upramp.nom_energy_gain
                    if self.downramp is not None:
                        if self.downramp.nom_energy_gain is None:
                            isDef = False
                        else:
                            dE -= self.downramp.nom_energy_gain
                    if isDef:
                        self._printVerb("nom_energy_gain_flattop    (3)>",dE)
                        self._nom_energy_gain_flattop_calc = dE
                        updateCounter += 1

            #Note:
            #   Nom_accel_gradient from flattop+upramp+downramp gradients is implicitly set
            #       via flattop energy and length, which then sets global energy and length.
            #       G_total = E_total/L_total = (E_up+E_flat+E_dn)/(L_up+L_flat+L_dn)
            #   Nom_accel_gradient_flattop works the same way
            #       G_flat = E_flat/L_flat = (E_total-E_up-E_dn)/L_flat
            #   However this only works if this objects has ramps; if not then just copy flattop<->overall
            if self.nom_accel_gradient is None:
                if self.nom_accel_gradient_flattop is not None and \
                    self.upramp is None and self.downramp is None:
                    self._printVerb("nom_accel_gradient         (3)>",self.nom_accel_gradient_flattop)
                    self._nom_accel_gradient_calc = self.nom_accel_gradient_flattop
                    updateCounter += 1
            if self.nom_accel_gradient_flattop is None:
                if self.nom_accel_gradient is not None and \
                    self.upramp is None and self.downramp is None:
                    self._printVerb("nom_accel_gradient_flattop (3)>",self.nom_accel_gradient)
                    self._nom_accel_gradient_flattop_calc = self.nom_accel_gradient
                    updateCounter += 1

            #Use data from parent to update itself (i.e. if self is a ramp)
            if self.parent is not None:
                if self.length is None:
                    if self.parent.length is not None and \
                       self.parent.length_flattop is not None:

                        otherRamp = self.parent._getOtherRamp(self)
                        if otherRamp is not None:
                            if otherRamp.length is not None:
                                L = self.parent.length - self.parent.length_flattop - otherRamp.length
                                if L < 0.0 and self.sanityCheckLengths:
                                    raise VariablesOutOfRangeError(f"Calculated length = {L} < 0; check variables or disable check by setting stage.sanityCheckLengths=False.")
                                self._length_calc = L
                                self._printVerb("length          (4)>", self.length)
                                updateCounter += 1

                if self.nom_energy_gain is None:
                    if self.parent.nom_energy_gain is not None and \
                       self.parent.nom_energy_gain_flattop is not None:

                        otherRamp = self.parent._getOtherRamp(self)
                        if otherRamp is not None:
                            if otherRamp.nom_energy_gain is not None:
                                self._nom_energy_gain_calc = self.parent.nom_energy_gain - self.parent.nom_energy_gain_flattop - otherRamp.nom_energy_gain
                                self._printVerb("nom_energy_gain (4)>", self.nom_energy_gain)
                                updateCounter += 1

            #Dig down and try to calculate more
            if self.upramp is not None:
                self._printVerb("-> upramp")
                updateCounter += self.upramp._recalcLengthEnergyGradient_helper()
                self._printVerb("<-")
            if self.downramp is not None:
                self._printVerb("-> downramp")
                updateCounter += self.downramp._recalcLengthEnergyGradient_helper()
                self._printVerb("<-")

            #Are we done yet?
            updateCounter_total += updateCounter
            if updateCounter == 0:
                self._printVerb("[break]")
                break

        return updateCounter_total


    # ==================================================
    doVerbosePrint_debug = False
    def _printVerb(self, *args, **kwargs):
        "Print() if doVerbosePrint_debug == True, else NOP."
        if self.doVerbosePrint_debug:
            print(*args, **kwargs)


    # ==================================================
    def _printLengthEnergyGradient_internal(stage):
        "For debugging"
        print("parent/upramp/downramp:    ", stage.parent, stage.upramp, stage.downramp)
        print("length:                    ", stage._length, stage._length_calc)
        print("length_flattop:            ", stage._length_flattop, stage._length_flattop_calc)
        print("nom_energy_gain:           ", stage._nom_energy_gain, stage._nom_energy_gain_calc)
        print("nom_energy_gain_flattop:   ", stage._nom_energy_gain_flattop, stage._nom_energy_gain_flattop_calc)
        print("nom_accel_gradient:        ", stage._nom_accel_gradient, stage._nom_accel_gradient_calc)
        print("nom_accel_gradient_flattop:", stage._nom_accel_gradient_flattop, stage._nom_accel_gradient_flattop_calc)
        print()



    ## Various calculations / plots / etc

    # ==================================================
    def get_cost_breakdown(self):
        breakdown = []
        breakdown.append(('Plasma cell', self.get_length() * CostModeled.cost_per_length_plasma_stage))
        breakdown.append(('Driver dump', CostModeled.cost_per_driver_dump))
        return (self.name, breakdown)


    # ==================================================
    def matched_beta_function(self, energy_incoming):
        if self.ramp_beta_mag is not None:
            return beta_matched(self.plasma_density, energy_incoming)*self.ramp_beta_mag
        else:
            return beta_matched(self.plasma_density, energy_incoming)

    
    # ==================================================
    def matched_beta_function_flattop(self, energy):
        return beta_matched(self.plasma_density, energy)
    

    # ==================================================
    def energy_usage(self):
        return self.driver_source.energy_usage()
    

    # ==================================================
    def energy_efficiency(self):
        return self.efficiency


    # ==================================================
    #@abstractmethod   # TODO: calculate the dumped power and use it for the dump cost model.
    def dumped_power(self):
        return None


    # ==================================================
    def calculate_efficiency(self, beam0, driver0, beam, driver):
        Etot0_beam = beam0.total_energy()
        Etot_beam = beam.total_energy()
        Etot0_driver = driver0.total_energy()
        Etot_driver = driver.total_energy()
        self.efficiency.driver_to_wake = (Etot0_driver-Etot_driver)/Etot0_driver
        self.efficiency.wake_to_beam = (Etot_beam-Etot0_beam)/(Etot0_driver-Etot_driver)
        self.efficiency.driver_to_beam = self.efficiency.driver_to_wake*self.efficiency.wake_to_beam


    # ==================================================
    def calculate_beam_current(self, beam0, driver0, beam=None, driver=None):
        
        dz = 40*np.mean([driver0.bunch_length(clean=True)/np.sqrt(len(driver0)), beam0.bunch_length(clean=True)/np.sqrt(len(beam0))])
        num_sigmas = 6
        z_min = beam0.z_offset() - num_sigmas * beam0.bunch_length()
        z_max = driver0.z_offset() + num_sigmas * driver0.bunch_length()
        tbins = np.arange(z_min, z_max, dz)/SI.c
        
        Is0, ts0 = (driver0 + beam0).current_profile(bins=tbins)
        self.initial.beam.current.zs = ts0*SI.c
        self.initial.beam.current.Is = Is0

        if beam is not None and driver is not None:
            Is, ts = (driver + beam).current_profile(bins=tbins)
            self.final.beam.current.zs = ts*SI.c
            self.final.beam.current.Is = Is

    
    # ==================================================
    def save_driver_to_file(self, driver, runnable):
        driver.save(runnable, beam_name='driver_stage' + str(driver.stage_number+1))

    
    # ==================================================
    def save_evolution_to_file(self, bunch='beam'):
    
        # select bunch
        if bunch == 'beam':
            evol = self.evolution.beam
        elif bunch == 'driver':
            evol = self.evolution.driver

        # arrange numbers into a matrix
        matrix = np.empty((len(evol.location),14))
        matrix[:,0] = evol.location
        matrix[:,1] = evol.charge
        matrix[:,2] = evol.energy
        matrix[:,3] = evol.x
        matrix[:,4] = evol.y
        matrix[:,5] = evol.rel_energy_spread
        matrix[:,6] = evol.rel_energy_spread_fwhm
        matrix[:,7] = evol.beam_size_x
        matrix[:,8] = evol.beam_size_y
        matrix[:,9] = evol.emit_nx
        matrix[:,10] = evol.emit_ny
        matrix[:,11] = evol.beta_x
        matrix[:,12] = evol.beta_y
        matrix[:,13] = evol.peak_spectral_density

        # save to CSV file
        filename = bunch + '_evolution.csv'
        np.savetxt(filename, matrix, delimiter=',')
        
    
    # ==================================================
    def plot_driver_evolution(self):
        self.plot_evolution(bunch='driver')
    

    # ==================================================
    def plot_evolution(self, bunch='beam'):
        
        # select bunch
        if bunch == 'beam':
            evol = copy.deepcopy(self.evolution.beam)
        elif bunch == 'driver':
            evol = copy.deepcopy(self.evolution.driver)
            
        # extract wakefield if not already existing
        if not hasattr(evol, 'location'):
            print('No evolution calculated')
            return

        # add upramp evolution
        if self.upramp is not None and hasattr(self.upramp.evolution.beam, 'location'):
            if bunch == 'beam':
                upramp_evol = self.upramp.evolution.beam
            elif bunch == 'driver':
                upramp_evol = self.upramp.evolution.driver
            evol.location = np.append(upramp_evol.location, evol.location-np.min(evol.location)+np.max(upramp_evol.location))
            evol.energy = np.append(upramp_evol.energy, evol.energy)
            evol.charge = np.append(upramp_evol.charge, evol.charge)
            evol.emit_nx = np.append(upramp_evol.emit_nx, evol.emit_nx)
            evol.emit_ny = np.append(upramp_evol.emit_ny, evol.emit_ny)
            evol.rel_energy_spread = np.append(upramp_evol.rel_energy_spread, evol.rel_energy_spread)
            evol.beam_size_x = np.append(upramp_evol.beam_size_x, evol.beam_size_x)
            evol.beam_size_y = np.append(upramp_evol.beam_size_y, evol.beam_size_y)
            evol.bunch_length = np.append(upramp_evol.bunch_length, evol.bunch_length)
            evol.x = np.append(upramp_evol.x, evol.x)
            evol.y = np.append(upramp_evol.y, evol.y)
            evol.z = np.append(upramp_evol.z, evol.z)
            evol.beta_x = np.append(upramp_evol.beta_x, evol.beta_x)
            evol.beta_y = np.append(upramp_evol.beta_y, evol.beta_y)
            evol.plasma_density = np.append(upramp_evol.plasma_density, evol.plasma_density)

        # add downramp evolution
        if self.downramp is not None and hasattr(self.downramp.evolution.beam, 'location'):
            if bunch == 'beam':
                downramp_evol = self.downramp.evolution.beam
            elif bunch == 'driver':
                downramp_evol = self.downramp.evolution.driver
            evol.location = np.append(evol.location, downramp_evol.location-np.min(downramp_evol.location)+np.max(evol.location))
            evol.energy = np.append(evol.energy, downramp_evol.energy)
            evol.charge = np.append(evol.charge, downramp_evol.charge)
            evol.emit_ny = np.append(evol.emit_ny, downramp_evol.emit_ny)
            evol.emit_nx = np.append(evol.emit_nx, downramp_evol.emit_nx)
            evol.rel_energy_spread = np.append(evol.rel_energy_spread, downramp_evol.rel_energy_spread)
            evol.beam_size_x = np.append(evol.beam_size_x, downramp_evol.beam_size_x)
            evol.beam_size_y = np.append(evol.beam_size_y, downramp_evol.beam_size_y)
            evol.bunch_length = np.append(evol.bunch_length, downramp_evol.bunch_length)
            evol.x = np.append(evol.x, downramp_evol.x)
            evol.y = np.append(evol.y, downramp_evol.y)
            evol.z = np.append(evol.z, downramp_evol.z)
            evol.beta_x = np.append(evol.beta_x, downramp_evol.beta_x)
            evol.beta_y = np.append(evol.beta_y, downramp_evol.beta_y)
            evol.plasma_density = np.append(evol.plasma_density, downramp_evol.plasma_density)
        
        # preprate plot
        fig, axs = plt.subplots(3,3)
        fig.set_figwidth(20)
        fig.set_figheight(12)
        col0 = "tab:gray"
        col1 = "tab:blue"
        col2 = "tab:orange"
        long_label = 'Location [m]'
        long_limits = [min(evol.location), max(evol.location)]

        # plot energy
        axs[0,0].plot(evol.location, evol.energy / 1e9, color=col1)
        axs[0,0].set_ylabel('Energy [GeV]')
        axs[0,0].set_xlabel(long_label)
        axs[0,0].set_xlim(long_limits)
        
        # plot charge
        axs[0,1].plot(evol.location, abs(evol.charge[0]) * np.ones(evol.location.shape) * 1e9, ':', color=col0)
        axs[0,1].plot(evol.location, abs(evol.charge) * 1e9, color=col1)
        axs[0,1].set_ylabel('Charge [nC]')
        axs[0,1].set_xlim(long_limits)
        axs[0,1].set_ylim(0, abs(evol.charge[0]) * 1.3 * 1e9)
        
        # plot normalized emittance
        axs[0,2].plot(evol.location, evol.emit_ny*1e6, color=col2)
        axs[0,2].plot(evol.location, evol.emit_nx*1e6, color=col1)
        axs[0,2].set_ylabel('Emittance, rms [mm mrad]')
        axs[0,2].set_xlim(long_limits)
        axs[0,2].set_yscale('log')
        
        # plot energy spread
        axs[1,0].plot(evol.location, evol.rel_energy_spread*1e2, color=col1)
        axs[1,0].set_ylabel('Energy spread, rms [%]')
        axs[1,0].set_xlabel(long_label)
        axs[1,0].set_xlim(long_limits)
        axs[1,0].set_yscale('log')

        # plot bunch length
        axs[1,1].plot(evol.location, evol.bunch_length*1e6, color=col1)
        axs[1,1].set_ylabel(r'Bunch length, rms [$\mathrm{\mu}$m]')
        axs[1,1].set_xlabel(long_label)
        axs[1,1].set_xlim(long_limits)

        # plot beta function
        axs[1,2].plot(evol.location, evol.beta_y*1e3, color=col2)  
        axs[1,2].plot(evol.location, evol.beta_x*1e3, color=col1)
        axs[1,2].set_ylabel('Beta function [mm]')
        axs[1,2].set_xlabel(long_label)
        axs[1,2].set_xlim(long_limits)
        axs[1,2].set_yscale('log')
        
        # plot longitudinal offset
        axs[2,0].plot(evol.location, evol.plasma_density / 1e6, color=col1)
        axs[2,0].set_ylabel(r'Plasma density [$\mathrm{cm}^{-3}$]')
        axs[2,0].set_xlabel(long_label)
        axs[2,0].set_xlim(long_limits)
        axs[2,0].set_yscale('log')
        
        # plot longitudinal offset
        axs[2,1].plot(evol.location, evol.z * 1e6, color=col1)
        axs[2,1].set_ylabel(r'Longitudinal offset [$\mathrm{\mu}$m]')
        axs[2,1].set_xlabel(long_label)
        axs[2,1].set_xlim(long_limits)
        
        # plot transverse offset
        axs[2,2].plot(evol.location, np.zeros(evol.location.shape), ':', color=col0)
        axs[2,2].plot(evol.location, evol.y*1e6, color=col2)  
        axs[2,2].plot(evol.location, evol.x*1e6, color=col1)
        axs[2,2].set_ylabel(r'Transverse offset [$\mathrm{\mu}$m]')
        axs[2,2].set_xlabel(long_label)
        axs[2,2].set_xlim(long_limits)


        if self.stage_number is not None:
            fig.suptitle('Stage ' + str(self.stage_number+1) + ', ' + bunch)
        
        plt.show()


    # ==================================================  
    def plot_wakefield(self):
        
        # extract wakefield if not already existing
        if not hasattr(self.initial.plasma.wakefield.onaxis, 'Ezs'):
            print('No wakefield calculated')
            return
        if not hasattr(self.initial.beam.current, 'Is'):
            print('No beam current calculated')
            return

        # preprate plot
        fig, axs = plt.subplots(2, 1)
        fig.set_figwidth(CONFIG.plot_width_default*0.7)
        fig.set_figheight(CONFIG.plot_width_default*1)
        col0 = "xkcd:light gray"
        col1 = "tab:blue"
        col2 = "tab:orange"
        af = 0.1
        
        # extract wakefields and beam currents
        zs0 = self.initial.plasma.wakefield.onaxis.zs
        Ezs0 = self.initial.plasma.wakefield.onaxis.Ezs
        has_final = hasattr(self.final.plasma.wakefield.onaxis, 'Ezs')
        if has_final:
            zs = self.final.plasma.wakefield.onaxis.zs
            Ezs = self.final.plasma.wakefield.onaxis.Ezs
        zs_I = self.initial.beam.current.zs
        Is = self.initial.beam.current.Is

        # find field at the driver and beam
        z_mid = zs_I.min() + (zs_I.max()-zs_I.min())*0.3
        mask = zs_I < z_mid
        zs_masked = zs_I[mask]
        z_beam = zs_masked[np.abs(Is[mask]).argmax()]
        Ez_driver = Ezs0[zs0 > z_mid].max()
        Ez_beam = np.interp(z_beam, zs0, Ezs0)
        
        # get wakefield
        axs[0].plot(zs0*1e6, np.zeros(zs0.shape), '-', color=col0)
        if self.nom_energy_gain is not None:
            axs[0].plot(zs0*1e6, -self.nom_energy_gain/self.get_length()*np.ones(zs0.shape)/1e9, ':', color=col2)
        if self.driver_source.energy is not None:
            Ez_driver_max = self.driver_source.energy/self.get_length()
            axs[0].plot(zs0*1e6, Ez_driver_max*np.ones(zs0.shape)/1e9, ':', color=col0)
        if has_final:
            axs[0].plot(zs*1e6, Ezs/1e9, '-', color=col1, alpha=0.2)
        axs[0].plot(zs0*1e6, Ezs0/1e9, '-', color=col1)
        axs[0].set_xlabel(r'$z$ [$\mathrm{\mu}$m]')
        axs[0].set_ylabel('Longitudinal electric field [GV/m]')
        zlims = [min(zs0)*1e6, max(zs0)*1e6]
        axs[0].set_xlim(zlims)
        axs[0].set_ylim(bottom=-1.7*np.max([np.abs(Ez_beam), Ez_driver])/1e9, top=1.3*Ez_driver/1e9)
        
        # plot beam current
        axs[1].fill(np.concatenate((zs_I, np.flip(zs_I)))*1e6, np.concatenate((-Is, np.zeros(Is.shape)))/1e3, color=col1, alpha=af)
        axs[1].plot(zs_I*1e6, -Is/1e3, '-', color=col1)
        axs[1].set_xlabel(r'$z$ [$\mathrm{\mu}$m]')
        axs[1].set_ylabel('Beam current [kA]')
        axs[1].set_xlim(zlims)
        axs[1].set_ylim(bottom=1.2*min(-Is)/1e3, top=1.2*max(-Is)/1e3)


    # ==================================================  
    def plot_final_wakefield(self):
        
        # extract wakefield if not already existing
        if not hasattr(self.final.plasma.wakefield.onaxis, 'Ezs'):
            print('No wakefield calculated')
            return
        if not hasattr(self.final.beam.current, 'Is'):
            print('No beam current calculated')
            return

        # preprate plot
        fig, axs = plt.subplots(2, 1)
        fig.set_figwidth(CONFIG.plot_width_default*0.7)
        fig.set_figheight(CONFIG.plot_width_default*1)
        col0 = "xkcd:light gray"
        col1 = "tab:blue"
        col2 = "tab:orange"
        af = 0.1
        
        # extract wakefields and beam currents
        zs0 = self.final.plasma.wakefield.onaxis.zs
        Ezs0 = self.final.plasma.wakefield.onaxis.Ezs
        has_final = hasattr(self.final.plasma.wakefield.onaxis, 'Ezs')
        if has_final:
            zs = self.final.plasma.wakefield.onaxis.zs
            Ezs = self.final.plasma.wakefield.onaxis.Ezs
        zs_I = self.final.beam.current.zs
        Is = self.final.beam.current.Is

        # find field at the driver and beam
        z_mid = zs_I.min() + (zs_I.max()-zs_I.min())*0.3
        mask = zs_I < z_mid
        zs_masked = zs_I[mask]
        z_beam = zs_masked[np.abs(Is[mask]).argmax()]
        Ez_driver = Ezs0[zs0 > z_mid].max()
        Ez_beam = np.interp(z_beam, zs0, Ezs0)
        
        # get wakefield
        axs[0].plot(zs0*1e6, np.zeros(zs0.shape), '-', color=col0)
        if self.nom_energy_gain is not None:
            axs[0].plot(zs0*1e6, -self.nom_energy_gain/self.get_length()*np.ones(zs0.shape)/1e9, ':', color=col2)
        if self.driver_source.energy is not None:
            Ez_driver_max = self.driver_source.energy/self.get_length()
            axs[0].plot(zs0*1e6, Ez_driver_max*np.ones(zs0.shape)/1e9, ':', color=col0)
        if has_final:
            axs[0].plot(zs*1e6, Ezs/1e9, '-', color=col1, alpha=0.2)
        axs[0].plot(zs0*1e6, Ezs0/1e9, '-', color=col1)
        axs[0].set_xlabel(r'$z$ [$\mathrm{\mu}$m]')
        axs[0].set_ylabel('Longitudinal electric field [GV/m]')
        zlims = [min(zs0)*1e6, max(zs0)*1e6]
        axs[0].set_xlim(zlims)
        axs[0].set_ylim(bottom=-1.7*np.max([np.abs(Ez_beam), Ez_driver])/1e9, top=1.3*Ez_driver/1e9)
        
        # plot beam current
        axs[1].fill(np.concatenate((zs_I, np.flip(zs_I)))*1e6, np.concatenate((-Is, np.zeros(Is.shape)))/1e3, color=col1, alpha=af)
        axs[1].plot(zs_I*1e6, -Is/1e3, '-', color=col1)
        axs[1].set_xlabel(r'$z$ [$\mathrm{\mu}$m]')
        axs[1].set_ylabel('Beam current [kA]')
        axs[1].set_xlim(zlims)
        axs[1].set_ylim(bottom=1.2*min(-Is)/1e3, top=1.2*max(-Is)/1e3)

        
    # ==================================================
    # plot wake
    def plot_wake(self, aspect='equal', savefig=None):
        """
        Plot the wake structure (2D plot) as a new pyplot.figure.

        Other parameters
        ----------------
        aspect : str
            The aspect ratio of the plots.
            Defaults to 'equal' which is also the matplotlib default; can also use 'auto'.
            Set to 'auto' to plot the entire simulation box.
        savefig : str or None
            If not None, the path to save the figure.
            Defaults to None

        Returns:
        --------
          None
        """
        
        # extract density if not already existing
        if not hasattr(self.initial.plasma.density, 'rho'):
            print('No wake calculated')
            return
        if not hasattr(self.initial.plasma.wakefield.onaxis, 'Ezs'):
            print('No wakefield calculated')
            return
        
        # make figures
        has_final_step = hasattr(self.final.plasma.density, 'rho')
        num_plots = 1 + int(has_final_step)
        fig, ax = plt.subplots(num_plots,1)
        fig.set_figwidth(CONFIG.plot_width_default*0.7)
        fig.set_figheight(CONFIG.plot_width_default*0.5*num_plots)

        # cycle through initial and final step
        for i in range(num_plots):
            if not has_final_step:
                ax1 = ax
            else:
                ax1 = ax[i]

            # extract initial or final
            if i==0:
                data_struct = self.initial
                title = 'Initial step'
            elif i==1:
                data_struct = self.final
                title = 'Final step'

            # get data
            extent = data_struct.plasma.density.extent
            zs0 = data_struct.plasma.wakefield.onaxis.zs
            Ezs0 = data_struct.plasma.wakefield.onaxis.Ezs
            rho0_plasma = data_struct.plasma.density.rho
            rho0_beam = data_struct.beam.density.rho

            # find field at the driver and beam
            if i==0:
                zs_I = self.initial.beam.current.zs
                Is = self.initial.beam.current.Is
                z_mid = zs_I.max()-(zs_I.max()-zs_I.min())*0.3
                z_beam = zs_I[np.abs(Is[zs_I < z_mid]).argmax()]
                Ez_driver = Ezs0[zs0 > z_mid].max()
                Ez_beam = np.interp(z_beam, zs0, Ezs0)
                Ezmax = 1.7*np.max([np.abs(Ez_driver), np.abs(Ez_beam)])
            
            # plot on-axis wakefield and axes
            ax2 = ax1.twinx()
            ax2.plot(zs0*1e6, Ezs0/1e9, color = 'black')
            ax2.set_ylabel(r'$E_{z}$' ' [GV/m]')
            ax2.set_ylim(bottom=-Ezmax/1e9, top=Ezmax/1e9)
            axpos = ax1.get_position()
            pad_fraction = 0.13  # Fraction of the figure width to use as padding between the ax and colorbar
            cbar_width_fraction = 0.015  # Fraction of the figure width for the colorbar width
    
            # create colorbar axes based on the relative position and size
            cax1 = fig.add_axes([axpos.x1 + pad_fraction, axpos.y0, cbar_width_fraction, axpos.height])
            cax2 = fig.add_axes([axpos.x1 + pad_fraction + cbar_width_fraction, axpos.y0, cbar_width_fraction, axpos.height])
            cax3 = fig.add_axes([axpos.x1 + pad_fraction + 2*cbar_width_fraction, axpos.y0, cbar_width_fraction, axpos.height])
            clims = np.array([1e-2, 1e3])*self.plasma_density
            
            # plot plasma ions
            p_ions = ax1.imshow(-rho0_plasma/1e6, extent=extent*1e6, norm=LogNorm(), origin='lower', cmap='Greens', alpha=np.array(-rho0_plasma>clims.min(), dtype=float), aspect=aspect)
            p_ions.set_clim(clims/1e6)
            cb_ions = plt.colorbar(p_ions, cax=cax3)
            cb_ions.set_label(label=r'Beam/plasma-electron/ion density [$\mathrm{cm^{-3}}$]', size=10)
            cb_ions.ax.tick_params(axis='y',which='both', direction='in')
            
            # plot plasma electrons
            p_electrons = ax1.imshow(rho0_plasma/1e6, extent=extent*1e6, norm=LogNorm(), origin='lower', cmap='Blues', alpha=np.array(rho0_plasma>clims.min()*2, dtype=float), aspect=aspect)
            p_electrons.set_clim(clims/1e6)
            cb_electrons = plt.colorbar(p_electrons, cax=cax2)
            cb_electrons.ax.tick_params(axis='y',which='both', direction='in')
            cb_electrons.set_ticklabels([])
            
            # plot beam electrons
            p_beam = ax1.imshow(rho0_beam/1e6, extent=extent*1e6,  norm=LogNorm(), origin='lower', cmap='Oranges', alpha=np.array(rho0_beam>clims.min()*2, dtype=float), aspect=aspect)
            p_beam.set_clim(clims/1e6)
            cb_beam = plt.colorbar(p_beam, cax=cax1)
            cb_beam.set_ticklabels([])
            cb_beam.ax.tick_params(axis='y', which='both', direction='in')
            
            # set labels
            if i==(num_plots-1):
                ax1.set_xlabel(r'$z$ [$\mathrm{\mu}$m]')
            ax1.set_ylabel(r'$x$ [$\mathrm{\mu}$m]')
            ax1.set_title(title)
            ax1.grid(False)
            ax2.grid(False)
            
        # save the figure
        if savefig is not None:
            fig.savefig(str(savefig), bbox_inches='tight', dpi=1000)
        
        return

    
    # ==================================================
    def survey_object(self):
        npoints = 10
        x_points = np.linspace(0, self.get_length(), npoints)
        y_points = np.linspace(0, 0, npoints)
        final_angle = 0 
        label = 'Plasma stage'
        color = 'red'
        return x_points, y_points, final_angle, label, color
        

class VariablesOverspecifiedError(Exception):
    "Exception class to throw when trying to set too many overlapping variables."
    pass
class VariablesOutOfRangeError(Exception):
    "Exception class to throw when calculated or set variables are out of allowed range."
class StageError(Exception):
<<<<<<< HEAD
    "Exception class for Stage to throw in other cases."
=======
    "Exception class for ``Stage`` to throw in other cases."
>>>>>>> cbc13b29

class SimulationDomainSizeError(Exception):
    "Exception class to throw when the simulation domain size is too small."
    pass
<|MERGE_RESOLUTION|>--- conflicted
+++ resolved
@@ -1292,11 +1292,7 @@
 class VariablesOutOfRangeError(Exception):
     "Exception class to throw when calculated or set variables are out of allowed range."
 class StageError(Exception):
-<<<<<<< HEAD
-    "Exception class for Stage to throw in other cases."
-=======
     "Exception class for ``Stage`` to throw in other cases."
->>>>>>> cbc13b29
 
 class SimulationDomainSizeError(Exception):
     "Exception class to throw when the simulation domain size is too small."

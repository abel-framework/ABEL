--- conflicted
+++ resolved
@@ -293,10 +293,6 @@
 
     # ==================================================
     def _prepare_ramps(self):
-<<<<<<< HEAD
-        "Set ramp lengths and nominal energy gains if the ramps exist (both upramp and downramp lengths have to be set up before track_upramp())."
-        #if self.nom_energy is None:
-=======
         """
         Set ramp lengths, nominal energies and nominal energy gains if the ramps 
         exist (both upramp and downramp lengths have to be set up before being 
@@ -304,9 +300,8 @@
         """
         
         if self.nom_energy is None:
->>>>>>> a47aca07
             #Should be set in linac.track()
-            #raise StageError('Stage nominal energy is None.')
+            raise StageError('Stage nominal energy is None.')
 
         if self.upramp is not None:
             if self.upramp.plasma_density is None and self.plasma_density is not None:
@@ -454,63 +449,6 @@
         return super().track(beam, savedepth, runnable, verbose)
 
 
-<<<<<<< HEAD
-    # ==================================================
-    # upramp to be tracked before the main tracking
-    def track_upramp(self, beam0, driver0=None):
-        if self.upramp is not None:
-
-            # set driver
-            if self.upramp.driver_source is not None:
-                self.upramp.driver_source = SourceCapsule(beam=driver0)
-
-            # determine density if not already set
-            if self.upramp.plasma_density is None:
-                self.upramp.plasma_density = self.plasma_density/self.ramp_beta_mag
-
-            # perform tracking
-            self.upramp._return_tracked_driver = True
-            beam, driver = self.upramp.track(beam0)
-            beam.stage_number -= 1
-            if driver is not None:
-                driver.stage_number -= 1
-            
-        else:
-            beam = beam0
-            driver = driver0
-        
-        return beam, driver
-
-
-    # ==================================================
-    # downramp to be tracked after the main tracking
-    def track_downramp(self, beam0, driver0=None):
-        if self.downramp is not None:
-
-            # set driver
-            if self.downramp.driver_source is not None:
-                self.downramp.driver_source = SourceCapsule(beam=driver0)
-            
-            # determine density if not already set
-            if self.downramp.plasma_density is None:
-                # set ramp density
-                self.downramp.plasma_density = self.plasma_density/self.ramp_beta_mag           
-            
-            # perform tracking
-            self.downramp._return_tracked_driver = True
-            beam, driver = self.downramp.track(beam0)
-            beam.stage_number -= 1
-            if driver is not None:
-                driver.stage_number -= 1
-            
-        else:
-            beam = beam0
-            driver = driver0
-            
-        return beam, driver
-
-=======
->>>>>>> a47aca07
 
     ## Mutually consistent calculation for length, nom_accel_gradient, nom_energy gain,
     #  their flattop counterparts, and (if existing) their stage counterparts.
@@ -1250,8 +1188,6 @@
 
     # ==================================================
     def calculate_efficiency(self, beam0, driver0, beam, driver):
-        if driver0 is None or driver is None:
-            return
         Etot0_beam = beam0.total_energy()
         Etot_beam = beam.total_energy()
         Etot0_driver = driver0.total_energy()
@@ -1267,55 +1203,19 @@
 
     # ==================================================
     def calculate_beam_current(self, beam0, driver0, beam=None, driver=None):
-
-        # find limits and step size
+        
+        dz = 40*np.mean([driver0.bunch_length(clean=True)/np.sqrt(len(driver0)), beam0.bunch_length(clean=True)/np.sqrt(len(beam0))])
         num_sigmas = 6
-        if beam0 is not None:
-            z_min = beam0.z_offset() - num_sigmas * beam0.bunch_length()
-            dz_beam = beam0.bunch_length(clean=True)/np.sqrt(len(beam0))
-        else:
-            z_min = driver0.z_offset() - num_sigmas * driver0.bunch_length()
-        
-        if driver0 is not None:
-            z_max = driver0.z_offset() + num_sigmas * driver0.bunch_length()
-            dz_driver = driver0.bunch_length(clean=True)/np.sqrt(len(driver0))
-        else:
-            z_max = beam0.z_offset() + num_sigmas * beam0.bunch_length()
-
-        # combine beams
-        if beam0 is not None and driver0 is not None:
-            beams0 = driver0 + beam0
-            dz = 40*np.mean([dz_beam, dz_driver])
-        elif beam0 is not None and driver0 is None:
-            beams0 = beam0
-            dz = 40*dz_beam
-        elif beam0 is None and driver0 is not None:
-            beams0 = driver0
-            dz = 40*dz_driver
-        else:
-            beams0 = None
-            dz = z_max-z_min
-
-        # make bins
+        z_min = beam0.z_offset() - num_sigmas * beam0.bunch_length()
+        z_max = driver0.z_offset() + num_sigmas * driver0.bunch_length()
         tbins = np.arange(z_min, z_max, dz)/SI.c
-
-        # initial current
-        if beams0 is not None:
-            Is0, ts0 = beams0.current_profile(bins=tbins)
-            self.initial.beam.current.zs = ts0*SI.c
-            self.initial.beam.current.Is = Is0
-
-        # final current
+        
+        Is0, ts0 = (driver0 + beam0).current_profile(bins=tbins)
+        self.initial.beam.current.zs = ts0*SI.c
+        self.initial.beam.current.Is = Is0
+
         if beam is not None and driver is not None:
-            beams = driver + beam
-        elif beam is not None and driver is None:
-            beams = beam
-        elif beam is None and driver is not None:
-            beams = driver
-        else:
-            beams = None
-        if beams is not None:
-            Is, ts = beams.current_profile(bins=tbins)
+            Is, ts = (driver + beam).current_profile(bins=tbins)
             self.final.beam.current.zs = ts*SI.c
             self.final.beam.current.Is = Is
 
@@ -1908,7 +1808,7 @@
         
     # ==================================================
     # plot wake
-    def plot_wake(self, aspect='equal', show_beam=True, savefig=None, Ez_lim=None):
+    def plot_wake(self, aspect='equal', show_beam=True, savefig=None):
         """
         Plot the wake structure (2D plot) as a new pyplot.figure.
 
@@ -1991,10 +1891,7 @@
                 z_beam = zs_I[np.abs(Is[zs_I < z_mid]).argmax()]
                 Ez_driver = Ezs0[zs0 > z_mid].max()
                 Ez_beam = np.interp(z_beam, zs0, Ezs0)
-                if Ez_lim is None:
-                    Ezmax = 2.3*1.7*np.max([np.abs(Ez_driver), np.abs(Ez_beam)])
-                else:
-                    Ezmax = abs(Ez_lim)
+                Ezmax = 2.3*1.7*np.max([np.abs(Ez_driver), np.abs(Ez_beam)])
             
             # plot on-axis wakefield and axes
             ax2 = ax1.twinx()

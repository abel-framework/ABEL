from abc import abstractmethod
from abel.classes.trackable import Trackable
from abel.CONFIG import CONFIG
from abel.classes.cost_modeled import CostModeled
from abel.classes.source.impl.source_capsule import SourceCapsule
import numpy as np
import copy
import scipy.constants as SI
from types import SimpleNamespace
from abel.utilities.plasma_physics import beta_matched
from typing import Self

class Stage(Trackable, CostModeled):
    
    # ==================================================
    @abstractmethod
    def __init__(self, nom_accel_gradient, nom_energy_gain, plasma_density, driver_source=None, ramp_beta_mag=None):

        super().__init__()
        
        # common variables
        self.nom_accel_gradient = nom_accel_gradient
        self.nom_energy_gain = nom_energy_gain
        self.plasma_density = plasma_density
        self.driver_source = driver_source
        self.ramp_beta_mag = ramp_beta_mag
        
        self.stage_number = None
        
        # nominal initial energy
        self.nom_energy = None 
        self.nom_energy_flattop = None

        self._return_tracked_driver = False
        
        self.evolution = SimpleNamespace()
        self.evolution.beam = SimpleNamespace()
        self.evolution.beam.slices = SimpleNamespace()
        self.evolution.driver = SimpleNamespace()
        self.evolution.driver.slices = SimpleNamespace()
        
        self.efficiency = SimpleNamespace()
        self.efficiency.dumped_power = None
        
        self.initial = SimpleNamespace()
        self.initial.driver = SimpleNamespace()
        self.initial.driver.instance = SimpleNamespace()
        self.initial.beam = SimpleNamespace()
        self.initial.beam.instance = SimpleNamespace()
        self.initial.beam.current = SimpleNamespace()
        self.initial.beam.density = SimpleNamespace()
        self.initial.plasma = SimpleNamespace()
        self.initial.plasma.density = SimpleNamespace()
        self.initial.plasma.wakefield = SimpleNamespace()
        self.initial.plasma.wakefield.onaxis = SimpleNamespace()
        
        self.final = SimpleNamespace()
        self.final.driver = SimpleNamespace()
        self.final.driver.instance = SimpleNamespace()
        self.final.beam = SimpleNamespace()
        self.final.beam.instance = SimpleNamespace()
        self.final.beam.current = SimpleNamespace()
        self.final.beam.density = SimpleNamespace()
        self.final.plasma = SimpleNamespace()
        self.final.plasma.density = SimpleNamespace()
        self.final.plasma.wakefield = SimpleNamespace()
        self.final.plasma.wakefield.onaxis = SimpleNamespace()

        self.name = 'Plasma stage'


    # ==================================================
    ## Define upramp and downramp, if present
    @property
    def upramp(self) -> Self | None:
        "The upramp of this stage, which also is a Stage"
        return self._upramp
    @upramp.setter
    def upramp(self, upramp : Self | None):
        if not isinstance(upramp, Stage) and upramp is not None:
            raise StageError("The upramp must be an instance of Stage or None")    
        self._upramp = upramp
        if upramp is not None:
            self._upramp.parent = self

        self._resetLengthEnergyGradient()
        self._recalcLengthEnergyGradient()
    _upramp = None


    # ==================================================
    @property
    def downramp(self) -> Self:
        "The downramp of this stage, which also is a Stage"
        return self._downramp
    @downramp.setter
    def downramp(self, downramp : Self | None):
        if not isinstance(downramp, Stage) and downramp is not None:
            raise StageError("The downramp must be an instance of Stage or None")
        self._downramp = downramp
        if downramp is not None:
            self._downramp.parent = self

        self._resetLengthEnergyGradient()
        self._recalcLengthEnergyGradient()
    _downramp = None


    # ==================================================
    def stage2ramp(self, ramp_plasma_density=None, ramp_length=None):
        """
        Used for copying a predefined stage's settings and configurations to set up flat ramps.
    
        Parameters
        ----------
        ramp_plasma_density : [m^-3] float, optional
            Plasma density for the ramp.

        ramp_length : [m] float, optional
            Length of the ramp.
    
            
        Returns
        ----------
        stage_copy : ``Stage`` object
            A modified deep copy of the original stage.
        """

        stage_copy = copy.deepcopy(self)
        stage_copy.ramp_beta_mag = 1.0

        # Delete any upramps and downramps that might be present
        if stage_copy.upramp is not None:
            stage_copy.upramp = None
        if stage_copy.downramp is not None:
            stage_copy.downramp = None

        # Can set energy gain and gradient parameters to None to let track_upramp() and track_downramp() determine these.
        # Do try/except to allow zeroing everything.
        try:
            stage_copy.nom_accel_gradient = None
        except VariablesOverspecifiedError:
            pass
        try:
            stage_copy.nom_energy_gain = None
        except VariablesOverspecifiedError:
            pass
        try:
            stage_copy.nom_accel_gradient_flattop = None
        except VariablesOverspecifiedError:
            pass
        try:
            stage_copy.nom_energy_gain_flattop = None
        except VariablesOverspecifiedError:
            pass
            
        # Everything else now unset, can set this safely.
        # Will also trigger reset/recalc if needed
        stage_copy.length_flattop = None
        stage_copy.length = ramp_length
        stage_copy.plasma_density = ramp_plasma_density
         
        # Remove the driver source, as this will be replaced with SourceCapsule in track_upramp() and track_downramp()
        stage_copy.driver_source = None

        return stage_copy
    

    # ==================================================
    def _prepare_ramps(self):
        "Set ramp lengths and nominal energy gains if the ramps exist (both upramp and downramp lengths have to be set up before track_upramp())."
        #if self.nom_energy is None:
            #Should be set in linac.track()
            #raise StageError('Stage nominal energy is None.')

        if self.upramp is not None:
            if self.upramp.nom_energy_gain is None:
                self.upramp.nom_energy_gain = 0.0
            if self.upramp.nom_energy is None:
                self.upramp.nom_energy = self.nom_energy
                self.nom_energy_flattop = self.nom_energy + self.upramp.nom_energy_gain
            if self.upramp.length is None:
                self.upramp.length = self._calc_ramp_length(self.upramp)
        else:
            self.nom_energy_flattop = self.nom_energy
            
        if self.downramp is not None:
            if self.downramp.nom_energy_gain is None:
                self.downramp.nom_energy_gain = 0.0
            if self.downramp.nom_energy is None:
                self.downramp.nom_energy = self.nom_energy_flattop + self.nom_energy_gain_flattop
            if self.downramp.length is None:
                self.downramp.length = self._calc_ramp_length(self.downramp)


    # ==================================================
    def _calc_ramp_length(self, ramp : Self) -> float:
        "Calculate and set the up/down ramp (uniform step ramp) length [m] based on stage nominal energy."
        if ramp.nom_energy is None:
            raise StageError('Ramp nominal energy is None.')
        ramp_length = beta_matched(self.plasma_density, ramp.nom_energy)*np.pi/(2*np.sqrt(1/self.ramp_beta_mag))
        if ramp_length < 0.0:
            raise ValueError(f"ramp_length = {ramp_length} [m] < 0.0")
        return ramp_length
    

    # ==================================================
    @property
    def parent(self) -> Self | None:
        "The parent of this stage (which is then an upramp or downramp), or None"
        return self._parent
    @parent.setter
    def parent(self, parent : Self):
        if parent is None:
            raise StageError("Stage parent cannot be unset")
        if not isinstance(parent, Stage):
            raise StageError("Stage parent must be an instance of Stage")
        self._parent = parent
    _parent = None


    # ==================================================
    def _getOtherRamp(self, aRamp : Self) -> Self:
        "Lets the upramp get hold of the downramp in the same pair, and vise versa"
        if aRamp == self.upramp:
            return self.downramp
        elif aRamp == self.downramp:
            return self.upramp
        else:
            raise StageError("Could not find calling ramp?")


    # ==================================================
    def _getOverallestStage(self) -> Self:
        "Find and return the most overall stage in the hierachy"
        bottom_Stage = self
        itrCtr_pSearch = 0
        while bottom_Stage.parent is not None:
            #Climb down to the bottom
            itrCtr_pSearch += 1
            if itrCtr_pSearch > 20: #Magic number
                raise StageError("Too many levels of parents, giving up")
            bottom_Stage = bottom_Stage.parent
        return bottom_Stage

    
    
    ## Tracking methods

    # ==================================================
    @abstractmethod
    def track(self, beam, savedepth=0, runnable=None, verbose=False):
        beam.stage_number += 1
        if self.length < 0.0:
            raise ValueError(f"Length = {self.length} [m] < 0.0")
        if self.length_flattop < 0.0:
            raise ValueError(f"Flattop length = {self.length_flattop} [m] < 0.0")
        return super().track(beam, savedepth, runnable, verbose)


    # ==================================================
    # upramp to be tracked before the main tracking
    def track_upramp(self, beam0, driver0=None):
        if self.upramp is not None:

            # set driver
            if self.upramp.driver_source is not None:
                self.upramp.driver_source = SourceCapsule(beam=driver0)

            # determine density if not already set
            if self.upramp.plasma_density is None:
                self.upramp.plasma_density = self.plasma_density/self.ramp_beta_mag

            # perform tracking
            self.upramp._return_tracked_driver = True
            beam, driver = self.upramp.track(beam0)
            beam.stage_number -= 1
            if driver is not None:
                driver.stage_number -= 1
            
        else:
            beam = beam0
            driver = driver0
        
        return beam, driver


    # ==================================================
    # downramp to be tracked after the main tracking
    def track_downramp(self, beam0, driver0=None):
        if self.downramp is not None:

            # set driver
            if self.downramp.driver_source is not None:
                self.downramp.driver_source = SourceCapsule(beam=driver0)
            
            # determine density if not already set
            if self.downramp.plasma_density is None:
                # set ramp density
                self.downramp.plasma_density = self.plasma_density/self.ramp_beta_mag           
            
            # perform tracking
            self.downramp._return_tracked_driver = True
            beam, driver = self.downramp.track(beam0)
            beam.stage_number -= 1
            if driver is not None:
                driver.stage_number -= 1
            
        else:
            beam = beam0
            driver = driver0
            
        return beam, driver


    ## Mutually consistent calculation for length, nom_accel_gradient, nom_energy gain,
    #  their flattop counterparts, and (if existing) their stage counterparts.
    #
    #  If you try to set something that has already been set or calculated,
    #  we raise a VariablesOverspecifiedError exception with a meaningful error message.
    #  If you try to get something that is unknown, you will get a None.
    #
    # The algorithm when setting a new variable which is unknown is basically:
    #  1. Nuke all calculated variables in the whole Stage hierarchy
    #  2. "Calculate" all variables where the user has set a value by copying this value into the calculated value
    #  3. Try to calculate whatever variables we can in the whole hierarchy from what is currently known
    #  4. If we managed to calculate something, repeat 3. until nothing new comes out.
    #
    #  Step 1/2 is implemented in methods _resetLengthEnergyGradient() and _resetLengthEnergyGradient_helper()
    #  Step 3/4 is implemented in methods _recalcLengthEnergyGradient() and _recalcLengthEnergyGradient_helper()
    #
    #  Functions _printLengthEnergyGradient_internal() and _printVerb() are for debugging.
    #  The last one works like print() and is enabled/disabled by the variable doVerbosePrint_debug.
    #
    # User-specified data is stored in variables with a single underscore, e.g. _length,
    # and calculated variables are stored in variables with also _calc, i.e. _length_calc.
    # Please only access these through their getters and setters i.e. length(self), length(self,length).
    # The only place the _calc variables are touched outside of the getters and setters
    # is when resetting them in _resetLengthEnergyGradient_helper()
    # and when calculating them in _recalcLengthEnergyGradient_helper().
    #
    # If the calculation takes too many iterations, something is probably gone wrong (bug),
    # and we raise a StageError exception.
    #
    # If the calculation goes wrong in some other way (e.g. produces a negative stage length),
    # we raise a VariablesOutOfRangeError and unwind the set.
    #
    # Traversing and keeping track of the hierarchy of Stages is done using the properties parent, upramp, and downramp.
    # These are ensured to be a Stage or None. The parent cannot be unset, but upramp and downramp can be removed (set to None).
    # Helper methods _getOtherRamp() and _getOverallestStage() are used to traverse the hierarchy.


    # Methods for setting and getting the variables

    # ==================================================
    @property
    def length(self) -> float:
        "Total length of the trackable stage element [m], or None if not set/calculateable"
        return self._length_calc # Always return the dynamic version
    @length.setter
    def length(self, length : float):
        if self._length_calc is not None and self._length is None:
            # If there is a known value, and we're not trying to modify a user-set value -> ERROR!
            raise VariablesOverspecifiedError("length already known/calculateable, cannot set.")
        if length is not None:
            if length < 0.0 and self.sanityCheckLengths:
                raise VariablesOutOfRangeError(f"Setting length = {length} < 0; check variables or disable check by setting stage.sanityCheckLengths=False")
        #Set user value and recalculate
        length_old = self._length
        try:
            self._length = length
            self._resetLengthEnergyGradient()
            self._recalcLengthEnergyGradient()
        except VariablesOutOfRangeError:
            #Something went wrong in the calculation - unwind
            self._length = length_old
            self._resetLengthEnergyGradient()
            self._recalcLengthEnergyGradient()
            #Re-raise the exception so that the user gets the fantastically useful traceback and error message.
            raise

    # Variables are internal to the length/energy/gradient logic
    # do not modify externally!
    _length      = None #User-set value
    _length_calc = None #Dynamic version, current best-known value

    sanityCheckLengths = True # Set to False to disable raising VariablesOutOfRangeError exception on negative lengths.
                              # If it is unclear why negative lengths are happening,
                              # set doVerbosePrint_debug to True in order to spy on the calculation.

    def get_length(self) -> float:
        "Alias of length"
        return self.length

    # ==================================================
    @property
    def nom_energy_gain(self) -> float:
        "Total nominal energy gain of the stage [eV], or None if not set/calculateable"
        return self._nom_energy_gain_calc
    @nom_energy_gain.setter
    def nom_energy_gain(self, nom_energy_gain : float):
        if self._nom_energy_gain_calc is not None and self._nom_energy_gain is None:
            raise VariablesOverspecifiedError("nom_energy_gain already known/calculateable, cannot set.")
        
        nom_energy_gain_old = self._nom_energy_gain
        try:
            self._nom_energy_gain = nom_energy_gain
            self._resetLengthEnergyGradient()
            self._recalcLengthEnergyGradient()
        except VariablesOutOfRangeError:
            #Make variables consistent again
            self._nom_energy_gain = nom_energy_gain_old
            self._resetLengthEnergyGradient()
            self._recalcLengthEnergyGradient()
            raise
    _nom_energy_gain      = None
    _nom_energy_gain_calc = None

    def get_nom_energy_gain(self):
        "Alias of nom_energy_gain"
        return self.nom_energy_gain

    # ==================================================
    @property
    def nom_accel_gradient(self) -> float:
        "Total nominal accelerating gradient of the stage [eV/m], or None if not set/calculateable"
        return self._nom_accel_gradient_calc
    @nom_accel_gradient.setter
    def nom_accel_gradient(self, nom_accel_gradient : float):
        if self._nom_accel_gradient_calc is not None and self._nom_accel_gradient is None:
            raise VariablesOverspecifiedError("nom_accel_gradient already known/calculateable, cannot set")
        
        nom_accel_gradient_old = self._nom_accel_gradient
        try:
            self._nom_accel_gradient = nom_accel_gradient
            self._resetLengthEnergyGradient()
            self._recalcLengthEnergyGradient()
        except VariablesOutOfRangeError:
            self._nom_accel_gradient = nom_accel_gradient_old
            self._resetLengthEnergyGradient()
            self._recalcLengthEnergyGradient()
            raise
    _nom_accel_gradient      = None
    _nom_accel_gradient_calc = None


    # ==================================================
    @property
    def length_flattop(self) -> float:
        "Length of the plasma flattop [m], or None if not set/calculateable"
        return self._length_flattop_calc
    @length_flattop.setter
    def length_flattop(self, length_flattop : float):
        if self._length_flattop_calc is not None and self._length_flattop is None:
            raise VariablesOverspecifiedError("length_flattop already known/calculateable, cannot set")
        if length_flattop is not None:
            if length_flattop < 0.0 and self.sanityCheckLengths:
                raise VariablesOutOfRangeError(f"Setting length_flattop = {length_flattop} < 0; check variables or disable check by setting stage.sanityCheckLengths=False")
        
        length_flattop_old = self._length_flattop
        try:
            self._length_flattop = length_flattop
            self._resetLengthEnergyGradient()
            self._recalcLengthEnergyGradient()
        except VariablesOutOfRangeError:
            self._length_flattop = length_flattop_old
            self._resetLengthEnergyGradient()
            self._recalcLengthEnergyGradient()
            raise
    _length_flattop      = None
    _length_flattop_calc = None

    # ==================================================
    @property
    def nom_energy_gain_flattop(self) -> float:
        "Energy gain of the plasma flattop [eV], or None if not set/calculateable"
        return self._nom_energy_gain_flattop_calc
    @nom_energy_gain_flattop.setter
    def nom_energy_gain_flattop(self,nom_energy_gain_flattop : float):
        if self._nom_energy_gain_flattop_calc is not None and self._nom_energy_gain_flattop is None:
            raise VariablesOverspecifiedError("nom_energy_gain_flattop is already known/calculateable, cannot set")
        
        nom_energy_gain_flattop_old = self._nom_energy_gain_flattop
        try:
            self._nom_energy_gain_flattop = nom_energy_gain_flattop
            self._resetLengthEnergyGradient()
            self._recalcLengthEnergyGradient()
        except VariablesOutOfRangeError:
            self._nom_energy_gain_flattop = nom_energy_gain_flattop_old
            self._resetLengthEnergyGradient()
            self._recalcLengthEnergyGradient()
            raise
    _nom_energy_gain_flattop      = None
    _nom_energy_gain_flattop_calc = None


    # ==================================================
    @property
    def nom_accel_gradient_flattop(self) -> float:
        "Accelerating gradient of the plasma flattop [eV/m], or None if not set/calculateable"
        return self._nom_accel_gradient_flattop_calc
    @nom_accel_gradient_flattop.setter
    def nom_accel_gradient_flattop(self, nom_accel_gradient_flattop : float):
        if self._nom_accel_gradient_flattop_calc is not None and self._nom_accel_gradient_flattop is None:
            raise VariablesOverspecifiedError("nom_accel_gradient_flattop is already known/calculatable, cannot set")
        
        nom_accel_gradient_flattop_old = self._nom_accel_gradient_flattop
        try:
            self._nom_accel_gradient_flattop = nom_accel_gradient_flattop
            self._resetLengthEnergyGradient()
            self._recalcLengthEnergyGradient()
        except VariablesOutOfRangeError:
            self._nom_accel_gradient_flattop = nom_accel_gradient_flattop_old
            self._resetLengthEnergyGradient()
            self._recalcLengthEnergyGradient()
            raise
    _nom_accel_gradient_flattop      = None
    _nom_accel_gradient_flattop_calc = None

    ## Recalculation methods

    # ==================================================
    def _resetLengthEnergyGradient(self):
        "Reset all the calculated values in the current Stage hierarchy"
        self._getOverallestStage()._resetLengthEnergyGradient_helper()


    # ==================================================
    def _resetLengthEnergyGradient_helper(self):
        #Climb back up from the bottom and set what we can
        # directly / to None, from the stored user input
        self._length_calc              = self._length
        self._nom_energy_gain_calc     = self._nom_energy_gain
        self._nom_accel_gradient_calc  = self._nom_accel_gradient

        self._length_flattop_calc             = self._length_flattop
        self._nom_energy_gain_flattop_calc    = self._nom_energy_gain_flattop
        self._nom_accel_gradient_flattop_calc = self._nom_accel_gradient_flattop

        self._printVerb("length                     (1)>", self.length)
        self._printVerb("nom_energy_gain            (1)>", self.nom_energy_gain)
        self._printVerb("nom_accel_gradient         (1)>", self.nom_accel_gradient)
        self._printVerb("length_flattop             (1)>", self.length_flattop)
        self._printVerb("nom_energy_gain_flattop    (1)>", self.nom_energy_gain_flattop)
        self._printVerb("nom_accel_gradient_flattop (1)>", self.nom_accel_gradient_flattop)

        if self.upramp is not None:
            self._printVerb("Upramp:")
            self.upramp._resetLengthEnergyGradient_helper()
        if self.downramp is not None:
            self._printVerb("Downramp:")
            self.downramp._resetLengthEnergyGradient_helper()


    # ==================================================
    def _recalcLengthEnergyGradient(self):
        #Iteratively calculate everything until stability is reached
        #Note: Before starting calculation, call _resetLengthEnergyGradient() to reset the hierachy
        self._getOverallestStage()._recalcLengthEnergyGradient_helper()
        self._printVerb()


    # ==================================================
    def _recalcLengthEnergyGradient_helper(self):
        itrCtr = 0
        updateCounter_total = 0
        while True:
            itrCtr += 1
            self._printVerb("itrCtr = ", itrCtr)
            if itrCtr > 20:
                self._printLengthEnergyGradient_internal()
                raise StageError("Not able make self-consistent calculation, infinite loop detected")

            updateCounter = 0

            #Indirect setting of overall
            if self.length is None:
                if self.nom_energy_gain is not None and self.nom_accel_gradient is not None:
                    L = self.nom_energy_gain / self.nom_accel_gradient
                    if L < 0.0 and self.sanityCheckLengths:
                        raise VariablesOutOfRangeError(f"Calculated length = {L} < 0; check variables or disable check by setting stage.sanityCheckLengths=False.")
                    self._length_calc = L
                    self._printVerb("length                     (2)>",self.length)
                    updateCounter += 1
            if self.nom_energy_gain is None:
                if self.length is not None and self.nom_accel_gradient is not None:
                    self._nom_energy_gain_calc = self.length * self.nom_accel_gradient
                    self._printVerb("nom_energy_gain            (2)>",self.nom_energy_gain)
                    updateCounter += 1
            if self.nom_accel_gradient is None:
                if self.length is not None and self.nom_energy_gain is not None:
                    self._nom_accel_gradient_calc = self.nom_energy_gain / self.length
                    self._printVerb("nom_accel_gradient         (2)>",self.nom_accel_gradient)
                    updateCounter += 1

            #Indirect setting of flattop
            if self.length_flattop is None:
                if self.nom_energy_gain_flattop is not None and self.nom_accel_gradient_flattop is not None:
                    L = self.nom_energy_gain_flattop / self.nom_accel_gradient_flattop
                    if L < 0.0 and self.sanityCheckLengths:
                        raise VariablesOutOfRangeError(f"Calculated length_flattop = {L} < 0; check variables or disable check by setting stage.sanityCheckLengths=False.")
                    self._length_flattop_calc = L
                    self._printVerb("length_flattop             (2)>",self.length_flattop)
                    updateCounter += 1
            if self.nom_energy_gain_flattop is None:
                if self.length_flattop is not None and self.nom_accel_gradient_flattop is not None:
                    self._nom_energy_gain_flattop_calc = self.length_flattop * self.nom_accel_gradient_flattop
                    self._printVerb("nom_energy_gain_flattop    (2)>",self.nom_energy_gain_flattop)
                    updateCounter += 1
            if self.nom_accel_gradient_flattop is None:
                if self.length_flattop is not None and self.nom_energy_gain_flattop is not None:
                    self._nom_accel_gradient_flattop_calc = self.nom_energy_gain_flattop / self.length_flattop
                    self._printVerb("nom_accel_gradient_flattop (2)>",self.nom_accel_gradient_flattop)
                    updateCounter += 1

            #Relationships total <-> flattop+ramp
            if self.length is None:
                if self.length_flattop is not None:
                    L = self.length_flattop
                    isDef = True
                    if self.upramp is not None:
                        if self.upramp.length is None:
                            isDef = False
                        else:
                            L += self.upramp.length
                    if self.downramp is not None:
                        if self.downramp.length is None:
                            isDef = False
                        else:
                            L += self.downramp.length
                    if isDef:
                        self._printVerb("length                     (3)>",L)
                        if L < 0.0 and self.sanityCheckLengths:
                            raise VariablesOutOfRangeError(f"Calculated length = {L} < 0; check variables or disable check by setting stage.sanityCheckLengths=False.")
                        self._length_calc = L
                        updateCounter += 1

            if self.length_flattop is None:
                if self.length is not None:
                    L = self.length
                    isDef = True
                    if self.upramp is not None:
                        if self.upramp.length is None:
                            isDef = False
                        else:
                            L -= self.upramp.length
                    if self.downramp is not None:
                        if self.downramp.length is None:
                            isDef = False
                        else:
                            L -= self.downramp.length
                    if isDef:
                        self._printVerb("length_flattop             (3)>",L)
                        if L < 0.0 and self.sanityCheckLengths:
                            raise VariablesOutOfRangeError(f"Calculated length_flattop = {L} < 0; check variables or disable check by setting stage.sanityCheckLengths=False.")
                        self._length_flattop_calc = L
                        updateCounter += 1

            if self.nom_energy_gain is None:
                if self.nom_energy_gain_flattop is not None:
                    dE = self.nom_energy_gain_flattop
                    isDef = True
                    if self.upramp is not None:
                        if self.upramp.nom_energy_gain is None:
                            isDef = False
                        else:
                            dE += self.upramp.nom_energy_gain
                    if self.downramp is not None:
                        if self.downramp.nom_energy_gain is None:
                            isDef = False
                        else:
                            dE += self.downramp.nom_energy_gain
                    if isDef:
                        self._printVerb("nom_energy_gain            (3)>",dE)
                        self._nom_energy_gain_calc = dE
                        updateCounter += 1

            if self.nom_energy_gain_flattop is None:
                if self.nom_energy_gain is not None:
                    dE = self.nom_energy_gain
                    isDef = True
                    if self.upramp is not None:
                        if self.upramp.nom_energy_gain is None:
                            isDef = False
                        else:
                            dE -= self.upramp.nom_energy_gain
                    if self.downramp is not None:
                        if self.downramp.nom_energy_gain is None:
                            isDef = False
                        else:
                            dE -= self.downramp.nom_energy_gain
                    if isDef:
                        self._printVerb("nom_energy_gain_flattop    (3)>",dE)
                        self._nom_energy_gain_flattop_calc = dE
                        updateCounter += 1

            #Note:
            #   Nom_accel_gradient from flattop+upramp+downramp gradients is implicitly set
            #       via flattop energy and length, which then sets global energy and length.
            #       G_total = E_total/L_total = (E_up+E_flat+E_dn)/(L_up+L_flat+L_dn)
            #   Nom_accel_gradient_flattop works the same way
            #       G_flat = E_flat/L_flat = (E_total-E_up-E_dn)/L_flat
            #   However this only works if this objects has ramps; if not then just copy flattop<->overall
            if self.nom_accel_gradient is None:
                if self.nom_accel_gradient_flattop is not None and \
                    self.upramp is None and self.downramp is None:
                    self._printVerb("nom_accel_gradient         (3)>",self.nom_accel_gradient_flattop)
                    self._nom_accel_gradient_calc = self.nom_accel_gradient_flattop
                    updateCounter += 1
            if self.nom_accel_gradient_flattop is None:
                if self.nom_accel_gradient is not None and \
                    self.upramp is None and self.downramp is None:
                    self._printVerb("nom_accel_gradient_flattop (3)>",self.nom_accel_gradient)
                    self._nom_accel_gradient_flattop_calc = self.nom_accel_gradient
                    updateCounter += 1

            #Use data from parent to update itself (i.e. if self is a ramp)
            if self.parent is not None:
                if self.length is None:
                    if self.parent.length is not None and \
                       self.parent.length_flattop is not None:

                        otherRamp = self.parent._getOtherRamp(self)
                        if otherRamp is not None:
                            if otherRamp.length is not None:
                                L = self.parent.length - self.parent.length_flattop - otherRamp.length
                                if L < 0.0 and self.sanityCheckLengths:
                                    raise VariablesOutOfRangeError(f"Calculated length = {L} < 0; check variables or disable check by setting stage.sanityCheckLengths=False.")
                                self._length_calc = L
                                self._printVerb("length          (4)>", self.length)
                                updateCounter += 1

                if self.nom_energy_gain is None:
                    if self.parent.nom_energy_gain is not None and \
                       self.parent.nom_energy_gain_flattop is not None:

                        otherRamp = self.parent._getOtherRamp(self)
                        if otherRamp is not None:
                            if otherRamp.nom_energy_gain is not None:
                                self._nom_energy_gain_calc = self.parent.nom_energy_gain - self.parent.nom_energy_gain_flattop - otherRamp.nom_energy_gain
                                self._printVerb("nom_energy_gain (4)>", self.nom_energy_gain)
                                updateCounter += 1

            #Dig down and try to calculate more
            if self.upramp is not None:
                self._printVerb("-> upramp")
                updateCounter += self.upramp._recalcLengthEnergyGradient_helper()
                self._printVerb("<-")
            if self.downramp is not None:
                self._printVerb("-> downramp")
                updateCounter += self.downramp._recalcLengthEnergyGradient_helper()
                self._printVerb("<-")

            #Are we done yet?
            updateCounter_total += updateCounter
            if updateCounter == 0:
                self._printVerb("[break]")
                break

        return updateCounter_total


    # ==================================================
    doVerbosePrint_debug = False
    def _printVerb(self, *args, **kwargs):
        "Print() if doVerbosePrint_debug == True, else NOP."
        if self.doVerbosePrint_debug:
            print(*args, **kwargs)


    # ==================================================
    def _printLengthEnergyGradient_internal(stage):
        "For debugging"
        print("parent/upramp/downramp:    ", stage.parent, stage.upramp, stage.downramp)
        print("length:                    ", stage._length, stage._length_calc)
        print("length_flattop:            ", stage._length_flattop, stage._length_flattop_calc)
        print("nom_energy_gain:           ", stage._nom_energy_gain, stage._nom_energy_gain_calc)
        print("nom_energy_gain_flattop:   ", stage._nom_energy_gain_flattop, stage._nom_energy_gain_flattop_calc)
        print("nom_accel_gradient:        ", stage._nom_accel_gradient, stage._nom_accel_gradient_calc)
        print("nom_accel_gradient_flattop:", stage._nom_accel_gradient_flattop, stage._nom_accel_gradient_flattop_calc)
        print()



    ## Various calculations / plots / etc

    # ==================================================
    def get_cost_breakdown(self):
        breakdown = []
        breakdown.append(('Plasma cell', self.get_length() * CostModeled.cost_per_length_plasma_stage))
        #breakdown.append(('Driver dump', CostModeled.cost_per_driver_dump))
        return (self.name, breakdown)


    # ==================================================
    def matched_beta_function(self, energy_incoming):
        if self.ramp_beta_mag is not None:
            return beta_matched(self.plasma_density, energy_incoming)*self.ramp_beta_mag
        else:
            return beta_matched(self.plasma_density, energy_incoming)

    
    # ==================================================
    def matched_beta_function_flattop(self, energy):
        return beta_matched(self.plasma_density, energy)
    

    # ==================================================
    def energy_usage(self):
        return self.driver_source.energy_usage()
    

    # ==================================================
    def energy_efficiency(self):
        return self.efficiency


    # ==================================================
    #@abstractmethod   # TODO: calculate the dumped power and use it for the dump cost model.
    def dumped_power(self):
        return self.efficiency.dumped_power


    # ==================================================
    def calculate_efficiency(self, beam0, driver0, beam, driver):
        if driver0 is None or driver is None:
            return
        Etot0_beam = beam0.total_energy()
        Etot_beam = beam.total_energy()
        Etot0_driver = driver0.total_energy()
        Etot_driver = driver.total_energy()
        self.efficiency.driver_to_wake = (Etot0_driver-Etot_driver)/Etot0_driver
        self.efficiency.wake_to_beam = (Etot_beam-Etot0_beam)/(Etot0_driver-Etot_driver)
        self.efficiency.driver_to_beam = self.efficiency.driver_to_wake*self.efficiency.wake_to_beam
        if self.get_rep_rate_average() is not None:
            self.efficiency.dumped_power = Etot_driver*self.get_rep_rate_average()
        else:    
            self.efficiency.dumped_power = None


    # ==================================================
    def calculate_beam_current(self, beam0, driver0, beam=None, driver=None):

        # find limits and step size
        num_sigmas = 6
        if beam0 is not None:
            z_min = beam0.z_offset() - num_sigmas * beam0.bunch_length()
            dz_beam = beam0.bunch_length(clean=True)/np.sqrt(len(beam0))
        else:
            z_min = driver0.z_offset() - num_sigmas * driver0.bunch_length()
        
        if driver0 is not None:
            z_max = driver0.z_offset() + num_sigmas * driver0.bunch_length()
            dz_driver = driver0.bunch_length(clean=True)/np.sqrt(len(driver0))
        else:
            z_max = beam0.z_offset() + num_sigmas * beam0.bunch_length()

        # combine beams
        if beam0 is not None and driver0 is not None:
            beams0 = driver0 + beam0
            dz = 40*np.mean([dz_beam, dz_driver])
        elif beam0 is not None and driver0 is None:
            beams0 = beam0
            dz = 40*dz_beam
        elif beam0 is None and driver0 is not None:
            beams0 = driver0
            dz = 40*dz_driver
        else:
            beams0 = None
            dz = z_max-z_min

        # make bins
        tbins = np.arange(z_min, z_max, dz)/SI.c

        # initial current
        if beams0 is not None:
            Is0, ts0 = beams0.current_profile(bins=tbins)
            self.initial.beam.current.zs = ts0*SI.c
            self.initial.beam.current.Is = Is0

        # final current
        if beam is not None and driver is not None:
            beams = driver + beam
        elif beam is not None and driver is None:
            beams = beam
        elif beam is None and driver is not None:
            beams = driver
        else:
            beams = None
        if beams is not None:
            Is, ts = beams.current_profile(bins=tbins)
            self.final.beam.current.zs = ts*SI.c
            self.final.beam.current.Is = Is

    
    # ==================================================
    def save_driver_to_file(self, driver, runnable):
        driver.save(runnable, beam_name='driver_stage' + str(driver.stage_number+1))

    
    # ==================================================
    def save_evolution_to_file(self, bunch='beam'):
    
        # select bunch
        if bunch == 'beam':
            evol = self.evolution.beam
        elif bunch == 'driver':
            evol = self.evolution.driver

        # arrange numbers into a matrix
        matrix = np.empty((len(evol.location),14))
        matrix[:,0] = evol.location
        matrix[:,1] = evol.charge
        matrix[:,2] = evol.energy
        matrix[:,3] = evol.x
        matrix[:,4] = evol.y
        matrix[:,5] = evol.rel_energy_spread
        matrix[:,6] = evol.rel_energy_spread_fwhm
        matrix[:,7] = evol.beam_size_x
        matrix[:,8] = evol.beam_size_y
        matrix[:,9] = evol.emit_nx
        matrix[:,10] = evol.emit_ny
        matrix[:,11] = evol.beta_x
        matrix[:,12] = evol.beta_y
        matrix[:,13] = evol.peak_spectral_density

        # save to CSV file
        filename = bunch + '_evolution.csv'
        np.savetxt(filename, matrix, delimiter=',')
        
    
    # ==================================================
    def plot_driver_evolution(self):
        self.plot_evolution(bunch='driver')
    

    # ==================================================
    def plot_evolution(self, bunch='beam'):

        from matplotlib import pyplot as plt
        
        # select bunch
        if bunch == 'beam':
            evol = copy.deepcopy(self.evolution.beam)
        elif bunch == 'driver':
            evol = copy.deepcopy(self.evolution.driver)
            
        # extract wakefield if not already existing
        if not hasattr(evol, 'location'):
            print('No evolution calculated')
            return

        # add upramp evolution
        if self.upramp is not None and hasattr(self.upramp.evolution.beam, 'location'):
            if bunch == 'beam':
                upramp_evol = self.upramp.evolution.beam
            elif bunch == 'driver':
                upramp_evol = self.upramp.evolution.driver
            evol.location = np.append(upramp_evol.location, evol.location-np.min(evol.location)+np.max(upramp_evol.location))
            evol.energy = np.append(upramp_evol.energy, evol.energy)
            evol.charge = np.append(upramp_evol.charge, evol.charge)
            evol.emit_nx = np.append(upramp_evol.emit_nx, evol.emit_nx)
            evol.emit_ny = np.append(upramp_evol.emit_ny, evol.emit_ny)
            evol.rel_energy_spread = np.append(upramp_evol.rel_energy_spread, evol.rel_energy_spread)
            evol.beam_size_x = np.append(upramp_evol.beam_size_x, evol.beam_size_x)
            evol.beam_size_y = np.append(upramp_evol.beam_size_y, evol.beam_size_y)
            evol.bunch_length = np.append(upramp_evol.bunch_length, evol.bunch_length)
            evol.x = np.append(upramp_evol.x, evol.x)
            evol.y = np.append(upramp_evol.y, evol.y)
            evol.z = np.append(upramp_evol.z, evol.z)
            evol.beta_x = np.append(upramp_evol.beta_x, evol.beta_x)
            evol.beta_y = np.append(upramp_evol.beta_y, evol.beta_y)
            evol.plasma_density = np.append(upramp_evol.plasma_density, evol.plasma_density)

        # add downramp evolution
        if self.downramp is not None and hasattr(self.downramp.evolution.beam, 'location'):
            if bunch == 'beam':
                downramp_evol = self.downramp.evolution.beam
            elif bunch == 'driver':
                downramp_evol = self.downramp.evolution.driver
            evol.location = np.append(evol.location, downramp_evol.location-np.min(downramp_evol.location)+np.max(evol.location))
            evol.energy = np.append(evol.energy, downramp_evol.energy)
            evol.charge = np.append(evol.charge, downramp_evol.charge)
            evol.emit_ny = np.append(evol.emit_ny, downramp_evol.emit_ny)
            evol.emit_nx = np.append(evol.emit_nx, downramp_evol.emit_nx)
            evol.rel_energy_spread = np.append(evol.rel_energy_spread, downramp_evol.rel_energy_spread)
            evol.beam_size_x = np.append(evol.beam_size_x, downramp_evol.beam_size_x)
            evol.beam_size_y = np.append(evol.beam_size_y, downramp_evol.beam_size_y)
            evol.bunch_length = np.append(evol.bunch_length, downramp_evol.bunch_length)
            evol.x = np.append(evol.x, downramp_evol.x)
            evol.y = np.append(evol.y, downramp_evol.y)
            evol.z = np.append(evol.z, downramp_evol.z)
            evol.beta_x = np.append(evol.beta_x, downramp_evol.beta_x)
            evol.beta_y = np.append(evol.beta_y, downramp_evol.beta_y)
            evol.plasma_density = np.append(evol.plasma_density, downramp_evol.plasma_density)
        
        # preprate plot
        fig, axs = plt.subplots(3,3)
        fig.set_figwidth(20)
        fig.set_figheight(12)
        col0 = "tab:gray"
        col1 = "tab:blue"
        col2 = "tab:orange"
        long_label = 'Location [m]'
        long_limits = [min(evol.location), max(evol.location)]

        # plot energy
        axs[0,0].plot(evol.location, evol.energy / 1e9, color=col1)
        axs[0,0].set_ylabel('Energy [GeV]')
        axs[0,0].set_xlabel(long_label)
        axs[0,0].set_xlim(long_limits)
        
        # plot charge
        axs[0,1].plot(evol.location, abs(evol.charge[0]) * np.ones(evol.location.shape) * 1e9, ':', color=col0)
        axs[0,1].plot(evol.location, abs(evol.charge) * 1e9, color=col1)
        axs[0,1].set_ylabel('Charge [nC]')
        axs[0,1].set_xlim(long_limits)
        axs[0,1].set_ylim(0, abs(evol.charge[0]) * 1.3 * 1e9)
        
        # plot normalized emittance
        axs[0,2].plot(evol.location, evol.emit_ny*1e6, color=col2)
        axs[0,2].plot(evol.location, evol.emit_nx*1e6, color=col1)
        axs[0,2].set_ylabel('Emittance, rms [mm mrad]')
        axs[0,2].set_xlim(long_limits)
        axs[0,2].set_yscale('log')
        
        # plot energy spread
        axs[1,0].plot(evol.location, evol.rel_energy_spread*1e2, color=col1)
        axs[1,0].set_ylabel('Energy spread, rms [%]')
        axs[1,0].set_xlabel(long_label)
        axs[1,0].set_xlim(long_limits)
        axs[1,0].set_yscale('log')

        # plot bunch length
        axs[1,1].plot(evol.location, evol.bunch_length*1e6, color=col1)
        axs[1,1].set_ylabel(r'Bunch length, rms [$\mathrm{\mu}$m]')
        axs[1,1].set_xlabel(long_label)
        axs[1,1].set_xlim(long_limits)

        # plot beta function
        axs[1,2].plot(evol.location, evol.beta_y*1e3, color=col2)  
        axs[1,2].plot(evol.location, evol.beta_x*1e3, color=col1)
        axs[1,2].set_ylabel('Beta function [mm]')
        axs[1,2].set_xlabel(long_label)
        axs[1,2].set_xlim(long_limits)
        axs[1,2].set_yscale('log')
        
        # plot longitudinal offset
        axs[2,0].plot(evol.location, evol.plasma_density / 1e6, color=col1)
        axs[2,0].set_ylabel(r'Plasma density [$\mathrm{cm}^{-3}$]')
        axs[2,0].set_xlabel(long_label)
        axs[2,0].set_xlim(long_limits)
        axs[2,0].set_yscale('log')
        
        # plot longitudinal offset
        axs[2,1].plot(evol.location, evol.z * 1e6, color=col1)
        axs[2,1].set_ylabel(r'Longitudinal offset [$\mathrm{\mu}$m]')
        axs[2,1].set_xlabel(long_label)
        axs[2,1].set_xlim(long_limits)
        
        # plot transverse offset
        axs[2,2].plot(evol.location, np.zeros(evol.location.shape), ':', color=col0)
        axs[2,2].plot(evol.location, evol.y*1e6, color=col2)  
        axs[2,2].plot(evol.location, evol.x*1e6, color=col1)
        axs[2,2].set_ylabel(r'Transverse offset [$\mathrm{\mu}$m]')
        axs[2,2].set_xlabel(long_label)
        axs[2,2].set_xlim(long_limits)


        if self.stage_number is not None:
            fig.suptitle('Stage ' + str(self.stage_number+1) + ', ' + bunch)
        
        plt.show()


    # ==================================================  
    def plot_wakefield(self):

        from matplotlib import pyplot as plt
        
        # extract wakefield if not already existing
        if not hasattr(self.initial.plasma.wakefield.onaxis, 'Ezs'):
            print('No wakefield calculated')
            return
        if not hasattr(self.initial.beam.current, 'Is'):
            print('No beam current calculated')
            return

        # preprate plot
        fig, axs = plt.subplots(2, 1)
        fig.set_figwidth(CONFIG.plot_width_default*0.7)
        fig.set_figheight(CONFIG.plot_width_default*1)
        col0 = "xkcd:light gray"
        col1 = "tab:blue"
        col2 = "tab:orange"
        af = 0.1
        
        # extract wakefields and beam currents
        zs0 = self.initial.plasma.wakefield.onaxis.zs
        Ezs0 = self.initial.plasma.wakefield.onaxis.Ezs
        has_final = hasattr(self.final.plasma.wakefield.onaxis, 'Ezs')
        if has_final:
            zs = self.final.plasma.wakefield.onaxis.zs
            Ezs = self.final.plasma.wakefield.onaxis.Ezs
        zs_I = self.initial.beam.current.zs
        Is = self.initial.beam.current.Is

        # find field at the driver and beam
        z_mid = zs_I.min() + (zs_I.max()-zs_I.min())*0.3
        mask = zs_I < z_mid
        zs_masked = zs_I[mask]
        z_beam = zs_masked[np.abs(Is[mask]).argmax()]
        Ez_driver = Ezs0[zs0 > z_mid].max()
        Ez_beam = np.interp(z_beam, zs0, Ezs0)
        
        # get wakefield
        axs[0].plot(zs0*1e6, np.zeros(zs0.shape), '-', color=col0)
        if self.nom_energy_gain is not None:
            axs[0].plot(zs0*1e6, -self.nom_energy_gain/self.length_flattop*np.ones(zs0.shape)/1e9, ':', color=col2)
        if self.driver_source.energy is not None:
            Ez_driver_max = self.driver_source.energy/self.length_flattop
            axs[0].plot(zs0*1e6, Ez_driver_max*np.ones(zs0.shape)/1e9, ':', color=col0)
        if has_final:
            axs[0].plot(zs*1e6, Ezs/1e9, '-', color=col1, alpha=0.2)
        axs[0].plot(zs0*1e6, Ezs0/1e9, '-', color=col1)
        axs[0].set_xlabel(r'$z$ [$\mathrm{\mu}$m]')
        axs[0].set_ylabel('Longitudinal electric field [GV/m]')
        zlims = [min(zs0)*1e6, max(zs0)*1e6]
        axs[0].set_xlim(zlims)
        axs[0].set_ylim(bottom=-1.7*np.max([np.abs(Ez_beam), Ez_driver])/1e9, top=1.3*Ez_driver/1e9)
        
        # plot beam current
        axs[1].fill(np.concatenate((zs_I, np.flip(zs_I)))*1e6, np.concatenate((-Is, np.zeros(Is.shape)))/1e3, color=col1, alpha=af)
        axs[1].plot(zs_I*1e6, -Is/1e3, '-', color=col1)
        axs[1].set_xlabel(r'$z$ [$\mathrm{\mu}$m]')
        axs[1].set_ylabel('Beam current [kA]')
        axs[1].set_xlim(zlims)
        axs[1].set_ylim(bottom=1.2*min(-Is)/1e3, top=1.2*max(-Is)/1e3)

        
    # ==================================================
    # plot wake
<<<<<<< HEAD
    def plot_wake(self, aspect='equal', show_beam=True, savefig=None):
=======
    def plot_wake(self, aspect='equal', show_beam=True, savefig=None, Ez_lim=None):
>>>>>>> 4e905db6
        """
        Plot the wake structure (2D plot) as a new pyplot.figure.

        Other parameters
        ----------------
        aspect : str
            The aspect ratio of the plots.
            Defaults to 'equal' which is also the matplotlib default; can also use 'auto'.
            Set to 'auto' to plot the entire simulation box.
        savefig : str or None
            If not None, the path to save the figure.
            Defaults to None

        Returns:
        --------
          None
        """

        from matplotlib import pyplot as plt
        from matplotlib.colors import LogNorm
        
        # extract density if not already existing
        if not hasattr(self.initial.plasma.density, 'rho'):
            print('No wake calculated')
            return
        if not hasattr(self.initial.plasma.wakefield.onaxis, 'Ezs'):
            print('No wakefield calculated')
            return
        
        # make figures
        has_final_step = hasattr(self.final.plasma.density, 'rho')
        num_plots = 1 + int(has_final_step)
        fig, ax = plt.subplots(num_plots,1)
        fig.set_figwidth(CONFIG.plot_width_default*0.7)
        fig.set_figheight(CONFIG.plot_width_default*0.5*num_plots)

        # cycle through initial and final step
        for i in range(num_plots):
            if not has_final_step:
                ax1 = ax
            else:
                ax1 = ax[i]

            # extract initial or final
            if i==0:
                data_struct = self.initial
                title = 'Initial step'
            elif i==1:
                data_struct = self.final
                title = 'Final step'

            # get data
            extent = data_struct.plasma.density.extent
            zs0 = data_struct.plasma.wakefield.onaxis.zs
            Ezs0 = data_struct.plasma.wakefield.onaxis.Ezs
            rho0_plasma = data_struct.plasma.density.rho
            rho0_beam = data_struct.beam.density.rho

            # find field at the driver and beam
            if i==0:
                zs_I = self.initial.beam.current.zs
                Is = self.initial.beam.current.Is
                z_mid = zs_I.max()-(zs_I.max()-zs_I.min())*0.3
                z_beam = zs_I[np.abs(Is[zs_I < z_mid]).argmax()]
                Ez_driver = Ezs0[zs0 > z_mid].max()
                Ez_beam = np.interp(z_beam, zs0, Ezs0)
                if Ez_lim is None:
                    Ezmax = 2.3*1.7*np.max([np.abs(Ez_driver), np.abs(Ez_beam)])
                else:
                    Ezmax = abs(Ez_lim)
            
            # plot on-axis wakefield and axes
            ax2 = ax1.twinx()
            ax2.plot(zs0*1e6, Ezs0/1e9, color = 'black')
            ax2.set_ylabel(r'$E_{z}$' ' [GV/m]')
            ax2.set_ylim(bottom=-Ezmax/1e9, top=Ezmax/1e9)
            axpos = ax1.get_position()
            pad_fraction = 0.13  # Fraction of the figure width to use as padding between the ax and colorbar
            cbar_width_fraction = 0.015  # Fraction of the figure width for the colorbar width
    
            # create colorbar axes based on the relative position and size
            if show_beam:
                cax1 = fig.add_axes([axpos.x1 + pad_fraction, axpos.y0, cbar_width_fraction, axpos.height])
            cax2 = fig.add_axes([axpos.x1 + pad_fraction + cbar_width_fraction, axpos.y0, cbar_width_fraction, axpos.height])
            cax3 = fig.add_axes([axpos.x1 + pad_fraction + 2*cbar_width_fraction, axpos.y0, cbar_width_fraction, axpos.height])
            clims = np.array([1e-2, 1e3])*self.plasma_density
            
            # plot plasma ions
            p_ions = ax1.imshow(-rho0_plasma/1e6, extent=extent*1e6, norm=LogNorm(), origin='lower', cmap='Greens', alpha=np.array(-rho0_plasma>clims.min(), dtype=float), aspect=aspect)
            p_ions.set_clim(clims/1e6)
            cb_ions = plt.colorbar(p_ions, cax=cax3)
            cb_ions.set_label(label=r'Beam/plasma-electron/ion density [$\mathrm{cm^{-3}}$]', size=10)
            cb_ions.ax.tick_params(axis='y',which='both', direction='in')
            
            # plot plasma electrons
            p_electrons = ax1.imshow(rho0_plasma/1e6, extent=extent*1e6, norm=LogNorm(), origin='lower', cmap='Blues', alpha=np.array(rho0_plasma>clims.min()*2, dtype=float), aspect=aspect)
            p_electrons.set_clim(clims/1e6)
            cb_electrons = plt.colorbar(p_electrons, cax=cax2)
            cb_electrons.ax.tick_params(axis='y',which='both', direction='in')
            cb_electrons.set_ticklabels([])
            
            # plot beam electrons
            if show_beam:
                p_beam = ax1.imshow(rho0_beam/1e6, extent=extent*1e6,  norm=LogNorm(), origin='lower', cmap='Oranges', alpha=np.array(rho0_beam>clims.min()*2, dtype=float), aspect=aspect)
                p_beam.set_clim(clims/1e6)
                cb_beam = plt.colorbar(p_beam, cax=cax1)
                cb_beam.set_ticklabels([])
                cb_beam.ax.tick_params(axis='y', which='both', direction='in')
            
            # set labels
            if i==(num_plots-1):
                ax1.set_xlabel(r'$z$ [$\mathrm{\mu}$m]')
            ax1.set_ylabel(r'$x$ [$\mathrm{\mu}$m]')
            ax1.set_title(title)
            ax1.grid(False)
            ax2.grid(False)
            
        # save the figure
        if savefig is not None:
            fig.savefig(str(savefig), format="pdf", bbox_inches="tight")
        
        return 

    
    # ==================================================
    def survey_object(self):
        npoints = 10
        x_points = np.linspace(0, self.get_length(), npoints)
        y_points = np.linspace(0, 0, npoints)
        final_angle = 0 
        label = 'Plasma stage'
        color = 'red'
        return x_points, y_points, final_angle, label, color
        

class VariablesOverspecifiedError(Exception):
    "Exception class to throw when trying to set too many overlapping variables."
    pass
class VariablesOutOfRangeError(Exception):
    "Exception class to throw when calculated or set variables are out of allowed range."
class StageError(Exception):
    "Exception class for ``Stage`` to throw in other cases."

    <|MERGE_RESOLUTION|>--- conflicted
+++ resolved
@@ -1140,11 +1140,7 @@
         
     # ==================================================
     # plot wake
-<<<<<<< HEAD
-    def plot_wake(self, aspect='equal', show_beam=True, savefig=None):
-=======
     def plot_wake(self, aspect='equal', show_beam=True, savefig=None, Ez_lim=None):
->>>>>>> 4e905db6
         """
         Plot the wake structure (2D plot) as a new pyplot.figure.
 

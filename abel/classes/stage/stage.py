from abc import abstractmethod
from matplotlib import patches
from abel import Trackable, CONFIG
from abel.classes.cost_modeled import CostModeled
from abel.classes.source.impl.source_capsule import SourceCapsule
from abel.utilities.plasma_physics import beta_matched
import numpy as np
import copy, warnings
import scipy.constants as SI
from matplotlib import pyplot as plt
from types import SimpleNamespace
from matplotlib.colors import LogNorm
from abel.utilities.plasma_physics import wave_breaking_field, blowout_radius, beta_matched

from typing import Self

class Stage(Trackable, CostModeled):
    
    # ==================================================
    @abstractmethod
    def __init__(self, nom_accel_gradient, nom_energy_gain, plasma_density, driver_source=None, ramp_beta_mag=None):

        super().__init__()
        
        # common variables
        self.nom_accel_gradient = nom_accel_gradient
        self.nom_energy_gain = nom_energy_gain
        self.plasma_density = plasma_density
        self.driver_source = driver_source
        self.ramp_beta_mag = ramp_beta_mag
        
        self.stage_number = None
        
        # nominal initial energy
        self.nom_energy = None 
        self.nom_energy_flattop = None

        self._return_tracked_driver = False
        
        self.evolution = SimpleNamespace()
        self.evolution.beam = SimpleNamespace()
        self.evolution.beam.slices = SimpleNamespace()
        self.evolution.driver = SimpleNamespace()
        self.evolution.driver.slices = SimpleNamespace()
        
        self.efficiency = SimpleNamespace()
        
        self.initial = SimpleNamespace()
        self.initial.driver = SimpleNamespace()
        self.initial.driver.instance = SimpleNamespace()
        self.initial.beam = SimpleNamespace()
        self.initial.beam.instance = SimpleNamespace()
        self.initial.beam.current = SimpleNamespace()
        self.initial.beam.density = SimpleNamespace()
        self.initial.plasma = SimpleNamespace()
        self.initial.plasma.density = SimpleNamespace()
        self.initial.plasma.wakefield = SimpleNamespace()
        self.initial.plasma.wakefield.onaxis = SimpleNamespace()
        
        self.final = SimpleNamespace()
        self.final.driver = SimpleNamespace()
        self.final.driver.instance = SimpleNamespace()
        self.final.beam = SimpleNamespace()
        self.final.beam.instance = SimpleNamespace()
        self.final.beam.current = SimpleNamespace()
        self.final.beam.density = SimpleNamespace()
        self.final.plasma = SimpleNamespace()
        self.final.plasma.density = SimpleNamespace()
        self.final.plasma.wakefield = SimpleNamespace()
        self.final.plasma.wakefield.onaxis = SimpleNamespace()

        self.name = 'Plasma stage'


    # ==================================================
    ## Define upramp and downramp, if present
    @property
    def upramp(self) -> Self | None:
        "The upramp of this stage, which also is a Stage"
        return self._upramp
    @upramp.setter
    def upramp(self, upramp : Self | None):
        if not isinstance(upramp, Stage) and upramp is not None:
            raise StageError("The upramp must be an instance of Stage or None")    
        self._upramp = upramp
        if upramp is not None:
            self._upramp.parent = self

        self._resetLengthEnergyGradient()
        self._recalcLengthEnergyGradient()
    _upramp = None


    # ==================================================
    @property
    def downramp(self) -> Self:
        "The downramp of this stage, which also is a Stage"
        return self._downramp
    @downramp.setter
    def downramp(self, downramp : Self | None):
        if not isinstance(downramp, Stage) and downramp is not None:
            raise StageError("The downramp must be an instance of Stage or None")
        self._downramp = downramp
        if downramp is not None:
            self._downramp.parent = self

        self._resetLengthEnergyGradient()
        self._recalcLengthEnergyGradient()
    _downramp = None


    # ==================================================
    def stage2ramp(self, ramp_plasma_density=None, ramp_length=None):
        """
        Used for copying a predefined stage's settings and configurations to set up flat ramps.
    
        Parameters
        ----------
        ramp_plasma_density : [m^-3] float, optional
            Plasma density for the ramp.

        ramp_length : [m] float, optional
            Length of the ramp.
    
            
        Returns
        ----------
        stage_copy : ``Stage`` object
            A modified deep copy of the original stage.
        """

        stage_copy = copy.deepcopy(self)
        stage_copy.ramp_beta_mag = 1.0

        # Delete any upramps and downramps that might be present
        if stage_copy.upramp is not None:
            stage_copy.upramp = None
        if stage_copy.downramp is not None:
            stage_copy.downramp = None

        # Can set energy gain and gradient parameters to None to let track_upramp() and track_downramp() determine these.
        # Do try/except to allow zeroing everything.
        try:
            stage_copy.nom_accel_gradient = None
        except VariablesOverspecifiedError:
            pass
        try:
            stage_copy.nom_energy_gain = None
        except VariablesOverspecifiedError:
            pass
        try:
            stage_copy.nom_accel_gradient_flattop = None
        except VariablesOverspecifiedError:
            pass
        try:
            stage_copy.nom_energy_gain_flattop = None
        except VariablesOverspecifiedError:
            pass
            
        # Everything else now unset, can set this safely.
        # Will also trigger reset/recalc if needed
        stage_copy.length = ramp_length
        stage_copy.plasma_density = ramp_plasma_density
         
        # Remove the driver source, as this will be replaced with SourceCapsule in track_upramp() and track_downramp()
        stage_copy.driver_source = None

        return stage_copy
    

    # ==================================================
    def _prepare_ramps(self):
        "Set ramp lengths and nominal energy gains if the ramps exist (both upramp and downramp lengths have to be set up before track_upramp())."
        if self.nom_energy is None:
            #Should be set in linac.track()
            raise StageError('Stage nominal energy is None.')

        if self.upramp is not None:
            if self.upramp.nom_energy_gain is None:
                self.upramp.nom_energy_gain = 0.0
            if self.upramp.nom_energy is None:
                self.upramp.nom_energy = self.nom_energy
                self.nom_energy_flattop = self.nom_energy + self.upramp.nom_energy_gain
            if self.upramp.length is None:
                self.upramp.length = self._calc_ramp_length(self.upramp)
        else:
            self.nom_energy_flattop = self.nom_energy
            
        if self.downramp is not None:
            if self.downramp.nom_energy_gain is None:
                self.downramp.nom_energy_gain = 0.0
            if self.downramp.nom_energy is None:
                self.downramp.nom_energy = self.nom_energy_flattop + self.nom_energy_gain_flattop
            if self.downramp.length is None:
                self.downramp.length = self._calc_ramp_length(self.downramp)


    # ==================================================
    def _calc_ramp_length(self, ramp : Self) -> float:
        "Calculate and set the up/down ramp (uniform step ramp) length [m] based on stage nominal energy."
        if ramp.nom_energy is None:
            raise StageError('Ramp nominal energy is None.')
        ramp_length = beta_matched(self.plasma_density, ramp.nom_energy)*np.pi/(2*np.sqrt(1/self.ramp_beta_mag))
        if ramp_length < 0.0:
            raise ValueError(f"ramp_length = {ramp_length} [m] < 0.0")
        return ramp_length
    

    # ==================================================
    @property
    def parent(self) -> Self | None:
        "The parent of this stage (which is then an upramp or downramp), or None"
        return self._parent
    @parent.setter
    def parent(self, parent : Self):
        if parent is None:
            raise StageError("Stage parent cannot be unset")
        if not isinstance(parent, Stage):
            raise StageError("Stage parent must be an instance of Stage")
        self._parent = parent
    _parent = None


    # ==================================================
    def _getOtherRamp(self, aRamp : Self) -> Self:
        "Lets the upramp get hold of the downramp in the same pair, and vise versa"
        if aRamp == self.upramp:
            return self.downramp
        elif aRamp == self.downramp:
            return self.upramp
        else:
            raise StageError("Could not find calling ramp?")


    # ==================================================
    def _getOverallestStage(self) -> Self:
        "Find and return the most overall stage in the hierachy"
        bottom_Stage = self
        itrCtr_pSearch = 0
        while bottom_Stage.parent is not None:
            #Climb down to the bottom
            itrCtr_pSearch += 1
            if itrCtr_pSearch > 20: #Magic number
                raise StageError("Too many levels of parents, giving up")
            bottom_Stage = bottom_Stage.parent
        return bottom_Stage

    
    
    ## Tracking methods

    # ==================================================
    @abstractmethod
    def track(self, beam, savedepth=0, runnable=None, verbose=False):
        beam.stage_number += 1
        if self.length < 0.0:
            raise ValueError(f"Length = {self.length} [m] < 0.0")
        if self.length_flattop < 0.0:
            raise ValueError(f"Flattop length = {self.length_flattop} [m] < 0.0")
        return super().track(beam, savedepth, runnable, verbose)


    # ==================================================
    # upramp to be tracked before the main tracking
    def track_upramp(self, beam0, driver0=None):
        if self.upramp is not None:

            # set driver
            self.upramp.driver_source = SourceCapsule(beam=driver0)

            # determine density if not already set
            if self.upramp.plasma_density is None:
                self.upramp.plasma_density = self.plasma_density/self.ramp_beta_mag

             # perform tracking
            self.upramp._return_tracked_driver = True
            beam, driver = self.upramp.track(beam0)
            beam.stage_number -= 1
            driver.stage_number -= 1
            
        else:
            beam = beam0
            driver = driver0
        
        return beam, driver


    # ==================================================
    # downramp to be tracked after the main tracking
    def track_downramp(self, beam0, driver0):
        if self.downramp is not None:

            # set driver
            self.downramp.driver_source = SourceCapsule(beam=driver0)
            
            # determine density if not already set
            if self.downramp.plasma_density is None:
                # set ramp density
                self.downramp.plasma_density = self.plasma_density/self.ramp_beta_mag           
            
            # perform tracking
            self.downramp._return_tracked_driver = True
            beam, driver = self.downramp.track(beam0)
            beam.stage_number -= 1
            driver.stage_number -= 1
            
        else:
            beam = beam0
            driver = driver0
            
        return beam, driver


    ## Mutually consistent calculation for length, nom_accel_gradient, nom_energy gain,
    #  their flattop counterparts, and (if existing) their stage counterparts.
    #
    #  If you try to set something that has already been set or calculated,
    #  we raise a VariablesOverspecifiedError exception with a meaningful error message.
    #  If you try to get something that is unknown, you will get a None.
    #
    # The algorithm when setting a new variable which is unknown is basically:
    #  1. Nuke all calculated variables in the whole Stage hierarchy
    #  2. "Calculate" all variables where the user has set a value by copying this value into the calculated value
    #  3. Try to calculate whatever variables we can in the whole hierarchy from what is currently known
    #  4. If we managed to calculate something, repeat 3. until nothing new comes out.
    #
    #  Step 1/2 is implemented in methods _resetLengthEnergyGradient() and _resetLengthEnergyGradient_helper()
    #  Step 3/4 is implemented in methods _recalcLengthEnergyGradient() and _recalcLengthEnergyGradient_helper()
    #
    #  Functions _printLengthEnergyGradient_internal() and _printVerb() are for debugging.
    #  The last one works like print() and is enabled/disabled by the variable doVerbosePrint_debug.
    #
    # User-specified data is stored in variables with a single underscore, e.g. _length,
    # and calculated variables are stored in variables with also _calc, i.e. _length_calc.
    # Please only access these through their getters and setters i.e. length(self), length(self,length).
    # The only place the _calc variables are touched outside of the getters and setters
    # is when resetting them in _resetLengthEnergyGradient_helper()
    # and when calculating them in _recalcLengthEnergyGradient_helper().
    #
    # If the calculation takes too many iterations, something is probably gone wrong (bug),
    # and we raise a StageError exception.
    #
    # If the calculation goes wrong in some other way (e.g. produces a negative stage length),
    # we raise a VariablesOutOfRangeError and unwind the set.
    #
    # Traversing and keeping track of the hierarchy of Stages is done using the properties parent, upramp, and downramp.
    # These are ensured to be a Stage or None. The parent cannot be unset, but upramp and downramp can be removed (set to None).
    # Helper methods _getOtherRamp() and _getOverallestStage() are used to traverse the hierarchy.


    # Methods for setting and getting the variables

    # ==================================================
    @property
    def length(self) -> float:
        "Total length of the trackable stage element [m], or None if not set/calculateable"
        return self._length_calc # Always return the dynamic version
    @length.setter
    def length(self, length : float):
        if self._length_calc is not None and self._length is None:
            # If there is a known value, and we're not trying to modify a user-set value -> ERROR!
            raise VariablesOverspecifiedError("length already known/calculateable, cannot set.")
        if length is not None:
            if length < 0.0 and self.sanityCheckLengths:
                raise VariablesOutOfRangeError(f"Setting length = {length} < 0; check variables or disable check by setting stage.sanityCheckLengths=False")
        #Set user value and recalculate
        length_old = self._length
        try:
            self._length = length
            self._resetLengthEnergyGradient()
            self._recalcLengthEnergyGradient()
        except VariablesOutOfRangeError:
            #Something went wrong in the calculation - unwind
            self._length = length_old
            self._resetLengthEnergyGradient()
            self._recalcLengthEnergyGradient()
            #Re-raise the exception so that the user gets the fantastically useful traceback and error message.
            raise

    # Variables are internal to the length/energy/gradient logic
    # do not modify externally!
    _length      = None #User-set value
    _length_calc = None #Dynamic version, current best-known value

    sanityCheckLengths = True # Set to False to disable raising VariablesOutOfRangeError exception on negative lengths.
                              # If it is unclear why negative lengths are happening,
                              # set doVerbosePrint_debug to True in order to spy on the calculation.

    def get_length(self) -> float:
        "Alias of length"
        return self.length

    # ==================================================
    @property
    def nom_energy_gain(self) -> float:
        "Total nominal energy gain of the stage [eV], or None if not set/calculateable"
        return self._nom_energy_gain_calc
    @nom_energy_gain.setter
    def nom_energy_gain(self, nom_energy_gain : float):
        if self._nom_energy_gain_calc is not None and self._nom_energy_gain is None:
            raise VariablesOverspecifiedError("nom_energy_gain already known/calculateable, cannot set.")
        
        nom_energy_gain_old = self._nom_energy_gain
        try:
            self._nom_energy_gain = nom_energy_gain
            self._resetLengthEnergyGradient()
            self._recalcLengthEnergyGradient()
        except VariablesOutOfRangeError:
            #Make variables consistent again
            self._nom_energy_gain = nom_energy_gain_old
            self._resetLengthEnergyGradient()
            self._recalcLengthEnergyGradient()
            raise
    _nom_energy_gain      = None
    _nom_energy_gain_calc = None

    def get_nom_energy_gain(self):
        "Alias of nom_energy_gain"
        return self.nom_energy_gain

    # ==================================================
    @property
    def nom_accel_gradient(self) -> float:
        "Total nominal accelerating gradient of the stage [eV/m], or None if not set/calculateable"
        return self._nom_accel_gradient_calc
    @nom_accel_gradient.setter
    def nom_accel_gradient(self, nom_accel_gradient : float):
        if self._nom_accel_gradient_calc is not None and self._nom_accel_gradient is None:
            raise VariablesOverspecifiedError("nom_accel_gradient already known/calculateable, cannot set")
        
        nom_accel_gradient_old = self._nom_accel_gradient
        try:
            self._nom_accel_gradient = nom_accel_gradient
            self._resetLengthEnergyGradient()
            self._recalcLengthEnergyGradient()
        except VariablesOutOfRangeError:
            self._nom_accel_gradient = nom_accel_gradient_old
            self._resetLengthEnergyGradient()
            self._recalcLengthEnergyGradient()
            raise
    _nom_accel_gradient      = None
    _nom_accel_gradient_calc = None


    # ==================================================
    @property
    def length_flattop(self) -> float:
        "Length of the plasma flattop [m], or None if not set/calculateable"
        return self._length_flattop_calc
    @length_flattop.setter
    def length_flattop(self, length_flattop : float):
        if self._length_flattop_calc is not None and self._length_flattop is None:
            raise VariablesOverspecifiedError("length_flattop already known/calculateable, cannot set")
        if length_flattop is not None:
            if length_flattop < 0.0 and self.sanityCheckLengths:
                raise VariablesOutOfRangeError(f"Setting length_flattop = {length_flattop} < 0; check variables or disable check by setting stage.sanityCheckLengths=False")
        
        length_flattop_old = self._length_flattop
        try:
            self._length_flattop = length_flattop
            self._resetLengthEnergyGradient()
            self._recalcLengthEnergyGradient()
        except VariablesOutOfRangeError:
            self._length_flattop = length_flattop_old
            self._resetLengthEnergyGradient()
            self._recalcLengthEnergyGradient()
            raise
    _length_flattop      = None
    _length_flattop_calc = None

    # ==================================================
    @property
    def nom_energy_gain_flattop(self) -> float:
        "Energy gain of the plasma flattop [eV], or None if not set/calculateable"
        return self._nom_energy_gain_flattop_calc
    @nom_energy_gain_flattop.setter
    def nom_energy_gain_flattop(self,nom_energy_gain_flattop : float):
        if self._nom_energy_gain_flattop_calc is not None and self._nom_energy_gain_flattop is None:
            raise VariablesOverspecifiedError("nom_energy_gain_flattop is already known/calculateable, cannot set")
        
        nom_energy_gain_flattop_old = self._nom_energy_gain_flattop
        try:
            self._nom_energy_gain_flattop = nom_energy_gain_flattop
            self._resetLengthEnergyGradient()
            self._recalcLengthEnergyGradient()
        except VariablesOutOfRangeError:
            self._nom_energy_gain_flattop = nom_energy_gain_flattop_old
            self._resetLengthEnergyGradient()
            self._recalcLengthEnergyGradient()
            raise
    _nom_energy_gain_flattop      = None
    _nom_energy_gain_flattop_calc = None


    # ==================================================
    @property
    def nom_accel_gradient_flattop(self) -> float:
        "Accelerating gradient of the plasma flattop [eV/m], or None if not set/calculateable"
        return self._nom_accel_gradient_flattop_calc
    @nom_accel_gradient_flattop.setter
    def nom_accel_gradient_flattop(self, nom_accel_gradient_flattop : float):
        if self._nom_accel_gradient_flattop_calc is not None and self._nom_accel_gradient_flattop is None:
<<<<<<< HEAD
            raise VariablesOverspecifiedError("nom_accel_gradient_flattop is already known/calculatable, cannot set.")
        self._nom_accel_gradient_flattop = nom_accel_gradient_flattop
        self._resetLengthEnergyGradient()
        self._recalcLengthEnergyGradient()
=======
            raise VariablesOverspecifiedError("nom_accel_gradient_flattop is already known/calculatable, cannot set")
        
        nom_accel_gradient_flattop_old = self._nom_accel_gradient_flattop
        try:
            self._nom_accel_gradient_flattop = nom_accel_gradient_flattop
            self._resetLengthEnergyGradient()
            self._recalcLengthEnergyGradient()
        except VariablesOutOfRangeError:
            self._nom_accel_gradient_flattop = nom_accel_gradient_flattop_old
            self._resetLengthEnergyGradient()
            self._recalcLengthEnergyGradient()
            raise
>>>>>>> 614f647c
    _nom_accel_gradient_flattop      = None
    _nom_accel_gradient_flattop_calc = None

    ## Recalculation methods

    # ==================================================
    def _resetLengthEnergyGradient(self):
        "Reset all the calculated values in the current Stage hierarchy"
        self._getOverallestStage()._resetLengthEnergyGradient_helper()


    # ==================================================
    def _resetLengthEnergyGradient_helper(self):
        #Climb back up from the bottom and set what we can
        # directly / to None, from the stored user input
        self._length_calc              = self._length
        self._nom_energy_gain_calc     = self._nom_energy_gain
        self._nom_accel_gradient_calc  = self._nom_accel_gradient

        self._length_flattop_calc             = self._length_flattop
        self._nom_energy_gain_flattop_calc    = self._nom_energy_gain_flattop
        self._nom_accel_gradient_flattop_calc = self._nom_accel_gradient_flattop

        self._printVerb("length                     (1)>", self.length)
        self._printVerb("nom_energy_gain            (1)>", self.nom_energy_gain)
        self._printVerb("nom_accel_gradient         (1)>", self.nom_accel_gradient)
        self._printVerb("length_flattop             (1)>", self.length_flattop)
        self._printVerb("nom_energy_gain_flattop    (1)>", self.nom_energy_gain_flattop)
        self._printVerb("nom_accel_gradient_flattop (1)>", self.nom_accel_gradient_flattop)

        if self.upramp is not None:
            self._printVerb("Upramp:")
            self.upramp._resetLengthEnergyGradient_helper()
        if self.downramp is not None:
            self._printVerb("Downramp:")
            self.downramp._resetLengthEnergyGradient_helper()


    # ==================================================
    def _recalcLengthEnergyGradient(self):
        #Iteratively calculate everything until stability is reached
        #Note: Before starting calculation, call _resetLengthEnergyGradient() to reset the hierachy
        self._getOverallestStage()._recalcLengthEnergyGradient_helper()
        self._printVerb()


    # ==================================================
    def _recalcLengthEnergyGradient_helper(self):
        itrCtr = 0
        updateCounter_total = 0
        while True:
            itrCtr += 1
            self._printVerb("itrCtr = ", itrCtr)
            if itrCtr > 20:
                self._printLengthEnergyGradient_internal()
                raise StageError("Not able make self-consistent calculation, infinite loop detected")

            updateCounter = 0

            #Indirect setting of overall
            if self.length is None:
                if self.nom_energy_gain is not None and self.nom_accel_gradient is not None:
                    L = self.nom_energy_gain / self.nom_accel_gradient
                    if L < 0.0 and self.sanityCheckLengths:
                        raise VariablesOutOfRangeError(f"Calculated length = {L} < 0; check variables or disable check by setting stage.sanityCheckLengths=False.")
                    self._length_calc = L
                    self._printVerb("length                     (2)>",self.length)
                    updateCounter += 1
            if self.nom_energy_gain is None:
                if self.length is not None and self.nom_accel_gradient is not None:
                    self._nom_energy_gain_calc = self.length * self.nom_accel_gradient
                    self._printVerb("nom_energy_gain            (2)>",self.nom_energy_gain)
                    updateCounter += 1
            if self.nom_accel_gradient is None:
                if self.length is not None and self.nom_energy_gain is not None:
                    self._nom_accel_gradient_calc = self.nom_energy_gain / self.length
                    self._printVerb("nom_accel_gradient         (2)>",self.nom_accel_gradient)
                    updateCounter += 1

            #Indirect setting of flattop
            if self.length_flattop is None:
                if self.nom_energy_gain_flattop is not None and self.nom_accel_gradient_flattop is not None:
                    L = self.nom_energy_gain_flattop / self.nom_accel_gradient_flattop
                    if L < 0.0 and self.sanityCheckLengths:
                        raise VariablesOutOfRangeError(f"Calculated length_flattop = {L} < 0; check variables or disable check by setting stage.sanityCheckLengths=False.")
                    self._length_flattop_calc = L
                    self._printVerb("length_flattop             (2)>",self.length_flattop)
                    updateCounter += 1
            if self.nom_energy_gain_flattop is None:
                if self.length_flattop is not None and self.nom_accel_gradient_flattop is not None:
                    self._nom_energy_gain_flattop_calc = self.length_flattop * self.nom_accel_gradient_flattop
                    self._printVerb("nom_energy_gain_flattop    (2)>",self.nom_energy_gain_flattop)
                    updateCounter += 1
            if self.nom_accel_gradient_flattop is None:
                if self.length_flattop is not None and self.nom_energy_gain_flattop is not None:
                    self._nom_accel_gradient_flattop_calc = self.nom_energy_gain_flattop / self.length_flattop
                    self._printVerb("nom_accel_gradient_flattop (2)>",self.nom_accel_gradient_flattop)
                    updateCounter += 1

            #Relationships total <-> flattop+ramp
            if self.length is None:
                if self.length_flattop is not None:
                    L = self.length_flattop
                    isDef = True
                    if self.upramp is not None:
                        if self.upramp.length is None:
                            isDef = False
                        else:
                            L += self.upramp.length
                    if self.downramp is not None:
                        if self.downramp.length is None:
                            isDef = False
                        else:
                            L += self.downramp.length
                    if isDef:
                        self._printVerb("length                     (3)>",L)
                        if L < 0.0 and self.sanityCheckLengths:
                            raise VariablesOutOfRangeError(f"Calculated length = {L} < 0; check variables or disable check by setting stage.sanityCheckLengths=False.")
                        self._length_calc = L
                        updateCounter += 1

            if self.length_flattop is None:
                if self.length is not None:
                    L = self.length
                    isDef = True
                    if self.upramp is not None:
                        if self.upramp.length is None:
                            isDef = False
                        else:
                            L -= self.upramp.length
                    if self.downramp is not None:
                        if self.downramp.length is None:
                            isDef = False
                        else:
                            L -= self.downramp.length
                    if isDef:
                        self._printVerb("length_flattop             (3)>",L)
                        if L < 0.0 and self.sanityCheckLengths:
                            raise VariablesOutOfRangeError(f"Calculated length_flattop = {L} < 0; check variables or disable check by setting stage.sanityCheckLengths=False.")
                        self._length_flattop_calc = L
                        updateCounter += 1

            if self.nom_energy_gain is None:
                if self.nom_energy_gain_flattop is not None:
                    dE = self.nom_energy_gain_flattop
                    isDef = True
                    if self.upramp is not None:
                        if self.upramp.nom_energy_gain is None:
                            isDef = False
                        else:
                            dE += self.upramp.nom_energy_gain
                    if self.downramp is not None:
                        if self.downramp.nom_energy_gain is None:
                            isDef = False
                        else:
                            dE += self.downramp.nom_energy_gain
                    if isDef:
                        self._printVerb("nom_energy_gain            (3)>",dE)
                        self._nom_energy_gain_calc = dE
                        updateCounter += 1

            if self.nom_energy_gain_flattop is None:
                if self.nom_energy_gain is not None:
                    dE = self.nom_energy_gain
                    isDef = True
                    if self.upramp is not None:
                        if self.upramp.nom_energy_gain is None:
                            isDef = False
                        else:
                            dE -= self.upramp.nom_energy_gain
                    if self.downramp is not None:
                        if self.downramp.nom_energy_gain is None:
                            isDef = False
                        else:
                            dE -= self.downramp.nom_energy_gain
                    if isDef:
                        self._printVerb("nom_energy_gain_flattop    (3)>",dE)
                        self._nom_energy_gain_flattop_calc = dE
                        updateCounter += 1

            #Note:
            #   Nom_accel_gradient from flattop+upramp+downramp gradients is implicitly set
            #       via flattop energy and length, which then sets global energy and length.
            #       G_total = E_total/L_total = (E_up+E_flat+E_dn)/(L_up+L_flat+L_dn)
            #   Nom_accel_gradient_flattop works the same way
            #       G_flat = E_flat/L_flat = (E_total-E_up-E_dn)/L_flat
            #   However this only works if this objects has ramps; if not then just copy flattop<->overall
            if self.nom_accel_gradient is None:
                if self.nom_accel_gradient_flattop is not None and \
                    self.upramp is None and self.downramp is None:
                    self._printVerb("nom_accel_gradient         (3)>",self.nom_accel_gradient_flattop)
                    self._nom_accel_gradient_calc = self.nom_accel_gradient_flattop
                    updateCounter += 1
            if self.nom_accel_gradient_flattop is None:
                if self.nom_accel_gradient is not None and \
                    self.upramp is None and self.downramp is None:
                    self._printVerb("nom_accel_gradient_flattop (3)>",self.nom_accel_gradient)
                    self._nom_accel_gradient_flattop_calc = self.nom_accel_gradient
                    updateCounter += 1

            #Use data from parent to update itself (i.e. if self is a ramp)
            if self.parent is not None:
                if self.length is None:
                    if self.parent.length is not None and \
                       self.parent.length_flattop is not None:

                        otherRamp = self.parent._getOtherRamp(self)
                        if otherRamp is not None:
                            if otherRamp.length is not None:
                                L = self.parent.length - self.parent.length_flattop - otherRamp.length
                                if L < 0.0 and self.sanityCheckLengths:
                                    raise VariablesOutOfRangeError(f"Calculated length = {L} < 0; check variables or disable check by setting stage.sanityCheckLengths=False.")
                                self._length_calc = L
                                self._printVerb("length          (4)>", self.length)
                                updateCounter += 1

                if self.nom_energy_gain is None:
                    if self.parent.nom_energy_gain is not None and \
                       self.parent.nom_energy_gain_flattop is not None:

                        otherRamp = self.parent._getOtherRamp(self)
                        if otherRamp is not None:
                            if otherRamp.nom_energy_gain is not None:
                                self._nom_energy_gain_calc = self.parent.nom_energy_gain - self.parent.nom_energy_gain_flattop - otherRamp.nom_energy_gain
                                self._printVerb("nom_energy_gain (4)>", self.nom_energy_gain)
                                updateCounter += 1

            #Dig down and try to calculate more
            if self.upramp is not None:
                self._printVerb("-> upramp")
                updateCounter += self.upramp._recalcLengthEnergyGradient_helper()
                self._printVerb("<-")
            if self.downramp is not None:
                self._printVerb("-> downramp")
                updateCounter += self.downramp._recalcLengthEnergyGradient_helper()
                self._printVerb("<-")

            #Are we done yet?
            updateCounter_total += updateCounter
            if updateCounter == 0:
                self._printVerb("[break]")
                break

        return updateCounter_total


    # ==================================================
    doVerbosePrint_debug = False
    def _printVerb(self, *args, **kwargs):
        "Print() if doVerbosePrint_debug == True, else NOP."
        if self.doVerbosePrint_debug:
            print(*args, **kwargs)


    # ==================================================
    def _printLengthEnergyGradient_internal(stage):
        "For debugging"
        print("parent/upramp/downramp:    ", stage.parent, stage.upramp, stage.downramp)
        print("length:                    ", stage._length, stage._length_calc)
        print("length_flattop:            ", stage._length_flattop, stage._length_flattop_calc)
        print("nom_energy_gain:           ", stage._nom_energy_gain, stage._nom_energy_gain_calc)
        print("nom_energy_gain_flattop:   ", stage._nom_energy_gain_flattop, stage._nom_energy_gain_flattop_calc)
        print("nom_accel_gradient:        ", stage._nom_accel_gradient, stage._nom_accel_gradient_calc)
        print("nom_accel_gradient_flattop:", stage._nom_accel_gradient_flattop, stage._nom_accel_gradient_flattop_calc)
        print()



    ## Various calculations / plots / etc

    # ==================================================
    def get_cost_breakdown(self):
        breakdown = []
        breakdown.append(('Plasma cell', self.get_length() * CostModeled.cost_per_length_plasma_stage))
        breakdown.append(('Driver dump', CostModeled.cost_per_driver_dump))
        return (self.name, breakdown)


    # ==================================================
    def matched_beta_function(self, energy_incoming):
        if self.ramp_beta_mag is not None:
            return beta_matched(self.plasma_density, energy_incoming)*self.ramp_beta_mag
        else:
            return beta_matched(self.plasma_density, energy_incoming)

    
    # ==================================================
    def matched_beta_function_flattop(self, energy):
        return beta_matched(self.plasma_density, energy)
    

    # ==================================================
    def energy_usage(self):
        return self.driver_source.energy_usage()
    

    # ==================================================
    def energy_efficiency(self):
        return self.efficiency


    # ==================================================
    #@abstractmethod   # TODO: calculate the dumped power and use it for the dump cost model.
    def dumped_power(self):
        return None


    # ==================================================
    def calculate_efficiency(self, beam0, driver0, beam, driver):
        Etot0_beam = beam0.total_energy()
        Etot_beam = beam.total_energy()
        Etot0_driver = driver0.total_energy()
        Etot_driver = driver.total_energy()
        self.efficiency.driver_to_wake = (Etot0_driver-Etot_driver)/Etot0_driver
        self.efficiency.wake_to_beam = (Etot_beam-Etot0_beam)/(Etot0_driver-Etot_driver)
        self.efficiency.driver_to_beam = self.efficiency.driver_to_wake*self.efficiency.wake_to_beam


    # ==================================================
    def calculate_beam_current(self, beam0, driver0, beam=None, driver=None):
        
        dz = 40*np.mean([driver0.bunch_length(clean=True)/np.sqrt(len(driver0)), beam0.bunch_length(clean=True)/np.sqrt(len(beam0))])
        num_sigmas = 6
        z_min = beam0.z_offset() - num_sigmas * beam0.bunch_length()
        z_max = driver0.z_offset() + num_sigmas * driver0.bunch_length()
        tbins = np.arange(z_min, z_max, dz)/SI.c
        
        Is0, ts0 = (driver0 + beam0).current_profile(bins=tbins)
        self.initial.beam.current.zs = ts0*SI.c
        self.initial.beam.current.Is = Is0

        if beam is not None and driver is not None:
            Is, ts = (driver + beam).current_profile(bins=tbins)
            self.final.beam.current.zs = ts*SI.c
            self.final.beam.current.Is = Is

    
    # ==================================================
    def save_driver_to_file(self, driver, runnable):
        driver.save(runnable, beam_name='driver_stage' + str(driver.stage_number+1))

    
    # ==================================================
    def save_evolution_to_file(self, bunch='beam'):
    
        # select bunch
        if bunch == 'beam':
            evol = self.evolution.beam
        elif bunch == 'driver':
            evol = self.evolution.driver

        # arrange numbers into a matrix
        matrix = np.empty((len(evol.location),14))
        matrix[:,0] = evol.location
        matrix[:,1] = evol.charge
        matrix[:,2] = evol.energy
        matrix[:,3] = evol.x
        matrix[:,4] = evol.y
        matrix[:,5] = evol.rel_energy_spread
        matrix[:,6] = evol.rel_energy_spread_fwhm
        matrix[:,7] = evol.beam_size_x
        matrix[:,8] = evol.beam_size_y
        matrix[:,9] = evol.emit_nx
        matrix[:,10] = evol.emit_ny
        matrix[:,11] = evol.beta_x
        matrix[:,12] = evol.beta_y
        matrix[:,13] = evol.peak_spectral_density

        # save to CSV file
        filename = bunch + '_evolution.csv'
        np.savetxt(filename, matrix, delimiter=',')
        
    
    # ==================================================
    def plot_driver_evolution(self):
        self.plot_evolution(bunch='driver')
    

    # ==================================================
    def plot_evolution(self, bunch='beam'):
        
        # select bunch
        if bunch == 'beam':
            evol = copy.deepcopy(self.evolution.beam)
        elif bunch == 'driver':
            evol = copy.deepcopy(self.evolution.driver)
            
        # extract wakefield if not already existing
        if not hasattr(evol, 'location'):
            print('No evolution calculated')
            return

        # add upramp evolution
        if self.upramp is not None and hasattr(self.upramp.evolution.beam, 'location'):
            if bunch == 'beam':
                upramp_evol = self.upramp.evolution.beam
            elif bunch == 'driver':
                upramp_evol = self.upramp.evolution.driver
            evol.location = np.append(upramp_evol.location, evol.location-np.min(evol.location)+np.max(upramp_evol.location))
            evol.energy = np.append(upramp_evol.energy, evol.energy)
            evol.charge = np.append(upramp_evol.charge, evol.charge)
            evol.emit_nx = np.append(upramp_evol.emit_nx, evol.emit_nx)
            evol.emit_ny = np.append(upramp_evol.emit_ny, evol.emit_ny)
            evol.rel_energy_spread = np.append(upramp_evol.rel_energy_spread, evol.rel_energy_spread)
            evol.beam_size_x = np.append(upramp_evol.beam_size_x, evol.beam_size_x)
            evol.beam_size_y = np.append(upramp_evol.beam_size_y, evol.beam_size_y)
            evol.bunch_length = np.append(upramp_evol.bunch_length, evol.bunch_length)
            evol.x = np.append(upramp_evol.x, evol.x)
            evol.y = np.append(upramp_evol.y, evol.y)
            evol.z = np.append(upramp_evol.z, evol.z)
            evol.beta_x = np.append(upramp_evol.beta_x, evol.beta_x)
            evol.beta_y = np.append(upramp_evol.beta_y, evol.beta_y)
            evol.plasma_density = np.append(upramp_evol.plasma_density, evol.plasma_density)

        # add downramp evolution
        if self.downramp is not None and hasattr(self.downramp.evolution.beam, 'location'):
            if bunch == 'beam':
                downramp_evol = self.downramp.evolution.beam
            elif bunch == 'driver':
                downramp_evol = self.downramp.evolution.driver
            evol.location = np.append(evol.location, downramp_evol.location-np.min(downramp_evol.location)+np.max(evol.location))
            evol.energy = np.append(evol.energy, downramp_evol.energy)
            evol.charge = np.append(evol.charge, downramp_evol.charge)
            evol.emit_ny = np.append(evol.emit_ny, downramp_evol.emit_ny)
            evol.emit_nx = np.append(evol.emit_nx, downramp_evol.emit_nx)
            evol.rel_energy_spread = np.append(evol.rel_energy_spread, downramp_evol.rel_energy_spread)
            evol.beam_size_x = np.append(evol.beam_size_x, downramp_evol.beam_size_x)
            evol.beam_size_y = np.append(evol.beam_size_y, downramp_evol.beam_size_y)
            evol.bunch_length = np.append(evol.bunch_length, downramp_evol.bunch_length)
            evol.x = np.append(evol.x, downramp_evol.x)
            evol.y = np.append(evol.y, downramp_evol.y)
            evol.z = np.append(evol.z, downramp_evol.z)
            evol.beta_x = np.append(evol.beta_x, downramp_evol.beta_x)
            evol.beta_y = np.append(evol.beta_y, downramp_evol.beta_y)
            evol.plasma_density = np.append(evol.plasma_density, downramp_evol.plasma_density)
        
        # preprate plot
        fig, axs = plt.subplots(3,3)
        fig.set_figwidth(20)
        fig.set_figheight(12)
        col0 = "tab:gray"
        col1 = "tab:blue"
        col2 = "tab:orange"
        long_label = 'Location [m]'
        long_limits = [min(evol.location), max(evol.location)]

        # plot energy
        axs[0,0].plot(evol.location, evol.energy / 1e9, color=col1)
        axs[0,0].set_ylabel('Energy [GeV]')
        axs[0,0].set_xlabel(long_label)
        axs[0,0].set_xlim(long_limits)
        
        # plot charge
        axs[0,1].plot(evol.location, abs(evol.charge[0]) * np.ones(evol.location.shape) * 1e9, ':', color=col0)
        axs[0,1].plot(evol.location, abs(evol.charge) * 1e9, color=col1)
        axs[0,1].set_ylabel('Charge [nC]')
        axs[0,1].set_xlim(long_limits)
        axs[0,1].set_ylim(0, abs(evol.charge[0]) * 1.3 * 1e9)
        
        # plot normalized emittance
        axs[0,2].plot(evol.location, evol.emit_ny*1e6, color=col2)
        axs[0,2].plot(evol.location, evol.emit_nx*1e6, color=col1)
        axs[0,2].set_ylabel('Emittance, rms [mm mrad]')
        axs[0,2].set_xlim(long_limits)
        axs[0,2].set_yscale('log')
        
        # plot energy spread
        axs[1,0].plot(evol.location, evol.rel_energy_spread*1e2, color=col1)
        axs[1,0].set_ylabel('Energy spread, rms [%]')
        axs[1,0].set_xlabel(long_label)
        axs[1,0].set_xlim(long_limits)
        axs[1,0].set_yscale('log')

        # plot bunch length
        axs[1,1].plot(evol.location, evol.bunch_length*1e6, color=col1)
        axs[1,1].set_ylabel(r'Bunch length, rms [$\mathrm{\mu}$m]')
        axs[1,1].set_xlabel(long_label)
        axs[1,1].set_xlim(long_limits)

        # plot beta function
        axs[1,2].plot(evol.location, evol.beta_y*1e3, color=col2)  
        axs[1,2].plot(evol.location, evol.beta_x*1e3, color=col1)
        axs[1,2].set_ylabel('Beta function [mm]')
        axs[1,2].set_xlabel(long_label)
        axs[1,2].set_xlim(long_limits)
        axs[1,2].set_yscale('log')
        
        # plot longitudinal offset
        axs[2,0].plot(evol.location, evol.plasma_density / 1e6, color=col1)
        axs[2,0].set_ylabel(r'Plasma density [$\mathrm{cm}^{-3}$]')
        axs[2,0].set_xlabel(long_label)
        axs[2,0].set_xlim(long_limits)
        axs[2,0].set_yscale('log')
        
        # plot longitudinal offset
        axs[2,1].plot(evol.location, evol.z * 1e6, color=col1)
        axs[2,1].set_ylabel(r'Longitudinal offset [$\mathrm{\mu}$m]')
        axs[2,1].set_xlabel(long_label)
        axs[2,1].set_xlim(long_limits)
        
        # plot transverse offset
        axs[2,2].plot(evol.location, np.zeros(evol.location.shape), ':', color=col0)
        axs[2,2].plot(evol.location, evol.y*1e6, color=col2)  
        axs[2,2].plot(evol.location, evol.x*1e6, color=col1)
        axs[2,2].set_ylabel(r'Transverse offset [$\mathrm{\mu}$m]')
        axs[2,2].set_xlabel(long_label)
        axs[2,2].set_xlim(long_limits)


        if self.stage_number is not None:
            fig.suptitle('Stage ' + str(self.stage_number+1) + ', ' + bunch)
        
        plt.show()


    # ==================================================  
    def plot_wakefield(self):
        
        # extract wakefield if not already existing
        if not hasattr(self.initial.plasma.wakefield.onaxis, 'Ezs'):
            print('No wakefield calculated')
            return
        if not hasattr(self.initial.beam.current, 'Is'):
            print('No beam current calculated')
            return

        # preprate plot
        fig, axs = plt.subplots(2, 1)
        fig.set_figwidth(CONFIG.plot_width_default*0.7)
        fig.set_figheight(CONFIG.plot_width_default*1)
        col0 = "xkcd:light gray"
        col1 = "tab:blue"
        col2 = "tab:orange"
        af = 0.1
        
        # extract wakefields and beam currents
        zs0 = self.initial.plasma.wakefield.onaxis.zs
        Ezs0 = self.initial.plasma.wakefield.onaxis.Ezs
        has_final = hasattr(self.final.plasma.wakefield.onaxis, 'Ezs')
        if has_final:
            zs = self.final.plasma.wakefield.onaxis.zs
            Ezs = self.final.plasma.wakefield.onaxis.Ezs
        zs_I = self.initial.beam.current.zs
        Is = self.initial.beam.current.Is

        # find field at the driver and beam
        z_mid = zs_I.min() + (zs_I.max()-zs_I.min())*0.3
        mask = zs_I < z_mid
        zs_masked = zs_I[mask]
        z_beam = zs_masked[np.abs(Is[mask]).argmax()]
        Ez_driver = Ezs0[zs0 > z_mid].max()
        Ez_beam = np.interp(z_beam, zs0, Ezs0)
        
        # get wakefield
        axs[0].plot(zs0*1e6, np.zeros(zs0.shape), '-', color=col0)
        if self.nom_energy_gain is not None:
            axs[0].plot(zs0*1e6, -self.nom_energy_gain/self.get_length()*np.ones(zs0.shape)/1e9, ':', color=col2)
        if self.driver_source.energy is not None:
            Ez_driver_max = self.driver_source.energy/self.get_length()
            axs[0].plot(zs0*1e6, Ez_driver_max*np.ones(zs0.shape)/1e9, ':', color=col0)
        if has_final:
            axs[0].plot(zs*1e6, Ezs/1e9, '-', color=col1, alpha=0.2)
        axs[0].plot(zs0*1e6, Ezs0/1e9, '-', color=col1)
        axs[0].set_xlabel(r'$z$ [$\mathrm{\mu}$m]')
        axs[0].set_ylabel('Longitudinal electric field [GV/m]')
        zlims = [min(zs0)*1e6, max(zs0)*1e6]
        axs[0].set_xlim(zlims)
        axs[0].set_ylim(bottom=-1.7*np.max([np.abs(Ez_beam), Ez_driver])/1e9, top=1.3*Ez_driver/1e9)
        
        # plot beam current
        axs[1].fill(np.concatenate((zs_I, np.flip(zs_I)))*1e6, np.concatenate((-Is, np.zeros(Is.shape)))/1e3, color=col1, alpha=af)
        axs[1].plot(zs_I*1e6, -Is/1e3, '-', color=col1)
        axs[1].set_xlabel(r'$z$ [$\mathrm{\mu}$m]')
        axs[1].set_ylabel('Beam current [kA]')
        axs[1].set_xlim(zlims)
        axs[1].set_ylim(bottom=1.2*min(-Is)/1e3, top=1.2*max(-Is)/1e3)


    # ==================================================  
    def plot_final_wakefield(self):
        
        # extract wakefield if not already existing
        if not hasattr(self.final.plasma.wakefield.onaxis, 'Ezs'):
            print('No wakefield calculated')
            return
        if not hasattr(self.final.beam.current, 'Is'):
            print('No beam current calculated')
            return

        # preprate plot
        fig, axs = plt.subplots(2, 1)
        fig.set_figwidth(CONFIG.plot_width_default*0.7)
        fig.set_figheight(CONFIG.plot_width_default*1)
        col0 = "xkcd:light gray"
        col1 = "tab:blue"
        col2 = "tab:orange"
        af = 0.1
        
        # extract wakefields and beam currents
        zs0 = self.final.plasma.wakefield.onaxis.zs
        Ezs0 = self.final.plasma.wakefield.onaxis.Ezs
        has_final = hasattr(self.final.plasma.wakefield.onaxis, 'Ezs')
        if has_final:
            zs = self.final.plasma.wakefield.onaxis.zs
            Ezs = self.final.plasma.wakefield.onaxis.Ezs
        zs_I = self.final.beam.current.zs
        Is = self.final.beam.current.Is

        # find field at the driver and beam
        z_mid = zs_I.min() + (zs_I.max()-zs_I.min())*0.3
        mask = zs_I < z_mid
        zs_masked = zs_I[mask]
        z_beam = zs_masked[np.abs(Is[mask]).argmax()]
        Ez_driver = Ezs0[zs0 > z_mid].max()
        Ez_beam = np.interp(z_beam, zs0, Ezs0)
        
        # get wakefield
        axs[0].plot(zs0*1e6, np.zeros(zs0.shape), '-', color=col0)
        if self.nom_energy_gain is not None:
            axs[0].plot(zs0*1e6, -self.nom_energy_gain/self.get_length()*np.ones(zs0.shape)/1e9, ':', color=col2)
        if self.driver_source.energy is not None:
            Ez_driver_max = self.driver_source.energy/self.get_length()
            axs[0].plot(zs0*1e6, Ez_driver_max*np.ones(zs0.shape)/1e9, ':', color=col0)
        if has_final:
            axs[0].plot(zs*1e6, Ezs/1e9, '-', color=col1, alpha=0.2)
        axs[0].plot(zs0*1e6, Ezs0/1e9, '-', color=col1)
        axs[0].set_xlabel(r'$z$ [$\mathrm{\mu}$m]')
        axs[0].set_ylabel('Longitudinal electric field [GV/m]')
        zlims = [min(zs0)*1e6, max(zs0)*1e6]
        axs[0].set_xlim(zlims)
        axs[0].set_ylim(bottom=-1.7*np.max([np.abs(Ez_beam), Ez_driver])/1e9, top=1.3*Ez_driver/1e9)
        
        # plot beam current
        axs[1].fill(np.concatenate((zs_I, np.flip(zs_I)))*1e6, np.concatenate((-Is, np.zeros(Is.shape)))/1e3, color=col1, alpha=af)
        axs[1].plot(zs_I*1e6, -Is/1e3, '-', color=col1)
        axs[1].set_xlabel(r'$z$ [$\mathrm{\mu}$m]')
        axs[1].set_ylabel('Beam current [kA]')
        axs[1].set_xlim(zlims)
        axs[1].set_ylim(bottom=1.2*min(-Is)/1e3, top=1.2*max(-Is)/1e3)

        
    # ==================================================
    # plot wake
    def plot_wake(self, aspect='equal', savefig=None):
        """
        Plot the wake structure (2D plot) as a new pyplot.figure.

        Other parameters
        ----------------
        aspect : str
            The aspect ratio of the plots.
            Defaults to 'equal' which is also the matplotlib default; can also use 'auto'.
            Set to 'auto' to plot the entire simulation box.
        savefig : str or None
            If not None, the path to save the figure.
            Defaults to None

        Returns:
        --------
          None
        """
        
        # extract density if not already existing
        if not hasattr(self.initial.plasma.density, 'rho'):
            print('No wake calculated')
            return
        if not hasattr(self.initial.plasma.wakefield.onaxis, 'Ezs'):
            print('No wakefield calculated')
            return
        
        # make figures
        has_final_step = hasattr(self.final.plasma.density, 'rho')
        num_plots = 1 + int(has_final_step)
        fig, ax = plt.subplots(num_plots,1)
        fig.set_figwidth(CONFIG.plot_width_default*0.7)
        fig.set_figheight(CONFIG.plot_width_default*0.5*num_plots)

        # cycle through initial and final step
        for i in range(num_plots):
            if not has_final_step:
                ax1 = ax
            else:
                ax1 = ax[i]

            # extract initial or final
            if i==0:
                data_struct = self.initial
                title = 'Initial step'
            elif i==1:
                data_struct = self.final
                title = 'Final step'

            # get data
            extent = data_struct.plasma.density.extent
            zs0 = data_struct.plasma.wakefield.onaxis.zs
            Ezs0 = data_struct.plasma.wakefield.onaxis.Ezs
            rho0_plasma = data_struct.plasma.density.rho
            rho0_beam = data_struct.beam.density.rho

            # find field at the driver and beam
            if i==0:
                zs_I = self.initial.beam.current.zs
                Is = self.initial.beam.current.Is
                z_mid = zs_I.max()-(zs_I.max()-zs_I.min())*0.3
                z_beam = zs_I[np.abs(Is[zs_I < z_mid]).argmax()]
                Ez_driver = Ezs0[zs0 > z_mid].max()
                Ez_beam = np.interp(z_beam, zs0, Ezs0)
                Ezmax = 1.7*np.max([np.abs(Ez_driver), np.abs(Ez_beam)])
            
            # plot on-axis wakefield and axes
            ax2 = ax1.twinx()
            ax2.plot(zs0*1e6, Ezs0/1e9, color = 'black')
            ax2.set_ylabel(r'$E_{z}$' ' [GV/m]')
            ax2.set_ylim(bottom=-Ezmax/1e9, top=Ezmax/1e9)
            axpos = ax1.get_position()
            pad_fraction = 0.13  # Fraction of the figure width to use as padding between the ax and colorbar
            cbar_width_fraction = 0.015  # Fraction of the figure width for the colorbar width
    
            # create colorbar axes based on the relative position and size
            cax1 = fig.add_axes([axpos.x1 + pad_fraction, axpos.y0, cbar_width_fraction, axpos.height])
            cax2 = fig.add_axes([axpos.x1 + pad_fraction + cbar_width_fraction, axpos.y0, cbar_width_fraction, axpos.height])
            cax3 = fig.add_axes([axpos.x1 + pad_fraction + 2*cbar_width_fraction, axpos.y0, cbar_width_fraction, axpos.height])
            clims = np.array([1e-2, 1e3])*self.plasma_density
            
            # plot plasma ions
<<<<<<< HEAD
            p_ions = ax1.imshow(-rho0_plasma/1e6, extent=extent*1e6, norm=LogNorm(), origin='lower', cmap='Greens', alpha=np.array(-rho0_plasma>clims.min(), dtype=float), aspect='auto')
=======
            p_ions = ax1.imshow(-rho0_plasma/1e6, extent=extent*1e6, norm=LogNorm(), origin='lower', cmap='Greens', alpha=np.array(-rho0_plasma>clims.min(), dtype=float), aspect=aspect)
>>>>>>> 614f647c
            p_ions.set_clim(clims/1e6)
            cb_ions = plt.colorbar(p_ions, cax=cax3)
            cb_ions.set_label(label=r'Beam/plasma-electron/ion density [$\mathrm{cm^{-3}}$]', size=10)
            cb_ions.ax.tick_params(axis='y',which='both', direction='in')
            
            # plot plasma electrons
<<<<<<< HEAD
            p_electrons = ax1.imshow(rho0_plasma/1e6, extent=extent*1e6, norm=LogNorm(), origin='lower', cmap='Blues', alpha=np.array(rho0_plasma>clims.min()*2, dtype=float), aspect='auto')
=======
            p_electrons = ax1.imshow(rho0_plasma/1e6, extent=extent*1e6, norm=LogNorm(), origin='lower', cmap='Blues', alpha=np.array(rho0_plasma>clims.min()*2, dtype=float), aspect=aspect)
>>>>>>> 614f647c
            p_electrons.set_clim(clims/1e6)
            cb_electrons = plt.colorbar(p_electrons, cax=cax2)
            cb_electrons.ax.tick_params(axis='y',which='both', direction='in')
            cb_electrons.set_ticklabels([])
            
            # plot beam electrons
<<<<<<< HEAD
            p_beam = ax1.imshow(rho0_beam/1e6, extent=extent*1e6,  norm=LogNorm(), origin='lower', cmap='Oranges', alpha=np.array(rho0_beam>clims.min()*2, dtype=float), aspect='auto')
=======
            p_beam = ax1.imshow(rho0_beam/1e6, extent=extent*1e6,  norm=LogNorm(), origin='lower', cmap='Oranges', alpha=np.array(rho0_beam>clims.min()*2, dtype=float), aspect=aspect)
>>>>>>> 614f647c
            p_beam.set_clim(clims/1e6)
            cb_beam = plt.colorbar(p_beam, cax=cax1)
            cb_beam.set_ticklabels([])
            cb_beam.ax.tick_params(axis='y', which='both', direction='in')
            
            # set labels
            if i==(num_plots-1):
                ax1.set_xlabel(r'$z$ [$\mathrm{\mu}$m]')
            ax1.set_ylabel(r'$x$ [$\mathrm{\mu}$m]')
            ax1.set_title(title)
            ax1.grid(False)
            ax2.grid(False)
            
        # save the figure
        if savefig is not None:
            fig.savefig(str(savefig), bbox_inches='tight', dpi=1000)
        
        return

    
    # ==================================================
    def survey_object(self):
        npoints = 10
        x_points = np.linspace(0, self.get_length(), npoints)
        y_points = np.linspace(0, 0, npoints)
        final_angle = 0 
        label = 'Plasma stage'
        color = 'red'
        return x_points, y_points, final_angle, label, color
        

class VariablesOverspecifiedError(Exception):
    "Exception class to throw when trying to set too many overlapping variables."
    pass
class VariablesOutOfRangeError(Exception):
    "Exception class to throw when calculated or set variables are out of allowed range."
class StageError(Exception):
<<<<<<< HEAD
    "Exception class for Stage to throw in other cases."

class SimulationDomainSizeError(Exception):
    "Exception class to throw when the simulation domain size is too small."
    pass
=======
    "Exception class for Stege to throw in other cases"

    
>>>>>>> 614f647c
<|MERGE_RESOLUTION|>--- conflicted
+++ resolved
@@ -500,12 +500,6 @@
     @nom_accel_gradient_flattop.setter
     def nom_accel_gradient_flattop(self, nom_accel_gradient_flattop : float):
         if self._nom_accel_gradient_flattop_calc is not None and self._nom_accel_gradient_flattop is None:
-<<<<<<< HEAD
-            raise VariablesOverspecifiedError("nom_accel_gradient_flattop is already known/calculatable, cannot set.")
-        self._nom_accel_gradient_flattop = nom_accel_gradient_flattop
-        self._resetLengthEnergyGradient()
-        self._recalcLengthEnergyGradient()
-=======
             raise VariablesOverspecifiedError("nom_accel_gradient_flattop is already known/calculatable, cannot set")
         
         nom_accel_gradient_flattop_old = self._nom_accel_gradient_flattop
@@ -518,7 +512,6 @@
             self._resetLengthEnergyGradient()
             self._recalcLengthEnergyGradient()
             raise
->>>>>>> 614f647c
     _nom_accel_gradient_flattop      = None
     _nom_accel_gradient_flattop_calc = None
 
@@ -1244,33 +1237,21 @@
             clims = np.array([1e-2, 1e3])*self.plasma_density
             
             # plot plasma ions
-<<<<<<< HEAD
-            p_ions = ax1.imshow(-rho0_plasma/1e6, extent=extent*1e6, norm=LogNorm(), origin='lower', cmap='Greens', alpha=np.array(-rho0_plasma>clims.min(), dtype=float), aspect='auto')
-=======
             p_ions = ax1.imshow(-rho0_plasma/1e6, extent=extent*1e6, norm=LogNorm(), origin='lower', cmap='Greens', alpha=np.array(-rho0_plasma>clims.min(), dtype=float), aspect=aspect)
->>>>>>> 614f647c
             p_ions.set_clim(clims/1e6)
             cb_ions = plt.colorbar(p_ions, cax=cax3)
             cb_ions.set_label(label=r'Beam/plasma-electron/ion density [$\mathrm{cm^{-3}}$]', size=10)
             cb_ions.ax.tick_params(axis='y',which='both', direction='in')
             
             # plot plasma electrons
-<<<<<<< HEAD
-            p_electrons = ax1.imshow(rho0_plasma/1e6, extent=extent*1e6, norm=LogNorm(), origin='lower', cmap='Blues', alpha=np.array(rho0_plasma>clims.min()*2, dtype=float), aspect='auto')
-=======
             p_electrons = ax1.imshow(rho0_plasma/1e6, extent=extent*1e6, norm=LogNorm(), origin='lower', cmap='Blues', alpha=np.array(rho0_plasma>clims.min()*2, dtype=float), aspect=aspect)
->>>>>>> 614f647c
             p_electrons.set_clim(clims/1e6)
             cb_electrons = plt.colorbar(p_electrons, cax=cax2)
             cb_electrons.ax.tick_params(axis='y',which='both', direction='in')
             cb_electrons.set_ticklabels([])
             
             # plot beam electrons
-<<<<<<< HEAD
-            p_beam = ax1.imshow(rho0_beam/1e6, extent=extent*1e6,  norm=LogNorm(), origin='lower', cmap='Oranges', alpha=np.array(rho0_beam>clims.min()*2, dtype=float), aspect='auto')
-=======
             p_beam = ax1.imshow(rho0_beam/1e6, extent=extent*1e6,  norm=LogNorm(), origin='lower', cmap='Oranges', alpha=np.array(rho0_beam>clims.min()*2, dtype=float), aspect=aspect)
->>>>>>> 614f647c
             p_beam.set_clim(clims/1e6)
             cb_beam = plt.colorbar(p_beam, cax=cax1)
             cb_beam.set_ticklabels([])
@@ -1308,14 +1289,8 @@
 class VariablesOutOfRangeError(Exception):
     "Exception class to throw when calculated or set variables are out of allowed range."
 class StageError(Exception):
-<<<<<<< HEAD
     "Exception class for Stage to throw in other cases."
 
 class SimulationDomainSizeError(Exception):
     "Exception class to throw when the simulation domain size is too small."
     pass
-=======
-    "Exception class for Stege to throw in other cases"
-
-    
->>>>>>> 614f647c

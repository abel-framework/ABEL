from abel.classes.interstage.interstage import Interstage
import numpy as np
from abel.apis.impactx.impactx_api import run_impactx
import contextlib, os
from types import SimpleNamespace
from matplotlib import pyplot as plt
import scipy.constants as SI

class InterstageImpactX(Interstage):
    
    def __init__(self, nom_energy=None, dipole_length=None, dipole_field=None, beta0=None, R56=0):
<<<<<<< HEAD
        super().__init__()
        
        self.nom_energy = nom_energy
        self.dipole_length = dipole_length
        self.dipole_field = dipole_field
        self.beta0 = beta0
=======
        
        super().__init__(nom_energy=nom_energy, dipole_length=dipole_length, dipole_field=dipole_field, beta0=beta0)
        
>>>>>>> 87c0e8a9
        self.R56 = R56

        self.enable_nonlinearity = True
        self.enable_sextupole = True
        self.enable_chicane = False
        
        self.enable_space_charge = False
        self.enable_csr = False
        self.enable_isr = False
        
        self.L2_by_L1 = 1
        self.B2_by_B1 = np.sqrt(2)
        
        self.keep_data = False

        self.evolution = SimpleNamespace()

    
     # lattice length
    def get_length(self):
<<<<<<< HEAD
        return self.dipole_length*(2+self.L2_by_L1)
=======
        return self.dipole_length*(2+2*self.L2_by_L1)
>>>>>>> 87c0e8a9

    def get_lattice(self):

        import impactx
        
        # initialize lattice
        lattice = []
        
        L1 = self.dipole_length
        B1 = self.dipole_field
        L2 = self.L2_by_L1*L1
<<<<<<< HEAD

        E0 = self.nom_energy
        gamma0 = E0*SI.e/(SI.m_e*SI.c**2);
        v0 = SI.c*np.sqrt(1-1/gamma0**2);
        p0 = SI.m_e*gamma0*v0;

=======

        E0 = self.nom_energy
        gamma0 = E0*SI.e/(SI.m_e*SI.c**2);
        v0 = SI.c*np.sqrt(1-1/gamma0**2);
        p0 = SI.m_e*gamma0*v0;

>>>>>>> 87c0e8a9
        # define dipole
        Dx = L1**2*B1*SI.e/(2*p0)
        phi = B1*L1*SI.e/p0
        ns = 25  # number of slices per ds in the element
        bend = impactx.elements.ExactSbend(name="dipole", ds=L1, phi=np.rad2deg(phi), B=B1, nslice=ns)
        
        # define plasma lens
        f0 = L1*L2/(L1+L2)
        dtaper = int(self.enable_nonlinearity)*1/Dx
        pl = impactx.elements.TaperedPL(k=1/f0, taper=dtaper, name="plasmalens")
<<<<<<< HEAD

        B2 = int(self.enable_chicane)*self.B2_by_B1*B1
        if abs(B2) > 0:
            phi2 = B2*(L2/2)*(SI.e/p0)
            chicane1 = impactx.elements.ExactSbend(name="chicane1", ds=L2/2, phi=np.rad2deg(phi2), B=B2, nslice=ns)
        else:
            chicane1 = impactx.elements.ExactDrift(name="chicane1", ds=L2/2, nslice=ns)

=======

        B2 = int(self.enable_chicane)*self.B2_by_B1*B1
        if abs(B2) > 0:
            phi2 = B2*(L2/2)*(SI.e/p0)
            chicane1 = impactx.elements.ExactSbend(name="chicane1", ds=L2/2, phi=np.rad2deg(phi2), B=B2, nslice=ns)
        else:
            chicane1 = impactx.elements.ExactDrift(name="chicane1", ds=L2/2, nslice=ns)

>>>>>>> 87c0e8a9
        B3 = -B2 - B1*(L1/L2)*(1-L1/L2)
        if abs(B3) > 0:
            phi3 = B3*(L2/2)*(SI.e/p0)
            chicane2 = impactx.elements.ExactSbend(name="chicane2", ds=L2/2, phi=np.rad2deg(phi3), B=B3, nslice=ns)
        else:
            chicane2 = impactx.elements.ExactDrift(name="chicane2", ds=L2/2, nslice=ns)
    
        Dx_mid = Dx*(1/4)*(1 + 3*L2/L1 + 2*(B2*L2**2)/(B1*L1**2))
        DDxp_mid = (2*B1*L1*SI.e/p0)*((3/4)*(L1/L2 + 1) - 1)*(2.0-int(self.enable_nonlinearity))
        m_sext = int(self.enable_sextupole)*2*DDxp_mid/Dx_mid**2
        sextupole = impactx.elements.Multipole(multipole=3, K_normal=m_sext, K_skew=0, name="sextupole")
        
        # add beam diagnostics
        #monitor = impactx.elements.BeamMonitor("monitor", backend="h5")

        # specify the lattice sequence
        #lattice.append(monitor)
        lattice.append(bend)
        #lattice.append(monitor)
        lattice.append(pl)
        #lattice.append(monitor)
        lattice.extend([chicane1, chicane2]) #lattice.extend([chicane1, monitor, chicane2])
        #lattice.append(monitor)
        lattice.append(sextupole)
        #lattice.append(monitor)
        lattice.extend([chicane2, chicane1]) #lattice.extend([chicane2, monitor, chicane1])
        #lattice.append(monitor)
        lattice.append(pl)
        #lattice.append(monitor)
        lattice.append(bend)
        #lattice.append(monitor)
        
        return lattice
<<<<<<< HEAD

        
    def track(self, beam0, savedepth=0, runnable=None, verbose=False):
        
        # get lattice
        lattice = self.get_lattice()
        
        # run ImpactX
        beam, evol = run_impactx(lattice, beam0, verbose=False, runnable=runnable, keep_data=self.keep_data, space_charge=self.enable_space_charge, csr=self.enable_csr, isr=self.enable_isr)
        
        # save evolution
        self.evolution = evol
        
        return super().track(beam, savedepth, runnable, verbose)

    
    def plot_layout(self):
        
        L1 = float(self.dipole_length)
        B1 = float(self.dipole_field)
        L2 = self.L2_by_L1*L1
        B2 = float(int(self.enable_chicane)*self.B2_by_B1*B1)
        B3 = -B2 - B1*(L1/L2)*(1-L1/L2)
        
        nparts = 25;
        
        rho1 = self.nom_energy/(SI.c*B1)
        
        x0 = 0
        y0 = 0
        theta0 = 0*L1/rho1

        
        ss1 = np.linspace(0,L1,nparts);
        thetas1 = ss1/abs(rho1)
        xs_bend1 = rho1*np.sin(thetas1)
        ys_bend1 = rho1*(1-np.cos(thetas1))
        xs1 = x0 + xs_bend1*np.cos(theta0) + ys_bend1*np.sin(theta0)
        ys1 = y0 - xs_bend1*np.sin(theta0) + ys_bend1*np.cos(theta0)
        xs = xs1
        ys = ys1
        theta1 = theta0-thetas1[-1]
        
        rho2 = self.nom_energy/(SI.c*B2)
        ss2 = np.linspace(0,L2/2,nparts);
        thetas2 = ss2/abs(rho2)
        xs_bend2 = rho2*np.sin(thetas2)
        ys_bend2 = rho2*(1-np.cos(thetas2))
        xs2 = xs1[-1] + xs_bend2*np.cos(theta1) + ys_bend2*np.sin(theta1)
        ys2 = ys1[-1] - xs_bend2*np.sin(theta1) + ys_bend2*np.cos(theta1)
        xs = np.append(xs,xs2)
        ys = np.append(ys,ys2)
        theta2 = theta1-thetas2[-1]

        rho3 = self.nom_energy/(SI.c*B3)
        ss3 = np.linspace(0,L2/2,nparts);
        thetas3 = ss3/abs(rho3)
        xs_bend3 = abs(rho3)*np.sin(thetas3)
        ys_bend3 = (rho3)*(1-np.cos(thetas3))
        xs3 = xs2[-1] + xs_bend3*np.cos(theta2) + ys_bend3*np.sin(theta2)
        ys3 = ys2[-1] - xs_bend3*np.sin(theta2) + ys_bend3*np.cos(theta2)
        xs = np.append(xs,xs3)
        ys = np.append(ys,ys3)
        theta3 = theta0+theta2-thetas3[-1]
        
=======

        
    def track(self, beam0, savedepth=0, runnable=None, verbose=False):
        
        # get lattice
        lattice = self.get_lattice()
        
        # run ImpactX
        beam, evol = run_impactx(lattice, beam0, verbose=False, runnable=runnable, keep_data=self.keep_data, space_charge=self.enable_space_charge, csr=self.enable_csr, isr=self.enable_isr)
        
        # save evolution
        self.evolution = evol
        
        return super().track(beam, savedepth, runnable, verbose)

    
    def plot_layout(self):
        
        L1 = float(self.dipole_length)
        B1 = float(self.dipole_field)
        L2 = self.L2_by_L1*L1
        B2 = float(int(self.enable_chicane)*self.B2_by_B1*B1)
        B3 = -B2 - B1*(L1/L2)*(1-L1/L2)
        
        nparts = 25;
        
        rho1 = self.nom_energy/(SI.c*B1)
        
        x0 = 0
        y0 = 0
        theta0 = 0*L1/rho1

        
        ss1 = np.linspace(0,L1,nparts);
        thetas1 = ss1/abs(rho1)
        xs_bend1 = rho1*np.sin(thetas1)
        ys_bend1 = rho1*(1-np.cos(thetas1))
        xs1 = x0 + xs_bend1*np.cos(theta0) + ys_bend1*np.sin(theta0)
        ys1 = y0 - xs_bend1*np.sin(theta0) + ys_bend1*np.cos(theta0)
        xs = xs1
        ys = ys1
        theta1 = theta0-thetas1[-1]
        
        rho2 = self.nom_energy/(SI.c*B2)
        ss2 = np.linspace(0,L2/2,nparts);
        thetas2 = ss2/abs(rho2)
        xs_bend2 = rho2*np.sin(thetas2)
        ys_bend2 = rho2*(1-np.cos(thetas2))
        xs2 = xs1[-1] + xs_bend2*np.cos(theta1) + ys_bend2*np.sin(theta1)
        ys2 = ys1[-1] - xs_bend2*np.sin(theta1) + ys_bend2*np.cos(theta1)
        xs = np.append(xs,xs2)
        ys = np.append(ys,ys2)
        theta2 = theta1-thetas2[-1]

        rho3 = self.nom_energy/(SI.c*B3)
        ss3 = np.linspace(0,L2/2,nparts);
        thetas3 = ss3/abs(rho3)
        xs_bend3 = abs(rho3)*np.sin(thetas3)
        ys_bend3 = (rho3)*(1-np.cos(thetas3))
        xs3 = xs2[-1] + xs_bend3*np.cos(theta2) + ys_bend3*np.sin(theta2)
        ys3 = ys2[-1] - xs_bend3*np.sin(theta2) + ys_bend3*np.cos(theta2)
        xs = np.append(xs,xs3)
        ys = np.append(ys,ys3)
        theta3 = theta0+theta2-thetas3[-1]
        
>>>>>>> 87c0e8a9
        xs_rest = -(np.flip(xs) - xs[-1])
        ys_rest = (np.flip(ys) - ys[-1])
        xs4 = xs3[-1] + xs_rest*np.cos(theta3) + ys_rest*np.sin(theta3)
        ys4 = ys3[-1] - xs_rest*np.sin(theta3) + ys_rest*np.cos(theta3)
        xs = np.append(xs,xs4)
        ys = np.append(ys,ys4)
        
        # prepare plot
        fig, ax = plt.subplots(1)
        fig.set_figwidth(14)
        fig.set_figheight(6)

        # plot nominal orbit
        ax.plot(xs, ys, 'g')
        #ax.plot([x0, xs1[-1], xs2[-1], xs3[-1]], [y0, ys1[-1], ys2[-1], ys3[-1]], 'ko')
        ax.axis('equal')
        
    
    def plot_evolution(self):

        evol = self.evolution
        
        # prepare plot
        fig, axs = plt.subplots(3,3)
        fig.set_figwidth(20)
        fig.set_figheight(12)
        col0 = "tab:gray"
        col1 = "tab:blue"
        col2 = "tab:orange"
        long_label = 'Location [m]'
        long_limits = [min(evol.location), max(evol.location)]

        # plot energy
        axs[0,0].plot(evol.location, evol.energy / 1e9, color=col1)
        axs[0,0].set_ylabel('Energy [GeV]')
        axs[0,0].set_xlabel(long_label)
        axs[0,0].set_xlim(long_limits)
        
        # plot charge
        axs[0,1].plot(evol.location, abs(evol.charge[0]) * np.ones(evol.location.shape) * 1e9, ':', color=col0)
        axs[0,1].plot(evol.location, abs(evol.charge) * 1e9, color=col1)
        axs[0,1].set_ylabel('Charge [nC]')
        axs[0,1].set_xlim(long_limits)
        axs[0,1].set_ylim(0, abs(evol.charge[0]) * 1.3 * 1e9)
        
        # plot normalized emittance
        axs[0,2].plot(evol.location, evol.emit_ny*1e6, color=col2)
        axs[0,2].plot(evol.location, evol.emit_nx*1e6, color=col1)
        axs[0,2].set_ylabel('Emittance, rms [mm mrad]')
        axs[0,2].set_xlim(long_limits)
        axs[0,2].set_yscale('log')
        
        # plot energy spread
        axs[1,0].plot(evol.location, evol.rel_energy_spread*1e2, color=col1)
        axs[1,0].set_ylabel('Energy spread, rms [%]')
        axs[1,0].set_xlabel(long_label)
        axs[1,0].set_xlim(long_limits)
        axs[1,0].set_yscale('log')

        # plot bunch length
        axs[1,1].plot(evol.location, evol.bunch_length*1e6, color=col1)
        axs[1,1].set_ylabel(r'Bunch length, rms [$\mathrm{\mu}$m]')
        axs[1,1].set_xlabel(long_label)
        axs[1,1].set_xlim(long_limits)

        # plot beta function
        axs[1,2].plot(evol.location, evol.beta_y, color=col2)  
        axs[1,2].plot(evol.location, evol.beta_x, color=col1)
        axs[1,2].set_ylabel('Beta function [m]')
        axs[1,2].set_xlabel(long_label)
        axs[1,2].set_xlim(long_limits)
        
        # plot transverse offset
        axs[2,0].plot(evol.location, evol.y*1e6, color=col2)  
        axs[2,0].plot(evol.location, evol.y*1e6, color=col1)
        axs[2,0].set_ylabel(r'Transverse offset [$\mathrm{\mu}$m]')
        axs[2,0].set_xlabel(long_label)
        axs[2,0].set_xlim(long_limits)
        
        # plot dispersion
        axs[2,1].plot(evol.location, evol.dispersion_y*1e3, color=col2)  
        axs[2,1].plot(evol.location, evol.dispersion_x*1e3, color=col1)
        axs[2,1].plot(evol.location, evol.second_order_dispersion_x*1e3, ':', color=col1)
        axs[2,1].set_ylabel('First-order dispersion [mm]')
        axs[2,1].set_xlabel(long_label)
        axs[2,1].set_xlim(long_limits)

        # plot beam size
        axs[2,2].plot(evol.location, evol.beam_size_y*1e6, color=col2)  
        axs[2,2].plot(evol.location, evol.beam_size_x*1e6, color=col1)
        axs[2,2].set_ylabel(r'Beam size, rms [$\mathrm{\mu}$m]')
        axs[2,2].set_xlabel(long_label)
        axs[2,2].set_xlim(long_limits)
        
        
        plt.show()
        <|MERGE_RESOLUTION|>--- conflicted
+++ resolved
@@ -9,18 +9,9 @@
 class InterstageImpactX(Interstage):
     
     def __init__(self, nom_energy=None, dipole_length=None, dipole_field=None, beta0=None, R56=0):
-<<<<<<< HEAD
-        super().__init__()
-        
-        self.nom_energy = nom_energy
-        self.dipole_length = dipole_length
-        self.dipole_field = dipole_field
-        self.beta0 = beta0
-=======
         
         super().__init__(nom_energy=nom_energy, dipole_length=dipole_length, dipole_field=dipole_field, beta0=beta0)
         
->>>>>>> 87c0e8a9
         self.R56 = R56
 
         self.enable_nonlinearity = True
@@ -41,11 +32,7 @@
     
      # lattice length
     def get_length(self):
-<<<<<<< HEAD
-        return self.dipole_length*(2+self.L2_by_L1)
-=======
         return self.dipole_length*(2+2*self.L2_by_L1)
->>>>>>> 87c0e8a9
 
     def get_lattice(self):
 
@@ -57,21 +44,12 @@
         L1 = self.dipole_length
         B1 = self.dipole_field
         L2 = self.L2_by_L1*L1
-<<<<<<< HEAD
 
         E0 = self.nom_energy
         gamma0 = E0*SI.e/(SI.m_e*SI.c**2);
         v0 = SI.c*np.sqrt(1-1/gamma0**2);
         p0 = SI.m_e*gamma0*v0;
 
-=======
-
-        E0 = self.nom_energy
-        gamma0 = E0*SI.e/(SI.m_e*SI.c**2);
-        v0 = SI.c*np.sqrt(1-1/gamma0**2);
-        p0 = SI.m_e*gamma0*v0;
-
->>>>>>> 87c0e8a9
         # define dipole
         Dx = L1**2*B1*SI.e/(2*p0)
         phi = B1*L1*SI.e/p0
@@ -82,7 +60,6 @@
         f0 = L1*L2/(L1+L2)
         dtaper = int(self.enable_nonlinearity)*1/Dx
         pl = impactx.elements.TaperedPL(k=1/f0, taper=dtaper, name="plasmalens")
-<<<<<<< HEAD
 
         B2 = int(self.enable_chicane)*self.B2_by_B1*B1
         if abs(B2) > 0:
@@ -91,16 +68,6 @@
         else:
             chicane1 = impactx.elements.ExactDrift(name="chicane1", ds=L2/2, nslice=ns)
 
-=======
-
-        B2 = int(self.enable_chicane)*self.B2_by_B1*B1
-        if abs(B2) > 0:
-            phi2 = B2*(L2/2)*(SI.e/p0)
-            chicane1 = impactx.elements.ExactSbend(name="chicane1", ds=L2/2, phi=np.rad2deg(phi2), B=B2, nslice=ns)
-        else:
-            chicane1 = impactx.elements.ExactDrift(name="chicane1", ds=L2/2, nslice=ns)
-
->>>>>>> 87c0e8a9
         B3 = -B2 - B1*(L1/L2)*(1-L1/L2)
         if abs(B3) > 0:
             phi3 = B3*(L2/2)*(SI.e/p0)
@@ -134,7 +101,6 @@
         #lattice.append(monitor)
         
         return lattice
-<<<<<<< HEAD
 
         
     def track(self, beam0, savedepth=0, runnable=None, verbose=False):
@@ -200,73 +166,6 @@
         ys = np.append(ys,ys3)
         theta3 = theta0+theta2-thetas3[-1]
         
-=======
-
-        
-    def track(self, beam0, savedepth=0, runnable=None, verbose=False):
-        
-        # get lattice
-        lattice = self.get_lattice()
-        
-        # run ImpactX
-        beam, evol = run_impactx(lattice, beam0, verbose=False, runnable=runnable, keep_data=self.keep_data, space_charge=self.enable_space_charge, csr=self.enable_csr, isr=self.enable_isr)
-        
-        # save evolution
-        self.evolution = evol
-        
-        return super().track(beam, savedepth, runnable, verbose)
-
-    
-    def plot_layout(self):
-        
-        L1 = float(self.dipole_length)
-        B1 = float(self.dipole_field)
-        L2 = self.L2_by_L1*L1
-        B2 = float(int(self.enable_chicane)*self.B2_by_B1*B1)
-        B3 = -B2 - B1*(L1/L2)*(1-L1/L2)
-        
-        nparts = 25;
-        
-        rho1 = self.nom_energy/(SI.c*B1)
-        
-        x0 = 0
-        y0 = 0
-        theta0 = 0*L1/rho1
-
-        
-        ss1 = np.linspace(0,L1,nparts);
-        thetas1 = ss1/abs(rho1)
-        xs_bend1 = rho1*np.sin(thetas1)
-        ys_bend1 = rho1*(1-np.cos(thetas1))
-        xs1 = x0 + xs_bend1*np.cos(theta0) + ys_bend1*np.sin(theta0)
-        ys1 = y0 - xs_bend1*np.sin(theta0) + ys_bend1*np.cos(theta0)
-        xs = xs1
-        ys = ys1
-        theta1 = theta0-thetas1[-1]
-        
-        rho2 = self.nom_energy/(SI.c*B2)
-        ss2 = np.linspace(0,L2/2,nparts);
-        thetas2 = ss2/abs(rho2)
-        xs_bend2 = rho2*np.sin(thetas2)
-        ys_bend2 = rho2*(1-np.cos(thetas2))
-        xs2 = xs1[-1] + xs_bend2*np.cos(theta1) + ys_bend2*np.sin(theta1)
-        ys2 = ys1[-1] - xs_bend2*np.sin(theta1) + ys_bend2*np.cos(theta1)
-        xs = np.append(xs,xs2)
-        ys = np.append(ys,ys2)
-        theta2 = theta1-thetas2[-1]
-
-        rho3 = self.nom_energy/(SI.c*B3)
-        ss3 = np.linspace(0,L2/2,nparts);
-        thetas3 = ss3/abs(rho3)
-        xs_bend3 = abs(rho3)*np.sin(thetas3)
-        ys_bend3 = (rho3)*(1-np.cos(thetas3))
-        xs3 = xs2[-1] + xs_bend3*np.cos(theta2) + ys_bend3*np.sin(theta2)
-        ys3 = ys2[-1] - xs_bend3*np.sin(theta2) + ys_bend3*np.cos(theta2)
-        xs = np.append(xs,xs3)
-        ys = np.append(ys,ys3)
-        theta3 = theta0+theta2-thetas3[-1]
-        
->>>>>>> 87c0e8a9
         xs_rest = -(np.flip(xs) - xs[-1])
         ys_rest = (np.flip(ys) - ys[-1])
         xs4 = xs3[-1] + xs_rest*np.cos(theta3) + ys_rest*np.sin(theta3)

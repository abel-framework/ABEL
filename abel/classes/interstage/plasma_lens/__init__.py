# This file is part of ABEL
# Copyright 2025, The ABEL Authors
# Authors: C.A.Lindstrøm(1), J.B.B.Chen(1), O.G.Finnerud(1), D.Kalvik(1), E.Hørlyk(1), A.Huebl(2), K.N.Sjobak(1), E.Adli(1)
# Affiliations: 1) University of Oslo, 2) LBNL
# License: GPL-3.0-or-later

from abc import abstractmethod, ABC
from abel.classes.interstage import Interstage
from types import SimpleNamespace
import numpy as np
import scipy.constants as SI

class InterstagePlasmaLens(Interstage, ABC):
    """
    Abstract subclass of :class:`Interstage` implementing an achromatic 
    interstage lattice that uses nonlinear plasma lenses as the focusing 
    elements.

    This class defines parameters, matching procedures, and lattice composition 
    for its subclasses. It handles the optical and field-level configuration of 
    the lattice components and provides matching functions to ensure proper beam
    transport and chromatic correction.

    The layout of the first half of interstage lattice is: 

    [drift, dipole, drift, plasma lens, drift, chicane dipole 1, drift, 
    chicane dipol 2, drift, sextupole 3].

    The lattice is then repeated in the opposite order (excluding sextupole 3) 
    to form a mirror symmetric lattice.

    Inherits all attributes from :class:`Interstage`.

    Attributes
    ----------
    lens_radius : [m] float
        Plasma lens physical aperture (radius). Defaults to 2e-3.

    lens1_offset_x : [m] float
        x-offset of the first plasma lens. Defaults to 0.

    lens2_offset_x : [m] float
        x-offset of the second plasma lens. Defaults to 0.

    lens1_offset_y : [m] float
        y-offset of the first plasma lens. Defaults to 0.

    lens2_offset_y : [m] float
        y-offset of the second plasma lens. Defaults to 0.

    cancel_isr_kicks : bool
        Flag for mitigating ISR (incoherent synchrotron radiation) kicks on beam 
        centroid by offseting the plasma lenses. Defaults to ``False``.
    """

    # TODO: shouldn't use_apertures be passed to the constructor of the parent class?
    
    @abstractmethod
    def __init__(self, nom_energy=None, beta0=None, length_dipole=None, field_dipole=None, R56=0, lens_radius=2e-3, charge_sign=-1,
                 cancel_chromaticity=True, cancel_sec_order_dispersion=False, use_apertures=True, enable_csr=True, enable_isr=True, enable_space_charge=False):
        
        super().__init__(nom_energy=nom_energy, beta0=beta0, length_dipole=length_dipole, field_dipole=field_dipole, R56=R56, cancel_chromaticity=cancel_chromaticity, cancel_sec_order_dispersion=cancel_sec_order_dispersion, enable_csr=enable_csr, enable_isr=enable_isr, enable_space_charge=enable_space_charge, uses_plasma_lenses=True)

        # lens parameters
        self.lens_radius = lens_radius
        self.lens1_offset_x = 0
        self.lens2_offset_x = 0
        self.lens1_offset_y = 0
        self.lens2_offset_y = 0

        self.cancel_isr_kicks = False
        
        # length ratios
        self.length_ratio_gap = 0.025
        self.length_ratio_plasma_lens = 0.05
        self.length_ratio_chicane_dipole = 0.85
        self.length_ratio_central_gap_or_sextupole = 0.25

        # derivable (but also settable) parameters
        self._field_ratio_chicane_dipole1 = None
        self._field_ratio_chicane_dipole2 = None
        self._strength_plasma_lens = None # [1/m]
        self._nonlinearity_plasma_lens = None # [1/m]
        self._strength_sextupole = None # [1/m^2]

        
    
    ## OVERALL LENGTH
    
    # lattice length
    def get_length(self):
        """
        Compute the total length of the interstage by summing all lattice 
        elements.

        Returns
        -------
        total_length : [m] float
            Total geometric length of the plasma-lens interstage. Returns 
            ``None`` if ``length_dipole`` is not defined.
        """
        if self.length_dipole is not None:
            ls, *_ = self.matrix_lattice(k_lens=0, tau_lens=0, B_chic1=0, B_chic2=0, m_sext=0, half_lattice=False)
            return np.sum(ls)
        else:
            return None
    
    
    ## RATIO-DEFINED LENGTHS
    
    @property
    def length_gap(self) -> float:
        """
        The length of a drift section [m].
        """
        return self.length_dipole * self.length_ratio_gap
        
    @property
    def length_plasma_lens(self) -> float:
        """
        The length of a plasma lens [m].
        """
        return self.length_dipole * self.length_ratio_plasma_lens

    @property
    def length_chicane_dipole(self) -> float:
        """
        The length of a chicane dipole [m].
        """
        return self.length_dipole * self.length_ratio_chicane_dipole

    @property
    def length_central_gap_or_sextupole(self) -> float:
        """
        Length of the central element, either a gap or a sextupole [m].
        """
        return self.length_dipole * self.length_ratio_central_gap_or_sextupole

    
    ## STRENGTH VALUES

    @property
    def strength_plasma_lens(self) -> float:
        """
        Effective integrated focusing strength of the plasma lens (equivalent to 
<<<<<<< HEAD
        gql/(cp), where g [V/m^2] is the gradient of the focusing fields, q is 
        the particle charge, l is th length of the lens, c is the speed of 
        light in vacuum and p [kg m/s] is the nominal particle momentum).
=======
        gql/p, where g [T/m] is the gradient of the focusing magnetic fields, q 
        is the particle charge, l is the length of the lens, and p [kg m/s] is 
        the nominal particle momentum).
>>>>>>> 949e542e


        Returns
        -------
        strength_plasma_lens : [1/m] float
            Effective integrated focusing strength of the plasma lens, matched via 
            :meth:`InterstagePlasmaLens.match_beta_function`.
        """
        if self._strength_plasma_lens is None:
            self.match_beta_function()
        return self._strength_plasma_lens

    @property
    def nonlinearity_plasma_lens(self) -> float:
        """
        Plasma lens nonlinearity (transverse taper coefficient).

        Returns
        -------
        nonlinearity_plasma_lens : [1/m] float
            Plasma lens nonlinearity focusing term, matched via 
            :meth:`InterstagePlasmaLens.match_chromatic_amplitude`.
        """
        if self._nonlinearity_plasma_lens is None:
            self.match_chromatic_amplitude()
        return self._nonlinearity_plasma_lens
        
    @property
    def strength_sextupole(self) -> float:
        """
        Sextupole strength.

        Returns
        -------
        strength_sextupole : [m^-2] float
            Sextupole strength, matched via 
            :meth:`InterstagePlasmaLens.match_second_order_dispersion`.
        """
        if self._strength_sextupole is None:
            self.match_second_order_dispersion()
        return self._strength_sextupole


    
    ## FIELD VALUES
    
    @property
    def field_gradient_plasma_lens(self) -> float:
        "Plasma-lens field gradient [T/m]"
        p0 = np.sqrt((self.nom_energy*SI.e)**2-(SI.m_e*SI.c**2)**2)/SI.c
        return self.charge_sign*self.strength_plasma_lens*p0/(SI.e*self.length_plasma_lens)

    @property
    def field_chicane_dipole1(self) -> float:
        """
        Field of the outer chicane dipoles.

        Returns
        -------
        field_chicane_dipole1 : [T] float
            Magnetic field strength of chicane dipole 1, determined via 
            :meth:`InterstagePlasmaLens.match_dispersion_and_R56`.
        """
        if self._field_ratio_chicane_dipole1 is None:
            self.match_dispersion_and_R56()
        return self.field_dipole * self._field_ratio_chicane_dipole1

    @property
    def field_chicane_dipole2(self) -> float:
        """
        Field of the inner chicane dipoles, matched to cancel dispersion.

        Returns
        -------
        field_chicane_dipole2 : [T] float
            Magnetic field strength of chicane dipole 2, determined via 
            :meth:`InterstagePlasmaLens.match_dispersion_and_R56`.
        """
        if self._field_ratio_chicane_dipole2 is None:
            self.match_dispersion_and_R56()
        return self.field_dipole * self._field_ratio_chicane_dipole2

    @property
    def field_gradient_sextupole(self) -> float:
        "Sextupole field gradient [T/m^2]."
        p0 = np.sqrt((self.nom_energy*SI.e)**2-(SI.m_e*SI.c**2)**2)/SI.c
        return self.charge_sign*self.strength_sextupole*p0/(SI.e*self.length_central_gap_or_sextupole)


    ## ISR KICK MITIGATION
    
    def lens_offset_isr_kick_mitigation(self):
        """
        Estimate the transverse lens offset required to cancel ISR (Incoherent 
        Synchrotron Radiation) kicks.

        The computed offset value applies to the first plasma lens, with the 
        second lens offset being in the opposite direction.

        Returns
        -------
        dx : [m] float
            Estimated lens offset for ISR kick mitigation.
        """
        pfit = [2.36256046e-08, 1.09612466e-07, 2.70442278e-07, -1.47004050e-07, 5.08857498e-08]
        R56_scaling = SI.c**2*(self.field_dipole**2*self.length_dipole**3/self.nom_energy**2)
        dx_scaling = self.field_dipole**3*self.length_dipole**3
        dx = np.polyval(pfit, self.R56/R56_scaling)*dx_scaling
        
        return dx
    
    
    ## MATRIX LATTICE

    # full lattice 
    def matrix_lattice(self, k_lens=None, tau_lens=None, B_chic1=None, B_chic2=None, m_sext=None, half_lattice=False, orbit_only=False):
        """
        Return the optical lattice representation of the interstage.

        Parameters
        ----------
        k_lens : [m^-2] float, optional
            Effective focusing strength of the plasma lens (equivalent to 
<<<<<<< HEAD
            gq/(cp), where g [V/m^2] is the gradient of the focusing fields, q 
            is the particle charge, c is the speed of light in vacuum and 
            p [kg m/s] is the nominal particle momentum). Defaults to 
=======
            gq/p, where g [T/m] is the gradient of the focusing magnetic fields, 
            q is the particle charge, and p [kg m/s] is the nominal particle 
            momentum). Defaults to 
>>>>>>> 949e542e
            :attr:`InterstagePlasmaLens.strength_plasma_lens` / :attr:`InterstagePlasmaLens.length_plasma_lens`.

        tau_lens : [m^-1] float, optional
            Transverse taper coefficient representing plasma lens nonlinearity.
            Defaults to :attr:`InterstagePlasmaLens.nonlinearity_plasma_lens`.

        B_chic1 : [T] float, optional
            Field strength of the outer chicane dipoles. Defaults to 
            :attr:`InterstagePlasmaLens.field_chicane_dipole1`.

        B_chic2 : [T] float, optional
            Field strength of the inner chicane dipoles. Defaults to 
            :attr:`InterstagePlasmaLens.field_chicane_dipole2`.

        m_sext : [m^-3] float, optional
            Sextupole normalized strength. Defaults to 
            :attr:`InterstagePlasmaLens.strength_sextupole` / :attr:`InterstagePlasmaLens.length_central_gap_or_sextupole`.

        half_lattice : bool, optional
            If ``True``, returns only half of the symmetric lattice. Defaults to 
            ``False``.

        orbit_only : bool, optional
            If ``True``, sets the plasma lens transverse taper coefficient 
            ``taus`` and sextupole strength arrays ``ms`` to all zeros. Defaults 
            to ``False``.

        Returns
        -------
        ls : [m] 1D float ndarray
            Lattice element lengths.

        inv_rhos : [m^-1] 1D float ndarray
            Inverse bending radii.

        ks : [m^-2] 1D float ndarray
<<<<<<< HEAD
            Plasma lens focusing strengths equivalent to gq/(cp), where 
            g [V/m^2] is the gradient of the focusing fields, q is the 
            particle charge, c is the speed of light in vacuum and p [kg m/s] 
            is the nominal particle momentum.
=======
            Plasma lens focusing strengths equivalent to gq/p, where g [T/m] is 
            the gradient of the focusing magnetic fields, q is the particle 
            charge, and p [kg m/s] is the nominal particle momentum.
>>>>>>> 949e542e

        ms : [m^-3] 1D float ndarray
            Sextupole strengths.

        taus : [m^-1] 1D float ndarray
            Plasma lens transverse taper coefficients.
        """
        
        # fast solution for orbit only
        if orbit_only:
            tau_lens, m_sext = 0.0, 0.0
            
        # element length array
        dL = self.length_gap
        ls = np.array([dL, self.length_dipole, dL, self.length_plasma_lens, dL, 
                       self.length_chicane_dipole, dL, self.length_chicane_dipole, dL, self.length_central_gap_or_sextupole/2])
        
        # bending strength array
        if B_chic1 is None:
            B_chic1 = self.field_chicane_dipole1
        if B_chic2 is None:
            B_chic2 = self.field_chicane_dipole2
        Bs = np.array([0, self.field_dipole, 0, 0, 0, B_chic1, 0, B_chic2, 0, 0])
        
        from abel.utilities.relativity import energy2momentum
        inv_rhos = -self.charge_sign * Bs * SI.e / energy2momentum(self.nom_energy)
        
        # focusing strength array
        if k_lens is None:
            k_lens = self.strength_plasma_lens/self.length_plasma_lens
        ks = np.array([0, 0, 0, k_lens, 0, 0, 0, 0, 0, 0])
        
        # sextupole strength array
        if m_sext is None:
            if self.cancel_sec_order_dispersion:
                m_sext = self.strength_sextupole/self.length_central_gap_or_sextupole
            else:
                m_sext = 0
        ms = np.array([0, 0, 0, 0, 0, 0, 0, 0, 0, m_sext])

        # plasma-lens transverse taper array
        if tau_lens is None:
            tau_lens = self.nonlinearity_plasma_lens
        taus = np.array([0, 0, 0, tau_lens, 0, 0, 0, 0, 0, 0])
        
        # mirror symmetrize the lattice
        if not half_lattice:
            ls = np.append(np.append(ls[:-1], 2*ls[-1]), np.flip(ls[:-1]))
            inv_rhos = np.append(np.append(inv_rhos[:-1], inv_rhos[-1]), np.flip(inv_rhos[:-1]))
            ks = np.append(np.append(ks[:-1], ks[-1]), np.flip(ks[:-1]))
            ms = np.append(np.append(ms[:-1], ms[-1]), np.flip(ms[:-1]))
            taus = np.append(np.append(taus[:-1], taus[-1]), np.flip(taus[:-1]))
        
        return ls, inv_rhos, ks, ms, taus
        

    
    ## MATCHING
    
    def match_beta_function(self):
        """
        Match the beta function by adjusting the plasma-lens focusing strength.

        Returns
        -------
        None
            Updates ``self._strength_plasma_lens`` in place.
        """
        
        # minimizer function for beta matching (central alpha function is zero)
        from abel.utilities.beam_physics import evolve_beta_function
        def minfun_beta(params):
            ls, _, ks, _, _ = self.matrix_lattice(k_lens=params[0], tau_lens=0, B_chic1=0, B_chic2=0, m_sext=0, half_lattice=True)
            _, alpha, _ = evolve_beta_function(ls, ks, self.beta0, fast=True) 
            return alpha**2
    
        # initial guess for the lens strength
        f = 1/(1/(self.length_dipole + self.length_plasma_lens/2 + 2*self.length_gap) + 1/(2*self.length_chicane_dipole + self.length_central_gap_or_sextupole/2 + self.length_plasma_lens/2 + 3*self.length_gap))
        k_lens0 = 1/(f*self.length_plasma_lens)
        
        # match the beta function
        from scipy.optimize import minimize
        result_beta = minimize(minfun_beta, k_lens0, tol=1e-16, options={'maxiter': 200})
        self._strength_plasma_lens = result_beta.x[0]*self.length_plasma_lens

    
    def match_dispersion_and_R56(self, high_res=False):
        """
        Cancelling the dispersion and matching the R56 by adjusting the chicane 
        dipole fields.

        Parameters
        ----------
        high_res : bool, optional
            Enables higher-resolution computation of ``R56`` and dispersion evolution.
            Defaults to ``False``.

        Returns
        -------
        None :
            Updates ``self._field_ratio_chicane_dipole1`` and 
            ``self._field_ratio_chicane_dipole2``.
        """
        
        nom_R56 = self.R56
            
        # normalizing scale for the merit function
        Dpx_scale = self.length_dipole*self.field_dipole*SI.c/self.nom_energy
        R56_scale = self.length_dipole**3*self.field_dipole**2*SI.c**2/self.nom_energy**2
        
        # minimizer function for dispersion (central dispersion prime is zero)
        from abel.utilities.beam_physics import evolve_dispersion, evolve_R56
        def minfun_dispersion_R56(params):
            ls, inv_rhos, ks, _, _ = self.matrix_lattice(tau_lens=0, B_chic1=params[0], B_chic2=params[1], m_sext=0, half_lattice=True)
            _, Dpx_mid, evolution_disp = evolve_dispersion(ls, inv_rhos, ks, fast=True) 
            R56_mid, _ = evolve_R56(ls, inv_rhos, ks, high_res=high_res, fast=True, evolution_disp=evolution_disp)
            return (Dpx_mid/Dpx_scale)**2 + ((R56_mid - nom_R56/2)/R56_scale)**2

        # initial guess for the chicane dipole fields
        B_chic1_guess = self.field_dipole/4
        B_chic2_guess = -self.field_dipole/4
        
        # match the beta function
        from scipy.optimize import minimize
        result_dispersion_R56 = minimize(minfun_dispersion_R56, [B_chic1_guess, B_chic2_guess], tol=1e-8, options={'maxiter': 50})
        self._field_ratio_chicane_dipole1 = result_dispersion_R56.x[0]/self.field_dipole
        self._field_ratio_chicane_dipole2 = result_dispersion_R56.x[1]/self.field_dipole
    
    
    def match_chromatic_amplitude(self):
        """
        Match the chromatic amplitude by tuning the plasma-lens transverse taper 
        coefficient.

        Returns
        -------
        None : 
            Updates ``self._nonlinearity_plasma_lens`` in place. If 
            :attr:`Interstage.cancel_chromaticity` is ``False``, 
            ``self._nonlinearity_plasma_lens`` is set to zero.
        """
        
        # stop if nonlinearity is turned off
        if not self.cancel_chromaticity:
            self._nonlinearity_plasma_lens = 0.0
            return
        
        # normalizing scale for the merit function
        W_scale = 2*self.length_dipole/self.beta0
        
        # minimizer function for beta matching (central alpha function is zero)
        from abel.utilities.beam_physics import evolve_chromatic_amplitude
        def minfun_W(params):
            ls, inv_rhos, ks, ms, taus = self.matrix_lattice(tau_lens=params[0], m_sext=0, half_lattice=True)
            W_mid, _ = evolve_chromatic_amplitude(ls, inv_rhos, ks, ms, taus, self.beta0, fast=True) 
            return (W_mid/W_scale)**2
        
        # calculate dispersion and dispersion prime in the lens
        from abel.utilities.relativity import energy2momentum
        Dpx_lens = -self.charge_sign*self.length_dipole*self.field_dipole*SI.e/energy2momentum(self.nom_energy)
        Dx_lens = Dpx_lens*(self.length_dipole/2 + self.length_gap + self.length_plasma_lens/2)
        tau_lens0 = -1/Dx_lens
            
        # match the beta function
        from scipy.optimize import minimize
        result_W = minimize(minfun_W, tau_lens0, tol=1e-16, options={'maxiter': 100})
        self._nonlinearity_plasma_lens = result_W.x[0]
    
        
    def match_second_order_dispersion(self):
        """
        Match and cancel the second-order dispersion by adjusting the sextupole strength.

        Returns
        -------
        None : 
            Updates ``self._strength_sextupole`` in place. If 
            :attr:`Interstage.cancel_sec_order_dispersion` is ``False``, sets 
            ``self._strength_sextupole`` to zero.
        """

        # stop if nonlinearity is turned off
        if not self.cancel_sec_order_dispersion:
            self._strength_sextupole = 0.0
            return

        # normalizing scale for the merit function
        DDpx_scale = self.length_dipole*self.field_dipole*SI.c/self.nom_energy
        
        # minimizer function for second-order dispersion (central second-order dispersion prime is zero)
        from abel.utilities.beam_physics import evolve_second_order_dispersion
        def minfun_second_order_dispersion(params):
            ls, inv_rhos, ks, ms, taus = self.matrix_lattice(m_sext=params[0], half_lattice=True)
            _, DDpx, _ = evolve_second_order_dispersion(ls, inv_rhos, ks, ms, taus, fast=True) 
            return (DDpx/DDpx_scale)**2

        # guesstimate the sextupole strength (starting point for optimization)
        Dx_scale = -self.length_dipole**2*self.field_dipole*SI.c/self.nom_energy/2
        m_sext0 = 1.11/(Dx_scale*self.length_central_gap_or_sextupole*self.length_dipole)
    
        # match the beta function
        from scipy.optimize import minimize
        result_dispersion = minimize(minfun_second_order_dispersion, m_sext0, method='Nelder-Mead', tol=1e-20, options={'maxiter': 50})
        self._strength_sextupole = result_dispersion.x[0]*self.length_central_gap_or_sextupole
        
    
    
    ## PRINT INFO

    def print_summary(self):
        """
        Print a formatted summary of the interstage configuration, including all
        optical element lengths, fields, and total lattice parameters.

        Returns
        -------
        None : 
            Prints the formatted lattice summary to the console.
        """
        
        print('------------------------------------------------')
        print(f'Main dipole (2x):          {self.length_dipole:.3f} m,  B = {self.field_dipole:.2f} T')
        print(f'Plasma lens (2x):          {self.length_plasma_lens:.3f} m,  g = {self.field_gradient_plasma_lens:.1f} T/m')
        print(f'Outer chicane dipole (2x): {self.length_chicane_dipole:.3f} m,  B = {self.field_chicane_dipole1:.3f} T')
        print(f'Inner chicane dipole (2x): {self.length_chicane_dipole:.3f} m,  B = {self.field_chicane_dipole2:.3f} T')
        if self.cancel_sec_order_dispersion:
            print(f'Sextupole:                 {self.length_central_gap_or_sextupole:.3f} m,  m = {self.field_gradient_sextupole:.1f} T/m^2')
            print(f'Gaps (10x):                {self.length_gap:.3f} m')
        else:
            print(f'Central gap:               {self.length_central_gap_or_sextupole + 2*self.length_gap:.3f} m')
            print(f'Other gaps (8x):           {self.length_gap:.3f} m')
        
        print('------------------------------------------------')
        print(f'             Total length: {self.get_length():.3f} m')
        print(f'         Total bend angle:           {np.rad2deg(self.total_bend_angle()):.2f} deg')
        print('------------------------------------------------')

    <|MERGE_RESOLUTION|>--- conflicted
+++ resolved
@@ -143,15 +143,9 @@
     def strength_plasma_lens(self) -> float:
         """
         Effective integrated focusing strength of the plasma lens (equivalent to 
-<<<<<<< HEAD
-        gql/(cp), where g [V/m^2] is the gradient of the focusing fields, q is 
-        the particle charge, l is th length of the lens, c is the speed of 
-        light in vacuum and p [kg m/s] is the nominal particle momentum).
-=======
         gql/p, where g [T/m] is the gradient of the focusing magnetic fields, q 
         is the particle charge, l is the length of the lens, and p [kg m/s] is 
         the nominal particle momentum).
->>>>>>> 949e542e
 
 
         Returns
@@ -275,15 +269,9 @@
         ----------
         k_lens : [m^-2] float, optional
             Effective focusing strength of the plasma lens (equivalent to 
-<<<<<<< HEAD
-            gq/(cp), where g [V/m^2] is the gradient of the focusing fields, q 
-            is the particle charge, c is the speed of light in vacuum and 
-            p [kg m/s] is the nominal particle momentum). Defaults to 
-=======
             gq/p, where g [T/m] is the gradient of the focusing magnetic fields, 
             q is the particle charge, and p [kg m/s] is the nominal particle 
             momentum). Defaults to 
->>>>>>> 949e542e
             :attr:`InterstagePlasmaLens.strength_plasma_lens` / :attr:`InterstagePlasmaLens.length_plasma_lens`.
 
         tau_lens : [m^-1] float, optional
@@ -320,16 +308,9 @@
             Inverse bending radii.
 
         ks : [m^-2] 1D float ndarray
-<<<<<<< HEAD
-            Plasma lens focusing strengths equivalent to gq/(cp), where 
-            g [V/m^2] is the gradient of the focusing fields, q is the 
-            particle charge, c is the speed of light in vacuum and p [kg m/s] 
-            is the nominal particle momentum.
-=======
             Plasma lens focusing strengths equivalent to gq/p, where g [T/m] is 
             the gradient of the focusing magnetic fields, q is the particle 
             charge, and p [kg m/s] is the nominal particle momentum.
->>>>>>> 949e542e
 
         ms : [m^-3] 1D float ndarray
             Sextupole strengths.

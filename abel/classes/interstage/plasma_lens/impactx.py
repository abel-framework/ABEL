--- conflicted
+++ resolved
@@ -32,11 +32,7 @@
         recording intermediate beam states. Defaults to ``False``.
 
     enable_isr_on_ref_part : bool, optional
-<<<<<<< HEAD
-        Flag for applying `ISR to the reference particle <https://impactx.readthedocs.io/en/latest/usage/python.html#impactx.ImpactX.isr_on_ref_part>`_.
-=======
         Flag for applying `ISR to the reference particle <https://impactx.readthedocs.io/en/latest/usage/python.html#impactx.ImpactX.isr_on_ref_part>`__.
->>>>>>> 949e542e
         Note that this does not have any effect if 
         :attr:`self.enable_isr <abel.Interstage.enable_isr>` is ``False``. 
         Defaults to ``True``.
@@ -85,11 +81,7 @@
     @property
     def isr_on_ref_part(self) -> bool | None:
         """
-<<<<<<< HEAD
-        Whether `ISR will be applied to the reference particle <https://impactx.readthedocs.io/en/latest/usage/python.html#impactx.ImpactX.isr_on_ref_part>`_.
-=======
         Whether `ISR will be applied to the reference particle <https://impactx.readthedocs.io/en/latest/usage/python.html#impactx.ImpactX.isr_on_ref_part>`__.
->>>>>>> 949e542e
         to cause the reference particle to lose energy due to radiation. This 
         should be activated when the lattice optics, magnet settings, etc. 
         are chosen to account for radiative energy loss. This can prevent beam 
@@ -143,10 +135,8 @@
 
         # add lens offset for ISR mitigation
         if self.enable_isr and self.cancel_isr_kicks:
-            #self._isr_on_ref_part = True
             dx_isr = self.lens_offset_isr_kick_mitigation()
         else:
-            #self._isr_on_ref_part = False
             dx_isr = 0
             
         # define plasma lens

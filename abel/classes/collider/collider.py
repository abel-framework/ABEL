from abel.classes.runnable import Runnable
from abel.classes.cost_modeled import CostModeled
from abel.classes.event import Event
from abel.classes.beamline.impl.linac.linac import Linac
from abel.classes.bds.bds import BeamDeliverySystem
from abel.classes.ip.ip import InteractionPoint
from abel.CONFIG import CONFIG
from matplotlib import pyplot as plt
import numpy as np
import os, copy
from types import SimpleNamespace

class Collider(Runnable, CostModeled):
    
    # constructor
    def __init__(self, linac1=None, linac2=None, ip=None, com_energy=None, energy_asymmetry=None):
        
        self.linac1 = linac1
        self.linac2 = linac2
        self.ip = ip
        self.com_energy = com_energy
        self.energy_asymmetry = energy_asymmetry

        self.target_integrated_luminosity = None
        self.target_integrated_luminosity_250GeV = 2e46 # [m^-2] or 1/ab # C3 assumes 2/ab @ 250 GeV and 4/ab at 550 GeV
        self.target_integrated_luminosity_550GeV = 4e46 # [m^-2] or 1/ab # C3 assumes 2/ab @ 250 GeV and 4/ab at 550 GeV

        # cost overheads
        self.overheads = SimpleNamespace()
        self.overheads.design_and_development = 0.1
        self.overheads.controls_and_cabling = 0.15
        self.overheads.installation_and_commissioning = 0.15
        self.overheads.management_inspection = 0.12
        self.overheads.construction = self.overheads.design_and_development + self.overheads.controls_and_cabling + self.overheads.installation_and_commissioning + self.overheads.management_inspection

        # power overhead
        self.overheads.power = 0.25

        # maintenance costs
        self.maintenance_labor_per_construction_cost = 100/1e9 # [FTE/ILCU/year] # people required for maintaining the machine
        self.cost_per_labor = 0.07e6 # [ILCU/FTE] 
        self.uptime_percentage = 0.7

        # emissions
        self.emissions_per_tunnel_length = 6.38*1.73 # [ton CO2e/m] from 6.38 kton/km (CLIC estimate) plus additional structures
        self.emissions_per_energy_usage = 20/(1e9*3600) # [ton CO2e/J] from 20 ton/GWh
        self.cost_carbon_tax_per_emissions = 800 # [ILCU per ton CO2e] 800 from European Investment Bank estimate for 2050

    
    def __str__(self):
        s = f"Collider: {self.com_energy/1e9:.0f} GeV c.o.m. ({self.com_energy/2/self.energy_asymmetry/1e9:.0f} + {self.com_energy/2*self.energy_asymmetry/1e9:.0f} GeV)"
        try:
            s += f", {self.wallplug_power()/1e6:.0f} MW"
            s += f", {self.get_cost()/1e9:.1f} BILCU"
            s += f", {self.length_end_to_end()/1e3:.1f} km"
        except:
            pass

        return s
    
     # assemble the trackables
    def assemble_trackables(self):
        
        if self.target_integrated_luminosity is None:
            if self.com_energy == 250e9:
                self.target_integrated_luminosity = self.target_integrated_luminosity_250GeV
            elif self.com_energy == 250e9:
                self.target_integrated_luminosity = self.target_integrated_luminosity_550GeV
            else:
                self.target_integrated_luminosity = self.target_integrated_luminosity_250GeV + (self.target_integrated_luminosity_550GeV- self.target_integrated_luminosity_250GeV)/(550e9-250e9)*(self.com_energy-250e9)
        
        # check element classes, then assign
        if hasattr(self, 'linac') and self.linac1 is None:
            self.linac1 = self.linac

        # copy second arm if undefined
        if self.linac2 is None:
            self.linac2 = copy.deepcopy(self.linac1)

        # check type
        assert(isinstance(self.linac1, Linac))
        assert(isinstance(self.linac2, Linac))
        assert(isinstance(self.ip, InteractionPoint))
        
        if self.com_energy is not None:
            if self.energy_asymmetry is not None:
                self.linac1.nom_energy = self.com_energy/2 * self.energy_asymmetry
                self.linac2.nom_energy = self.com_energy/2 / self.energy_asymmetry
            elif self.linac1.get_nom_energy() is not None:
                self.energy_asymmetry = 2*self.linac1.get_nom_energy()/self.com_energy
                self.linac2.nom_energy = self.com_energy/2 / self.energy_asymmetry
            elif self.linac2.get_nom_energy() is not None:
                self.energy_asymmetry = 1/(2*self.linac2.nom_energy/self.com_energy)
                self.linac1.nom_energy = self.com_energy/2 * self.energy_asymmetry
            else:
                self.energy_asymmetry = 1
                self.linac1.nom_energy = self.com_energy/2
                self.linac2.nom_energy = self.com_energy/2
        else:
            self.com_energy = self.get_com_energy()
            self.energy_asymmetry = self.get_energy_asymmetry()

        # assign bunch train pattern
        if self.bunch_separation is not None:
            self.linac1.bunch_separation = self.bunch_separation
            self.linac2.bunch_separation = self.bunch_separation
        if self.num_bunches_in_train is not None:
            self.linac1.num_bunches_in_train = self.num_bunches_in_train
            self.linac2.num_bunches_in_train = self.num_bunches_in_train
        if self.rep_rate_trains is not None:
            self.linac1.rep_rate_trains = self.rep_rate_trains
            self.linac2.rep_rate_trains = self.rep_rate_trains
        
        # assemble the linacs
        self.linac1.assemble_trackables()
        self.linac2.assemble_trackables()
        

    def get_com_energy(self):
        return 2 * np.sqrt(self.linac1.get_nom_energy() * self.linac2.get_nom_energy())

    def get_energy_asymmetry(self):
        return np.sqrt(self.linac1.get_nom_energy() / self.linac2.get_nom_energy())
        
    # calculate energy usage (per bunch crossing)
    def energy_usage(self):
        return (self.linac1.energy_usage() + self.linac2.energy_usage()) * (1+self.overheads.power)

    def power_overhead(self):
        return (self.linac1.wallplug_power() + self.linac2.wallplug_power()) * self.overheads.power
        
    # calculate wallplug power
    def wallplug_power(self):
        return self.linac1.wallplug_power() + self.linac2.wallplug_power() + self.power_overhead()
        
    
    def get_event(self, load_beams=False):
        return Event.load(self.ip.shot_path(shot1=self.linac1.shot, shot2=self.linac2.shot) + 'event.h5', load_beams=False)
        
    # full luminosity per crossing [m^-2]
    def full_luminosity_per_crossing(self):
        return self.get_event().full_luminosity()
    
    # peak luminosity per crossing [m^-2]
    def peak_luminosity_per_crossing(self):
        return self.get_event().peak_luminosity()

    # peak luminosity per crossing [m^-2]
    def geometric_luminosity_per_crossing(self):
        return self.get_event().geometric_luminosity()

    # enhancement factor (from pinching etc.)
    def enhancement_factor(self):
        event = self.get_event()
        return event.full_luminosity()/event.geometric_luminosity()

    # maximum upsilon parameter (fraction of Schwinger field)
    def maximum_upsilon(self):
        return self.get_event().maximum_upsilon()

    # number of coherent pairs produced
    def num_coherent_pairs(self):
        return self.get_event().num_coherent_pairs()

    # number of synchrotron photons produced
    def num_photons_beam1(self):
        return self.get_event().num_photons_beam1()
    def num_photons_beam2(self):
        return self.get_event().num_photons_beam2()

    # energy lost per particle through synchrotron radiation
    def energy_loss_per_particle_beam1(self):
        return self.get_event().energy_loss_per_particle_beam1()
    def energy_loss_per_particle_beam2(self):
        return self.get_event().energy_loss_per_particle_beam2()
        
    


    # full luminosity per power [m^-2/J]
    def full_luminosity_per_power(self):
        return self.full_luminosity_per_crossing() / self.energy_usage()
    
    # peak luminosity per power [m^-2/J]
    def peak_luminosity_per_power(self):
        return self.peak_luminosity_per_crossing() / self.energy_usage()

    def full_luminosity(self):
        return self.full_luminosity_per_crossing() * self.collision_rate()
        
    def peak_luminosity(self):
        return self.peak_luminosity_per_crossing() * self.collision_rate()
    
    # integrated energy usage (to reach target integrated luminosity)
    def integrated_energy_usage(self):
        return self.target_integrated_luminosity / self.peak_luminosity_per_power()

    def collision_rate(self):
        return self.linac1.rep_rate_average
        
    def length_end_to_end(self, return_arm_lengths=False):

        x_mins = [0,0]
        x_maxs = [0,0]
        
        for i, linac in enumerate([self.linac1, self.linac2]):

            x = 0
            y = 0
            angle = (i+1) * np.pi
            
            # get and iterate through objects
            objs = linac.survey_object()
            
            # extract secondary objects
            second_objs = None
            connect_to = None
            if len(objs)==2 and isinstance(objs[1], tuple):
                second_objs = objs[1][0]
                connect_to = objs[1][1]
                objs = objs[0]
    
            objs.reverse()
            for j, obj in enumerate(objs):
    
                xs0, ys0, final_angle, label, color = obj
                xs0 -= xs0[-1]
                ys0 -= ys0[-1]
                angle = angle + final_angle
                
                xs = x + xs0*np.cos(angle) + ys0*np.sin(angle)
                ys = y - xs0*np.sin(angle) + ys0*np.cos(angle)

                # add secondary objects
                if connect_to == len(objs)-j-1:
                    x2 = x
                    y2 = y
                    angle2 = angle
                    
                    # get and iterate through objects
                    second_objs.reverse()
                    for second_obj in second_objs:
            
                        xs0_2, ys0_2, final_angle2, label, color = second_obj
                        
                        xs0_2 -= xs0_2[-1]
                        ys0_2 -= ys0_2[-1]
                        angle2 = angle2 + final_angle2
            
                        xs2 = x2 + xs0_2*np.cos(angle2) + ys0_2*np.sin(angle2)
                        ys2 = y2 - xs0_2*np.sin(angle2) + ys0_2*np.cos(angle2)
                        
                        x2 = xs2[0]
                        y2 = ys2[0]

                        x_mins[i] = min(x_mins[i], np.min(x2))
                        x_maxs[i] = max(x_maxs[i], np.max(x2))
                        
                x = xs[0]
                y = ys[0]

                x_mins[i] = min(x_mins[i], np.min(xs))
                x_maxs[i] = max(x_maxs[i], np.max(xs))
        
        x_min = min(x_mins)
        x_max = max(x_maxs)

        if return_arm_lengths:
            return abs(x_max-x_min), -x_min, x_max
        else:
            return abs(x_max-x_min)
                

        
    # total length of linacs (TODO: add driver production length)
    def total_tunnel_length(self):
        Ltot = 0
        for linac in [self.linac1, self.linac2]:
            Ltot += linac.get_length()
            if hasattr(linac, 'driver_complex'):
                Ltot += linac.driver_complex.get_length()
            if hasattr(linac, 'damping_ring'):
                Ltot += linac.damping_ring.get_circumference()
        return Ltot

    # run time
    
    def integrated_runtime(self, in_years=False) -> float:
        "Total integrated run time of the collider to gather enough data [s]/[years]"
        runtime = self.target_integrated_luminosity / self.peak_luminosity()
        if in_years:
            runtime = runtime/(365*24*3600)
        return runtime

    def programme_duration(self, in_years=False):
        "Total programme duration, also accounting for downtime [s]/[years]"
        return self.integrated_runtime(in_years) / self.uptime_percentage

    # costs
    
    def energy_cost(self):
        "Integrated cost of energy [ILC units]"
        return self.integrated_energy_usage() * CostModeled.cost_per_energy

    def construction_cost(self):
        return self.construction_cost_bare() + self.construction_cost_infrastructure_and_services() + self.construction_cost_controls_protection_and_safety()
        
    def construction_cost_bare(self):
        "Cost of construction, before services etc. [ILC units]"
        return self.linac1.get_cost() + self.linac2.get_cost() + self.ip.get_cost()
    
    def construction_cost_infrastructure_and_services(self):
        "Cost of infrastructure and services [ILC units]"
        return self.construction_cost_bare() * CostModeled.cost_factor_infrastructure_and_services

    def construction_cost_controls_protection_and_safety(self):
        "Cost of machine control, protection and safety systems [ILC units]"
        return self.construction_cost_bare() * CostModeled.cost_factor_controls_protection_and_safety
        
    
    
    # construction overhead costs
    def overhead_cost(self):
        #return self.overhead_cost_design_and_development() + self.overhead_cost_controls_and_cabling() + self.overhead_cost_installation_and_commissioning() + self.overhead_cost_management_inspection()
        return self.overhead_cost_design_and_development() + self.overhead_cost_management_inspection()
    def overhead_cost_design_and_development(self):
        return self.construction_cost() * self.overheads.design_and_development
    #def overhead_cost_controls_and_cabling(self):
    #    return self.construction_cost() * self.overheads.controls_and_cabling
    #def overhead_cost_installation_and_commissioning(self):
    #    return self.construction_cost() * self.overheads.installation_and_commissioning
    def overhead_cost_management_inspection(self):
        return self.construction_cost() * self.overheads.management_inspection

    def cost_snowmass_itf_accounting(self):
        "Total project cost (Snowmass ITF accounting) [ILC units]"
        return self.construction_cost() + self.overhead_cost()

    def cost_eu_accounting(self):
        "Project cost (EU accounting) [ILC units]"
        return self.construction_cost()
        
    # required labor force for maintenance (FTEs/year)
    def maintenance_labor(self):
        return self.maintenance_labor_per_construction_cost * self.construction_cost()
        
    def maintenance_cost(self):
        return self.maintenance_labor() * self.cost_per_labor * self.programme_duration(in_years=True)

    def construction_emissions(self):        
        return self.total_tunnel_length() * self.emissions_per_tunnel_length
        
    def energy_emissions(self):        
        return self.integrated_energy_usage() * self.emissions_per_energy_usage

    def total_emissions(self):
        return self.construction_emissions() + self.energy_emissions()
        
    def carbon_tax_cost(self):
        return self.total_emissions() * self.cost_carbon_tax_per_emissions

    def get_cost_breakdown_construction(self):
        breakdown = []
        breakdown.append(self.linac1.get_cost_breakdown())
        breakdown.append(self.linac2.get_cost_breakdown())
        breakdown.append(self.ip.get_cost_breakdown())
        breakdown.append(('Experimental area', CostModeled.cost_per_experimental_area))
        breakdown_post = []
        breakdown_post.append((f'{self.linac1.name} beamline', 300*np.sqrt(self.linac1.nom_energy/500e9)*CostModeled.cost_per_length_bds))
        breakdown_post.append((f'{self.linac2.name} beamline', 300*np.sqrt(self.linac2.nom_energy/500e9)*CostModeled.cost_per_length_bds))
        breakdown_post.append((f'{self.linac1.name} dump', self.linac1.get_nom_beam_power()*CostModeled.cost_per_power_beam_dump))
        breakdown_post.append((f'{self.linac2.name} dump', self.linac2.get_nom_beam_power()*CostModeled.cost_per_power_beam_dump))
        breakdown.append(('Post-collision beamlines', breakdown_post))
        breakdown.append(('Infrastructure & services', self.construction_cost_infrastructure_and_services()))
        breakdown.append(('Controls, protection & safety', self.construction_cost_controls_protection_and_safety()))
        return ('Construction', breakdown)
        
    def get_cost_breakdown_overheads(self):
        breakdown = []
        breakdown.append(('Design/development', self.overhead_cost_design_and_development()))
        #breakdown.append(('Constrols/cabling', self.overhead_cost_controls_and_cabling()))
        #breakdown.append(('Installation/commissioning', self.overhead_cost_installation_and_commissioning()))
        breakdown.append(('Management/inspection', self.overhead_cost_management_inspection()))
        return ('Overheads', breakdown)
    
    def get_cost_breakdown(self):
        breakdown = []
        breakdown.append(self.get_cost_breakdown_construction())
        breakdown.append(self.get_cost_breakdown_overheads())
        breakdown.append((f'Energy ({self.wallplug_power()/1e6:.0f} MW, {self.target_integrated_luminosity/1e46:.0f}/ab, {self.programme_duration(in_years=True):.1f} yrs)', self.energy_cost()))
        breakdown.append(('Maintenance', self.maintenance_cost()))
        breakdown.append((f'Carbon tax ({self.total_emissions()/1e3:.0f} kton CO2e)', self.carbon_tax_cost()))
        return ('Collider', breakdown)
    
    # total cost of construction and running
    def full_programme_cost(self, include_carbon_tax=True):
        fpc = self.construction_cost() + self.overhead_cost() + self.energy_cost() + self.maintenance_cost()
        if include_carbon_tax:
            fpc += self.carbon_tax_cost()
        return fpc

    
    def print_emissions(self):
        print('-- EMISSIONS ------------------------------------')
        print('>> Construction emissions ({:.1f} km): {:.0f} kton CO2e'.format(self.total_tunnel_length()/1e3, self.construction_emissions()/1e3))
        print('>> Operation emissions ({:.1f} TWh):   {:.0f} kton CO2e'.format(self.integrated_energy_usage()/(1e12*3600), self.energy_emissions()/1e3))
        print('-------------------------------------------------')
        print('>> Total emissions:                 {:.0f} kton CO2e'.format(self.total_emissions()/1e3))
        print('-------------------------------------------------')

    def print_power(self):
        print(f"-- POWER {'-'.ljust(40,'-')}")
        print(f">> {self.linac1.name}:                       {self.linac1.wallplug_power()/1e6:.0f} MW")
        print(f">> {self.linac2.name}:                 {self.linac2.wallplug_power()/1e6:.0f} MW")
        print('>> Overhead:                          {:.0f} MW'.format(self.power_overhead()/1e6))
        print('-------------------------------------------------')
        print('>> Total power:                 {:.0f} MW'.format(self.wallplug_power()/1e6))
        print('-------------------------------------------------')


    # shot tracking function (to be repeated)
    def perform_shot(self, shot):
        
        self.shot = shot
        self.step = self.steps[shot]
        shot_in_step = np.mod(self.shot, self.num_shots_per_step)

        # check if object exists
        if not self.overwrite and os.path.exists(self.object_path(shot)):
            print('>> SHOT ' + str(shot+1) + ' already exists and will not be overwritten.', flush=True)
        else:
            
            # apply scan function if it exists (before assembly)
            vals_all = np.repeat(self.vals,self.num_shots_per_step)
            applied_fnc_before_assembly = False
            try:
                if self.scan_fcn is not None:
                    self.scan_fcn(self, vals_all[shot])
                    applied_fnc_before_assembly = True
            except:
                pass
            
            # instantiate the trackables
            self.assemble_trackables()

            # apply scan function if it exists (if it wasn't done before assembly)
            if not applied_fnc_before_assembly and self.scan_fcn is not None:
                self.scan_fcn(self, vals_all[shot])
            
            # clear the shot folder
            self.clear_run_data(shot)

            # run tracking
            if self.num_shots > 1 and self.verbose:
                print('>> SHOT ' + str(shot+1) + '/' + str(self.num_shots), flush=True)
            
            # run first linac arm
            if self.verbose:
                print(">> LINAC #1")
            self.linac1.scan(self.run_name + "/linac1", fcn=lambda obj, val: obj, vals=self.vals, num_shots_per_step=self.num_shots_per_step, shot_filter=shot, savedepth=self.savedepth, verbose=self.verbose, overwrite=False)
            
            # run second linac arm
            if self.verbose:
                print(">> LINAC #2")
            self.linac2.scan(self.run_name + "/linac2", fcn=lambda obj, val: obj, vals=self.vals, num_shots_per_step=self.num_shots_per_step, shot_filter=shot, savedepth=self.savedepth, verbose=self.verbose, overwrite=False)
            
            # simulate collisions
            if self.verbose:
                print(">> INTERACTION POINT")
            event = self.ip.run(self.linac1, self.linac2, self.run_name + "/ip", all_by_all=False, overwrite=self.overwrite, step_filter=self.step, verbose=self.verbose)
            
            # save object to file
            self.save()

    
    # plot survey    
    
    def plot_survey(self, save_fig=False):
        "Plot the layout of the collider"
        
        # setup figure
        fig, ax = plt.subplots()
        fig.set_figwidth(20)
        fig.set_figheight(4)
        ax.set_xlabel('x [m]')
        ax.set_ylabel('y [m]')
        ax.axis('equal')
        
        # initialize parameters
        labels = []
        for i, linac in enumerate([self.linac1, self.linac2]):
            
            x = 0
            y = 0
            angle = (i+1) * np.pi
            
            # get and iterate through objects
            objs = linac.survey_object()
            
            # extract secondary objects
            second_objs = None
            connect_to = None
            if len(objs)==2 and isinstance(objs[1], tuple):
                second_objs = objs[1][0]
                connect_to = objs[1][1]
                objs = objs[0]
    
            objs.reverse()
            for j, obj in enumerate(objs):
    
                xs0, ys0, final_angle, label, color = obj
                xs0 -= xs0[-1]
                ys0 -= ys0[-1]
                angle = angle + final_angle
                
                xs = x + xs0*np.cos(angle) + ys0*np.sin(angle)
                ys = y - xs0*np.sin(angle) + ys0*np.cos(angle)
                
                if label in labels:
                    label = None
                else:
                    labels.append(label)
                ax.plot(xs, ys, '-', color=color, label=label, linewidth=2)

                # add secondary objects
                if connect_to == len(objs)-j-1:
                    x2 = x
                    y2 = y
                    angle2 = angle
                    
                    # get and iterate through objects
                    second_objs.reverse()
                    for second_obj in second_objs:
            
                        xs0_2, ys0_2, final_angle2, label, color = second_obj
                        
                        xs0_2 -= xs0_2[-1]
                        ys0_2 -= ys0_2[-1]
                        angle2 = angle2 + final_angle2
            
                        xs2 = x2 + xs0_2*np.cos(angle2) + ys0_2*np.sin(angle2)
                        ys2 = y2 - xs0_2*np.sin(angle2) + ys0_2*np.cos(angle2)
                        
                        x2 = xs2[0]
                        y2 = ys2[0]
                        
                        if label in labels:
                            label = None
                        else:
                            labels.append(label)
                        ax.plot(xs2, ys2, '-', color=color, label=label, linewidth=2)
                    
                x = xs[0]
                y = ys[0]
            
        # add interaction point
        ax.plot([0], [0], 'k*', label='IP', markersize=10)
        
        ax.legend(loc='upper left', ncol=4, reverse=True)
        plt.show()



    ## SCAN PLOTS

<<<<<<< HEAD
    # TODO: delete data option
    def plot_cost_variation(self, param, scan_name=None, num_shots_per_step=1, num_steps=11, lower=None, upper=None, scale=1, label=None, xscale='log', parallel=False, overwrite=True):
=======
    def plot_cost_variation_for_parameter(self, param, scan_name=None, num_shots_per_step=1, num_steps=11, lower=None, upper=None, scale=1, label=None, xscale='log', parallel=True, overwrite=True):

        from datetime import datetime
        
        # make copy of the object
        scan_self = copy.deepcopy(self)
>>>>>>> b3c9efbd
        
        # set default scan name
        if scan_name is None:
            scan_name = 'param_scan_' + param + '_' + datetime.now().strftime("%Y%m%d_%H%M%S")

        # set default upper and lower bounds
        if lower is None:
            lower = self.get_nested_attr(param)*0.7
        if upper is None:
            upper = self.get_nested_attr(param)*1.3

        # default label
        if label is None:
            label = param

        # set values based on type of scale
        if xscale == 'log':
            scan_vals = np.logspace(np.log10(lower), np.log10(upper), num_steps)
        elif xscale == 'linear':
            scan_vals = np.linspace(lower, upper, num_steps)

        full_programme_cost = np.zeros(num_steps)
        itf_cost = np.zeros(num_steps)
        eu_cost = np.zeros(num_steps)
        construction_cost = np.zeros(num_steps)
        construction_cost_infrastructure = np.zeros(num_steps)
        construction_cost_cps = np.zeros(num_steps)
        construction_cost_linac1 = np.zeros(num_steps)
        construction_cost_linac2 = np.zeros(num_steps)
        overhead_cost = np.zeros(num_steps)
        energy_cost = np.zeros(num_steps)
        maintenance_cost = np.zeros(num_steps)
        carbon_tax_cost = np.zeros(num_steps)
        for i in range(num_steps):
            scan_self = copy.deepcopy(self)
            scan_self.set_attr(param, scan_vals[i])
            scan_self.run(scan_name, num_shots=num_shots_per_step, parallel=parallel, overwrite=overwrite, verbose=False)

            # extract values (TODO: allow for more shots per step)
            full_programme_cost[i] = scan_self.full_programme_cost()
            itf_cost[i] = scan_self.cost_snowmass_itf_accounting()
            eu_cost[i] = scan_self.cost_eu_accounting()
            
            construction_cost[i] = scan_self.construction_cost()
            construction_cost_infrastructure[i] = scan_self.construction_cost_infrastructure_and_services()
            construction_cost_cps[i] = scan_self.construction_cost_controls_protection_and_safety()
            construction_cost_linac1[i] = scan_self.linac1.get_cost()
            construction_cost_linac2[i] = scan_self.linac2.get_cost()
            
            overhead_cost[i] = scan_self.overhead_cost()
            energy_cost[i] = scan_self.energy_cost()
            maintenance_cost[i] = scan_self.maintenance_cost()
            carbon_tax_cost[i] = scan_self.carbon_tax_cost()
            
        construction_cost_ip = construction_cost - construction_cost_linac1 - construction_cost_linac2 - construction_cost_infrastructure - construction_cost_cps
        
        # plot cost breakdown
        fig, ax = plt.subplots(1)
        fig.set_figwidth(CONFIG.plot_width_default)
        fig.set_figheight(CONFIG.plot_width_default*0.6)

        cumul_cost = construction_cost_ip
        ax.fill(np.concatenate((scan_vals/scale, np.flip(scan_vals/scale))), np.concatenate((cumul_cost/1e9, np.zeros_like(scan_vals))), 'steelblue', label='Construction (IP)')
        
        cumul_cost_last = copy.deepcopy(cumul_cost)
        cumul_cost += construction_cost_linac1
        ax.fill(np.concatenate((scan_vals/scale, np.flip(scan_vals/scale))), np.concatenate((cumul_cost/1e9, np.flip(cumul_cost_last/1e9))), 'skyblue', label=f'Construction ({scan_self.linac1.name})')
        
        cumul_cost_last = copy.deepcopy(cumul_cost)
        cumul_cost += construction_cost_linac2
        ax.fill(np.concatenate((scan_vals/scale, np.flip(scan_vals/scale))), np.concatenate((cumul_cost/1e9, np.flip(cumul_cost_last/1e9))), 'lightblue', label=f'Construction ({scan_self.linac2.name})')

        cumul_cost_last = copy.deepcopy(cumul_cost)
        cumul_cost += construction_cost_infrastructure
        ax.fill(np.concatenate((scan_vals/scale, np.flip(scan_vals/scale))), np.concatenate((cumul_cost/1e9, np.flip(cumul_cost_last/1e9))), 'lightskyblue', label='Infrastructure & services')

        cumul_cost_last = copy.deepcopy(cumul_cost)
        cumul_cost += construction_cost_cps
        ax.fill(np.concatenate((scan_vals/scale, np.flip(scan_vals/scale))), np.concatenate((cumul_cost/1e9, np.flip(cumul_cost_last/1e9))), 'deepskyblue', label='Controls, protection & safety')
        
        cumul_cost_last = copy.deepcopy(cumul_cost)
        cumul_cost += overhead_cost
        ax.fill(np.concatenate((scan_vals/scale, np.flip(scan_vals/scale))), np.concatenate((cumul_cost/1e9, np.flip(cumul_cost_last/1e9))), label='Overhead cost')
        
        cumul_cost_last = copy.deepcopy(cumul_cost)
        cumul_cost += energy_cost
        ax.fill(np.concatenate((scan_vals/scale, np.flip(scan_vals/scale))), np.concatenate((cumul_cost/1e9, np.flip(cumul_cost_last/1e9))), label='Energy cost')
        
        cumul_cost_last = copy.deepcopy(cumul_cost)
        cumul_cost += maintenance_cost
        ax.fill(np.concatenate((scan_vals/scale, np.flip(scan_vals/scale))), np.concatenate((cumul_cost/1e9, np.flip(cumul_cost_last/1e9))), label='Maintenance cost')
        
        cumul_cost_last = copy.deepcopy(cumul_cost)
        cumul_cost += carbon_tax_cost
        ax.fill(np.concatenate((scan_vals/scale, np.flip(scan_vals/scale))), np.concatenate((cumul_cost/1e9, np.flip(cumul_cost_last/1e9))), label='Carbon tax')

        ax.plot(scan_vals/scale, eu_cost/1e9, ls='--', color='k', label='Cost (EU accounting)')
        ax.plot(scan_vals/scale, itf_cost/1e9, ls=':', color='k', label='Cost (Snowmass ITF accounting)')
        ax.plot(scan_vals/scale, full_programme_cost/1e9, ls='-', color='k', label='Full programme cost')
        
        
        ax.set_xlabel(label)
        ax.set_ylabel('Collider cost (BILCU)')
        ax.set_xscale(xscale)
        ax.set_yscale('linear')
        ax.set_xlim(lower/scale, upper/scale)
        ax.set_ylim(0, 1.25*max(full_programme_cost/1e9))
        ax.plot(np.array([1,1])*self.get_nested_attr(param)/scale, [0, 1.25*max(full_programme_cost/1e9)], ls=':', color='gray')
        plt.legend(reverse=True)

        return scan_self

    # TODO: delete data option
    def plot_length_variation(self, param, scan_name=None, num_shots_per_step=1, num_steps=11, lower=None, upper=None, scale=1, label=None, xscale='log', parallel=False, overwrite=True):
        
        # set default scan name
        if scan_name is None:
            scan_name = 'param_scan_' + param + '_' + datetime.now().strftime("%Y%m%d_%H%M%S")

        # set default upper and lower bounds
        if lower is None:
            lower = self.get_nested_attr(param)*0.7
        if upper is None:
            upper = self.get_nested_attr(param)*1.3

        # default label
        if label is None:
            label = param

        # set values based on type of scale
        if xscale == 'log':
            scan_vals = np.logspace(np.log10(lower), np.log10(upper), num_steps)
        elif xscale == 'linear':
            scan_vals = np.linspace(lower, upper, num_steps)

        length_end_to_end = np.zeros(num_steps)
        length_linac1 = np.zeros(num_steps)
        length_linac2 = np.zeros(num_steps)
        for i in range(num_steps):
            scan_self = copy.deepcopy(self)
            scan_self.set_attr(param, scan_vals[i])
            scan_self.run(scan_name, num_shots=num_shots_per_step, parallel=parallel, overwrite=overwrite, verbose=False)

            # extract values (TODO: allow for more shots per step)
            length_end_to_end[i], length_linac2[i], length_linac1[i] = scan_self.length_end_to_end(return_arm_lengths=True)
            
        # plot cost breakdown
        fig, ax = plt.subplots(1)
        fig.set_figwidth(CONFIG.plot_width_default)
        fig.set_figheight(CONFIG.plot_width_default*0.6)

        cumul_length = length_linac2
        ax.fill(np.concatenate((scan_vals/scale, np.flip(scan_vals/scale))), np.concatenate((cumul_length/1e3, np.zeros_like(scan_vals))), label=scan_self.linac2.name)
        
        cumul_length_last = copy.deepcopy(cumul_length)
        cumul_length += length_linac1
        ax.fill(np.concatenate((scan_vals/scale, np.flip(scan_vals/scale))), np.concatenate((cumul_length/1e3, np.flip(cumul_length_last/1e3))), label=scan_self.linac1.name)
        
        ax.plot(scan_vals/scale, length_end_to_end/1e3, ls='-', color='k', label='End-to-end')
        
        ax.set_xlabel(label)
        ax.set_ylabel('Collider length (km)')
        ax.set_xscale(xscale)
        ax.set_yscale('linear')
        ax.set_xlim(lower/scale, upper/scale)
        ax.set_ylim(0, 1.1*max(length_end_to_end/1e3))
        ax.plot(np.array([1,1])*self.get_nested_attr(param)/scale, [0, 1.1*max(length_end_to_end/1e3)], ls=':', color='gray')
        plt.legend(reverse=True)

        return scan_self

    # TODO: delete data option
    def plot_power_variation(self, param, scan_name=None, num_shots_per_step=1, num_steps=11, lower=None, upper=None, scale=1, label=None, xscale='log', parallel=False, overwrite=True):
        
        # set default scan name
        if scan_name is None:
            scan_name = 'param_scan_' + param + '_' + datetime.now().strftime("%Y%m%d_%H%M%S")

        # set default upper and lower bounds
        if lower is None:
            lower = self.get_nested_attr(param)*0.7
        if upper is None:
            upper = self.get_nested_attr(param)*1.3

        # default label
        if label is None:
            label = param

        # set values based on type of scale
        if xscale == 'log':
            scan_vals = np.logspace(np.log10(lower), np.log10(upper), num_steps)
        elif xscale == 'linear':
            scan_vals = np.linspace(lower, upper, num_steps)

        power_overhead = np.zeros(num_steps)
        power_linac1 = np.zeros(num_steps)
        power_linac2 = np.zeros(num_steps)
        for i in range(num_steps):
            scan_self = copy.deepcopy(self)
            scan_self.set_attr(param, scan_vals[i])
            scan_self.run(scan_name, num_shots=num_shots_per_step, parallel=parallel, overwrite=overwrite, verbose=False)

            # extract values (TODO: allow for more shots per step)
            power_linac1[i] = scan_self.linac1.wallplug_power()
            power_linac2[i] = scan_self.linac2.wallplug_power()
            power_overhead[i] = scan_self.power_overhead()

        power_total = power_overhead + power_linac1 + power_linac2
        
        # plot cost breakdown
        fig, ax = plt.subplots(1)
        fig.set_figwidth(CONFIG.plot_width_default)
        fig.set_figheight(CONFIG.plot_width_default*0.6)

        cumul_power = power_linac2
        ax.fill(np.concatenate((scan_vals/scale, np.flip(scan_vals/scale))), np.concatenate((cumul_power/1e6, np.zeros_like(scan_vals))), label=scan_self.linac2.name)
        
        cumul_power_last = copy.deepcopy(cumul_power)
        cumul_power += power_linac1
        ax.fill(np.concatenate((scan_vals/scale, np.flip(scan_vals/scale))), np.concatenate((cumul_power/1e6, np.flip(cumul_power_last/1e6))), label=scan_self.linac1.name)

        cumul_power_last = copy.deepcopy(cumul_power)
        cumul_power += power_overhead
        ax.fill(np.concatenate((scan_vals/scale, np.flip(scan_vals/scale))), np.concatenate((cumul_power/1e6, np.flip(cumul_power_last/1e6))), label='Overhead')
        
        ax.plot(scan_vals/scale, power_total/1e6, ls='-', color='k', label='Total')
        
        ax.set_xlabel(label)
        ax.set_ylabel('Collider power (MW)')
        ax.set_xscale(xscale)
        ax.set_yscale('linear')
        ax.set_xlim(lower/scale, upper/scale)
        ax.set_ylim(0, 1.1*max(power_total/1e6))
        ax.plot(np.array([1,1])*self.get_nested_attr(param)/scale, [0, 1.1*max(power_total/1e6)], ls=':', color='gray')
        plt.legend(reverse=True)

        return scan_self
        
    
    # plot the distribution of luminosity per power
    def plot_luminosity_per_power(self):
        self.plot_luminosity(per_power=True)
    
    
    # plot the luminosity distribution
    def plot_luminosity(self, per_power=False):

        from matplotlib import lines
        
        if per_power:
            norm = 1e4 * self.energy_usage()/1e6 # [100 J]
            normLabel = 'per power (cm$^{-2}$ s$^{-1}$ MW$^{-1}$)'
        else:
            norm = 1
            normLabel = 'per crossing (m$^{-2}$)'
            
        # load luminosities
        files = self.ip.run_data()
        num_events = len(files)
        lumi_geom = np.empty(num_events)
        lumi_full = np.empty(num_events)
        lumi_peak = np.empty(num_events)
        for i in range(num_events):
            event = Event.load(files[i], load_beams=False)
            lumi_geom[i] = event.geometric_luminosity() / norm
            lumi_full[i] = event.full_luminosity() / norm
            lumi_peak[i] = event.peak_luminosity() / norm
        
        # calculate fraction of events at zero luminosity
        frac_zero_geom = np.mean(lumi_geom==0)
        frac_zero_full = np.mean(lumi_full==0)
        frac_zero_peak = np.mean(lumi_peak==0)
        
        # prepare figure
        fig, axs = plt.subplots(1,2)
        fig.set_figwidth(18)
        fig.set_figheight(3.5)
        num_bins = max(10, int(np.sqrt(num_events)*10))
        logbins = np.logspace(30, 37, num_bins)/norm
        
        # plot full luminosity
        axs[0].hist(lumi_geom, bins=logbins, color='aliceblue', label="Geometric ("+str(round(frac_zero_geom*100))+"% no lumi.)")
        axs[0].hist(lumi_full, bins=logbins, label="Full ("+str(round(frac_zero_full*100))+"% no lumi.)")
        axs[0].set_xscale("log")
        axs[0].set_xlabel(f"Full luminosity {normLabel}")
        axs[0].set_ylabel('Count per bin')
        axs[0].set_xlim([min(logbins), max(logbins)])
        
        # plot peak luminosity
        axs[1].hist(lumi_geom, bins=logbins, color='aliceblue', label="Geometric ("+str(round(frac_zero_geom*100))+"% no lumi.)")
        axs[1].hist(lumi_peak, bins=logbins, label="Peak 1% ("+str(round(frac_zero_peak*100))+"% no lumi.)")
        axs[1].set_xscale("log")
        axs[1].set_xlabel(f"Peak luminosity {normLabel}")
        axs[1].set_ylabel('Count per bin')
        axs[1].legend(loc='upper left')
        axs[1].set_xlim([min(logbins), max(logbins)])
        
        # plot ILC and CLIC comparisons
        if per_power:
            val_ilc_250_full = 6.15e31 # [cm^-2 s^-1 MW^-1] wall-plug power = 122 MW
            val_ilc_250_peak = 5.35e31 # [cm^-2 s^-1 MW^-1]
            val_ilc_500_full = 1.10e32 # [cm^-2 s^-1 MW^-1] wall-plug power = 163 MW
            val_ilc_500_peak = 6.41e31 # [cm^-2 s^-1 MW^-1]
            val_clic_380_full = 2.09e32 # [cm^-2 s^-1 MW^-1] wall-plug power ≈ 110 MW
            val_clic_380_peak = 1.18e32 # [cm^-2 s^-1 MW^-1]
            val_clic_3000_full = 1.01e32 # [cm^-2 s^-1 MW^-1] wall-plug power = 582 MW
            val_clic_3000_peak = 3.43e31 # [cm^-2 s^-1 MW^-1]
        else:
            val_ilc_250_full = 1.14e34 # [m^-2]
            val_ilc_250_peak = 9.96e33 # [m^-2]
            val_ilc_500_full = 2.74e34 # [m^-2]
            val_ilc_500_peak = 1.60e34 # [m^-2]
            val_clic_380_full = 1.3e34 # [m^-2]
            val_clic_380_peak = 7.39e33 # [m^-2]
            val_clic_3000_full = 3.78e34 # [m^-2]
            val_clic_3000_peak = 1.28e34 # [m^-2]
        axs[0].add_artist(lines.Line2D([val_ilc_250_full, val_ilc_250_full], axs[0].get_ylim(), linestyle='-', color='lightgreen', label='ILC 250'))
        axs[1].add_artist(lines.Line2D([val_ilc_250_peak, val_ilc_250_peak], axs[1].get_ylim(), linestyle='-', color='lightgreen', label='ILC 250'))
        axs[0].add_artist(lines.Line2D([val_ilc_500_full, val_ilc_500_full], axs[0].get_ylim(), linestyle='-', color='forestgreen', label='ILC 500'))
        axs[1].add_artist(lines.Line2D([val_ilc_500_peak, val_ilc_500_peak], axs[1].get_ylim(), linestyle='-', color='forestgreen', label='ILC 500'))
        axs[0].add_artist(lines.Line2D([val_clic_380_full, val_clic_380_full], axs[0].get_ylim(), linestyle='-', color='lightcoral', label='CLIC 380'))
        axs[1].add_artist(lines.Line2D([val_clic_380_peak, val_clic_380_peak], axs[1].get_ylim(), linestyle='-', color='lightcoral', label='CLIC 380'))
        axs[0].add_artist(lines.Line2D([val_clic_3000_full, val_clic_3000_full], axs[0].get_ylim(), linestyle='-', color='indianred', label='CLIC 3000'))
        axs[1].add_artist(lines.Line2D([val_clic_3000_peak, val_clic_3000_peak], axs[1].get_ylim(), linestyle='-', color='indianred', label='CLIC 3000'))
        axs[0].legend(loc='upper left')
        
        
                                     
    <|MERGE_RESOLUTION|>--- conflicted
+++ resolved
@@ -563,17 +563,9 @@
 
     ## SCAN PLOTS
 
-<<<<<<< HEAD
-    # TODO: delete data option
-    def plot_cost_variation(self, param, scan_name=None, num_shots_per_step=1, num_steps=11, lower=None, upper=None, scale=1, label=None, xscale='log', parallel=False, overwrite=True):
-=======
-    def plot_cost_variation_for_parameter(self, param, scan_name=None, num_shots_per_step=1, num_steps=11, lower=None, upper=None, scale=1, label=None, xscale='log', parallel=True, overwrite=True):
+    def plot_cost_variation(self, param, scan_name=None, num_shots_per_step=1, num_steps=11, lower=None, upper=None, scale=1, label=None, xscale='log', parallel=True, overwrite=True):
 
         from datetime import datetime
-        
-        # make copy of the object
-        scan_self = copy.deepcopy(self)
->>>>>>> b3c9efbd
         
         # set default scan name
         if scan_name is None:

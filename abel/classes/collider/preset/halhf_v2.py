--- conflicted
+++ resolved
@@ -6,6 +6,8 @@
 from abel.classes.damping_ring.impl.damping_ring_basic import DampingRingBasic
 from abel.classes.beamline.impl.driver_complex import DriverComplex
 from abel.classes.turnaround.impl.turnaround_basic import TurnaroundBasic
+from abel.classes.combiner_ring.impl.combiner_ring_basic import CombinerRingBasic
+from abel.classes.transfer_line.impl.transfer_line_basic import TransferLineBasic
 from abel.classes.stage.impl.stage_basic import StageBasic
 from abel.classes.interstage.impl.interstage_basic import InterstageBasic
 from abel.classes.bds.impl.bds_basic import BeamDeliverySystemBasic
@@ -73,7 +75,6 @@
 
     # pre-assembly of the collider subsystems
     def assemble_trackables(self):
-<<<<<<< HEAD
 
         self.pwfa_num_stages = int(self.pwfa_num_stages)
         
@@ -85,10 +86,7 @@
             self.positron_linac_gradient = self.positron_linac_gradient_warm
             self.positron_linac_num_structures_per_klystron = float(self.positron_linac_num_structures_per_klystron_warm)
             self.positron_linac_num_rf_cells = self.positron_linac_num_rf_cells_warm
-            
-=======
-        
->>>>>>> b3c9efbd
+         
         driver_separation = self.driver_separation_num_buckets/self.driver_linac_rf_frequency
         colliding_bunch_separation = self.pwfa_num_stages*driver_separation/self.combiner_ring_compression_factor
         driver_energy = (self.com_energy/2)*self.energy_asymmetry/(self.pwfa_transformer_ratio*self.pwfa_num_stages)

--- conflicted
+++ resolved
@@ -47,14 +47,6 @@
             # save object to file
             self.save()
 
-<<<<<<< HEAD
-    @abstractmethod
-    def track(self, beam, savedepth=0, runnable=None, verbose=False):
-        pass
-
-    
-=======
->>>>>>> 614f647c
     ## SCAN FUNCTIONALITY
     
     def is_scan(self):

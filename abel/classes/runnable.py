from abc import ABC, abstractmethod
from abel.CONFIG import CONFIG
from abel.classes.beam import Beam
import os, shutil, time, sys, csv
from datetime import datetime
import numpy as np

class Runnable(ABC):
    
    # shot tracking function (to be repeated)
    def perform_shot(self, shot):
        
        self.shot = shot
        self.step = self.steps[shot]
        
        # apply scan function if it exists
        if self.scan_fcn is not None:
            vals_all = np.repeat(self.vals,self.num_shots_per_step)
            self.scan_fcn(self, vals_all[shot])
        
        # check if object exists
        if not self.overwrite and os.path.exists(self.object_path(shot)):
            print('>> SHOT ' + str(shot+1) + ' already exists and will not be overwritten.', flush=True)
            
        else:

            # clear the shot folder
            self.clear_run_data(shot)

            # run tracking
            if self.num_shots > 1 and self.verbose:
                print('>> SHOT ' + str(shot+1) + '/' + str(self.num_shots), flush=True)

            # if overwrite_from is None: # TODO
            self.track(beam=None, savedepth=self.savedepth, runnable=self, verbose=self.verbose)

            # save object to file
            self.save()

    ## SCAN FUNCTIONALITY
    
    def is_scan(self):
        return self.scan_fcn is not None
      
    # scan function
    def scan(self, run_name=None, fcn=None, vals=[None], label=None, scale=1, num_shots_per_step=1, step_filter=None, shot_filter=None, savedepth=2, verbose=None, overwrite=False, parallel=False, max_cores=16):

        from joblib import Parallel, delayed
        from joblib_progress import joblib_progress
        
        # define run name (generate if not given)
        if run_name is None:
            self.run_name = "scan_" + datetime.now().strftime("%Y%m%d_%H%M%S")
        else:
            self.run_name = run_name
        
        self.overwrite = overwrite
        self.verbose = verbose
        self.savedepth = savedepth
        
        if self.overwrite:
            self.clear_run_data()
            self.overwrite = False
            
        # default verbosity
        if self.verbose is None:
            self.verbose = not parallel
        
        # set scan values
        self.scan_fcn = fcn
        self.vals = vals
        self.steps = np.repeat(range(len(vals)), num_shots_per_step)
        self.num_steps = len(vals)
        self.num_shots_per_step = num_shots_per_step
        self.num_shots = self.num_steps*self.num_shots_per_step
        self.label = label
        self.scale = scale
        
        # make temp folder and run path if not existing
        if not os.path.exists(CONFIG.temp_path):
            os.makedirs(CONFIG.temp_path, exist_ok=True)
        if not os.path.exists(self.run_path()):
            os.makedirs(self.run_path(), exist_ok=True)

        # make base folder and clear tracking directory
        if step_filter == 0:
            if self.overwrite or not os.path.exists(self.run_path()):
                self.clear_run_data()
            
        # define what shots to perform
        shots_to_perform = np.arange(self.num_shots)
        if step_filter is not None:
            shots_to_perform = shots_to_perform[np.isin(self.steps, step_filter)]
        elif shot_filter is not None:
            shots_to_perform = shots_to_perform[np.isin(shots_to_perform, shot_filter)]

        # perform shots (in parallel or series)
        if parallel:
            
            # recalculate number of cores used
            num_cores = min(max_cores, len(shots_to_perform))
            
            # perform parallel tracking
            with joblib_progress('Tracking shots ('+str(num_cores)+' in parallel)', len(shots_to_perform)):
                Parallel(n_jobs=num_cores)(delayed(self.perform_shot)(shot) for shot in shots_to_perform)
                time.sleep(0.05) # hack to allow printing progress
            
        else:   
            
            # perform in-series tracking
            for shot in shots_to_perform:
                self.perform_shot(shot)
        
        # return final beam from first shot
        self.__dict__.update(self.load(shot=shots_to_perform[0]).__dict__)

    
    # run simulation
    def run(self, run_name=None, num_shots=1, savedepth=2, verbose=None, overwrite=False, parallel=False, max_cores=16): 
        
        # define run name (generate if not given)
        if run_name is None:
            self.run_name = 'run_' + datetime.now().strftime('%Y%m%d_%H%M%S')
        else:
            self.run_name = run_name
        
        # perform a scan with only one step
        self.scan(run_name=self.run_name, num_shots_per_step=num_shots, savedepth=savedepth, verbose=verbose, overwrite=overwrite, parallel=parallel, max_cores=max_cores)
    
    

    
    # generate run folder
    def run_path(self):
        return CONFIG.run_data_path + self.run_name + '/'
    
    
    # generate object path
    def object_path(self, shot=None):
        if shot is None:
            shot = self.shot
        return self.shot_path(shot) + 'runnable' + '.obj'
    
    # save object to file
    def save(self):
        import dill as pickle
        with open(self.object_path(), 'wb') as savefile:
            pickle.dump(self, savefile)
            
    # load object from file
    def load(self, shot=None):
        import dill as pickle
        with open(self.object_path(shot), 'rb') as loadfile:
            try:
                obj = pickle.load(loadfile)
                return obj
            except:
                return None
    
    
    # generate track path
    def shot_path(self, shot=None):
        if shot is None:
            shot = self.shot
        if self.is_scan(): # if a scan
            step = self.steps[shot]
            shot_in_step = np.mod(shot, self.num_shots_per_step)
            return self.run_path() + 'step_' + str(step).zfill(3) + '_shot_' + str(shot_in_step).zfill(3) + '/'
        else:
            return self.run_path() + 'shot_' + str(shot).zfill(3) + '/'
    
    
    # get tracking data filenames
    def run_data(self, shot=None):
        shot_path = self.shot_path(shot)
        if os.path.exists(shot_path):
            filenames = [shot_path + f for f in os.listdir(shot_path) if (os.path.isfile(os.path.join(shot_path, f)) and f.startswith('beam_') and not f.endswith('.obj'))]
            filenames.sort()
            return filenames
        else:
            return []
    
    
    # clear tracking data
    def clear_run_data(self, shot=None):
        
        # determine folder based on shot
        if shot is not None:
            clear_path = self.shot_path(shot)
        else:
            clear_path = self.run_path()
            
        # delete and remake folder
        if os.path.exists(clear_path):
            shutil.rmtree(clear_path)
        os.makedirs(clear_path)
        
    
    # number of beam outputs for shot
    def num_outputs(self, shot=0):
        files = self.run_data(shot)
        return len(files)
        
    
    # indexing operator (get beams out)
    def __getitem__(self, index):
        if isinstance(index, int):
            shot = index
            if shot < 0:
                shot = self.num_shots+shot
            return self.load(shot)
        elif isinstance(index, tuple) and len(index)==2:
            if self.is_scan():
                step = index[0]
                if step < 0:
                    step = self.num_steps+step
                shot_in_step = index[1]
                if shot_in_step < 0:
                    shot_in_step = self.num_shots_per_step+shot_in_step
                shot = step*self.num_shots_per_step + shot_in_step
                return self.load(shot)
            else:
                raise Exception('Not a scan')
        else:
            raise Exception('No shots')
    
    
    # load beam 
    def get_beam(self, index, shot=None):
        if shot is None:
            if hasattr(self, 'shot') and self.shot is not None:
                shot = int(self.shot)
            else:
                shot = 0
        filenames = self.run_data(shot)
        return Beam.load(filenames[index])
        
    
    # initial beam
    @property
    def initial_beam(self):
        return self.get_beam(0)
    
    # final beam
    @property
    def final_beam(self):
        return self.get_beam(-1)

    
    ## Support for Bayesian optimisation through Ax.optimize
    
    def set_parameters(self, params):
        for key in params.keys():
            self.set_attr(key, params[key])
            
    # Setting attribute
    def set_attr(self, attr, val):
        pre, _, post = attr.rpartition('.') # Splits attr into post containing the last nested atrtibute and pre containing all previous attributes.
        return setattr(self.get_nested_attr(pre) if pre else self, post, val)  # Sets val to the post attribute if attr is not nested. If nested, call get_nested_attr(pre) to set val correctly.

    # Get nested attribute
    def get_nested_attr(self, attr, *args):
        import functools
        def _getattr(obj, attr):
            return getattr(obj, attr, *args)
        return functools.reduce(_getattr, [self] + attr.split('.'))
    
    


    ## BAYESIAN OPTIMIZATION

    def optimize(self, run_name=None, parameters=None, merit_fcn=None, label=None, num_shots_per_step=1, num_steps=50, savedepth=2, verbose=None, overwrite=False, parallel=False, max_cores=16):

        # define run name (generate if not given)
        if run_name is None:
            self.run_name = "optimization_" + datetime.now().strftime("%Y%m%d_%H%M%S")
        else:
            self.run_name = run_name
        
        if overwrite:
            self.clear_run_data()
            overwrite = False
            
        # initialize the step
        self.step = 0
        
        # save the merit function
        self.merit_fcn = merit_fcn
        
        # perform run
        def evaluation_function(params):
            
            # set the parameters
            opt_fcn = lambda obj, _: obj.set_parameters(params)
            
            # run the simulations
            self.scan(run_name=self.run_name, fcn=opt_fcn, vals=np.arange(num_steps), step_filter=self.step, num_shots_per_step=num_shots_per_step, savedepth=savedepth, verbose=verbose, overwrite=overwrite, parallel=parallel, max_cores=max_cores, label=label)
            
            # evaluate the merit function
            vals = np.empty(self.num_shots_per_step)
            for shot_in_step in range(self.num_shots_per_step):
                vals[shot_in_step] = self.merit_fcn(self[self.step, shot_in_step])

            # take mean value
            val_mean = np.nanmean(vals)
            
            # iterate the optimzation step
            self.step += 1

            # print the merit function and parameters
            print(f"Merit function ({label}): {val_mean:.3g}")
            for key in params:
                print(f">> {key}: {params[key]:.3g}")
            
            return val_mean
        
        # perform optimization
        from ax import optimize as bayes_opt
        best_parameters, best_values, experiment, model = bayes_opt(
            parameters = parameters,
            evaluation_function = evaluation_function,
            minimize = True,
            total_trials = num_steps
        )
        
        return best_parameters, best_values
    
    
    # Extract mean and standard deviation value of beam parameters across a scan
    def extract_beam_function(self, beam_fcn, index=-1):
        val_mean, val_std = self.extract_function(lambda obj : beam_fcn(obj.get_beam(index=index)))
        return val_mean, val_std
            
    def extract_function(self, fcn):

        # prepare the arrays
        val_mean = np.empty(self.num_steps)
        val_std = np.empty(self.num_steps)
        
        # extract values
        if self.is_scan():
            
            for step in range(self.num_steps):
                
                # get values for this step
                val_output = np.empty(self.num_shots_per_step)
                for shot_in_step in range(self.num_shots_per_step):
                    val_output[shot_in_step] = fcn(self[step, shot_in_step])
                    
                # get step mean and error
                val_mean[step] = np.mean(val_output)
                val_std[step] = np.std(val_output)
        
        return val_mean, val_std


    
    ## PLOT FUNCTIONS

    # plot value of beam parameters across a scan
<<<<<<< HEAD
    def plot_function(self, fcns, label=None, scale=1, xscale='linear', yscale='linear', legend=None):

        if not isinstance(fcns, list):
            fcns = [fcns]
=======
    def plot_function(self, fcn, label=None, scale=1, xscale='linear', yscale='linear'):

        from matplotlib import pyplot as plt
        
        # extract values
        val_mean, val_std = self.extract_function(fcn)
>>>>>>> b3c9efbd
        
        if not isinstance(legend, list):
            legend = [legend]
    
        # plot evolution
        fig, ax = plt.subplots(1)
        fig.set_figwidth(CONFIG.plot_width_default)
        fig.set_figheight(CONFIG.plot_width_default*0.6)
        
        for i, fcn in enumerate(fcns):
            
            # extract values
            val_mean, val_std = self.extract_function(fcn)
            
            if not hasattr(self, 'scale'):
                self.scale = 1
            if not hasattr(self, 'label'):
                self.label = ''
            
            ax.errorbar(self.vals/self.scale, val_mean/scale, abs(val_std/scale), ls=':', capsize=5, label=legend[i])
            if legend[i] is not None:
                ax.legend()
            
        ax.set_xlabel(self.label)
        ax.set_ylabel(label)
        ax.set_xscale(xscale)
        ax.set_yscale(yscale)

    
    # plot value of beam parameters across a scan
    def plot_beam_function(self, beam_fcn, index=-1, label=None, scale=1, xscale='linear', yscale='linear'):
        self.plot_function(lambda obj : beam_fcn(obj.get_beam(index=index)), label=label, scale=scale, xscale=xscale, yscale=yscale)

    def plot_energy(self, index=-1):
        self.plot_beam_function(Beam.energy, scale=1e9, label='Energy [GeV]', index=index)

    def plot_energy_spread(self, index=-1):
        self.plot_beam_function(Beam.rel_energy_spread, scale=1e-2, label='Energy spread, rms [%]', index=index)

    def plot_charge(self, index=-1):
        self.plot_beam_function(Beam.abs_charge, scale=1e-9, label='Charge [nC]', index=index)

    def plot_beam_size_x(self, index=-1):
        self.plot_beam_function(Beam.beam_size_x, scale=1e-3, label='Beam size, x [mm rms]', index=index)

    def plot_beam_size_y(self, index=-1):
        self.plot_beam_function(Beam.beam_size_y, scale=1e-3, label='Beam size, y [mm rms]', index=index)
    
    def plot_offset_x(self, index=-1):
        self.plot_beam_function(Beam.x_offset, scale=1e-3, label='Offset, x [mm]', index=index)

    def plot_offset_y(self, index=-1):
        self.plot_beam_function(Beam.y_offset, scale=1e-3, label='Offset, y [mm]', index=index)
        

    ## PLOT WATERFALLS
    
    def plot_waterfall(self, proj_fcn, label=None, scale=1, index=-1):

        from matplotlib import pyplot as plt
        
        # determine size of projection
        _, ctrs_initial = proj_fcn(self.get_beam(shot=0, index=index))
        _, ctrs_final = proj_fcn(self.get_beam(shot=-1, index=index))
        ctrs = np.linspace(min(min(ctrs_initial), min(ctrs_final)), max(max(ctrs_initial), max(ctrs_final)), len(ctrs_final))
        bins = np.append(ctrs, ctrs[-1]+(ctrs[1]-ctrs[0])) - (ctrs[1]-ctrs[0])/2
        
        # extract values
        waterfall = np.empty((self.num_shots, len(ctrs)))
        shots = range(self.num_shots)
        for shot in shots:
            proj, _ = proj_fcn(self.get_beam(shot=shot, index=index), bins=bins)
            waterfall[shot,:] = proj
        
        if not hasattr(self, 'scale'):
            self.scale = 1
        if not hasattr(self, 'label'):
            self.label = ''
          
        # plot evolution
        fig, ax = plt.subplots(1)
        fig.set_figwidth(CONFIG.plot_width_default)
        fig.set_figheight(CONFIG.plot_width_default*0.6)

        p = ax.pcolor(shots, ctrs/scale, abs(waterfall.T/self.scale), cmap='GnBu', shading='auto')
        ax.set_xlabel('Shots')
        ax.set_ylabel(label)
        ax.set_title('Waterfall')
        cb = fig.colorbar(p)
        cb.ax.set_ylabel('Charge density (a.u.)')


    def plot_waterfall_energy(self, index=-1):
        self.plot_waterfall(Beam.energy_spectrum, scale=1e9, label='Energy [GeV]', index=index)

    def plot_waterfall_current(self, index=-1):
        self.plot_waterfall(Beam.current_profile, scale=1e-15, label='Time [fs]', index=index)

    def plot_waterfall_x(self, index=-1):
        self.plot_waterfall(Beam.transverse_profile_x, scale=1e-3, label='x [mm]', index=index)

    def plot_waterfall_y(self, index=-1):
        self.plot_waterfall(Beam.transverse_profile_y, scale=1e-3, label='y (mm)', index=index)


    ## PLOT CORRELATIONS
    
    def plot_correlation(self, xfcn, yfcn, xlabel=None, ylabel=None, xscaling=1, yscaling=1, xscale='linear', yscale='linear', equal_axes=False):

        from matplotlib import pyplot as plt
        import abel.utilities.colors as cmaps
        from matplotlib import colors
        from matplotlib import cm
        
        # extract values
        valx_mean, valx_std = self.extract_function(xfcn)
        valy_mean, valy_std = self.extract_function(yfcn)
        
        if not hasattr(self, 'scale'):
            self.scale = 1
        if not hasattr(self, 'label'):
            self.label = ''
            
        # plot evolution
        fig, ax = plt.subplots(1)
        fig.set_figwidth(CONFIG.plot_width_default)
        fig.set_figheight(CONFIG.plot_width_default*0.8)
        
        # create a scatter plot
        cmap = cmaps.FLASHForward_nowhite
        sc = ax.scatter(valx_mean,valy_mean, s=0, c=self.vals/self.scale, cmap=cmap)

        # create colorbar according to the scatter plot
        clb = fig.colorbar(sc)
        
        # convert scan value to a color tuple using the colormap used for scatter
        norm = colors.Normalize(vmin=min(self.vals/self.scale), vmax=max(self.vals/self.scale), clip=True)
        mapper = cm.ScalarMappable(norm=norm, cmap=cmap)
        cols = np.array([(mapper.to_rgba(v)) for v in self.vals/self.scale])
    
        for x, y, ex, ey, color in zip(valx_mean/xscaling, valy_mean/yscaling, abs(valx_std/xscaling), abs(valy_std/yscaling), cols):
            ax.errorbar(x, y, xerr=ex, yerr=ey, capsize=5, color=color)
        clb.ax.set_ylabel(self.label)
        if equal_axes:
            ax.axis('equal')
        ax.set_xlabel(xlabel)
        ax.set_ylabel(ylabel)
        ax.set_xscale(xscale)
        ax.set_yscale(yscale)
        
        
    def plot_beam_correlation(self, beam_xfcn, beam_yfcn, index=-1, xlabel=None, ylabel=None, xscaling=1, yscaling=1, xscale='linear', yscale='linear', equal_axes=False):
        self.plot_correlation(lambda obj: beam_xfcn(obj.get_beam(index=index)), lambda obj: beam_yfcn(obj.get_beam(index=index)), xlabel=xlabel, ylabel=ylabel, xscaling=xscaling, yscaling=yscaling, xscale=xscale, yscale=yscale, equal_axes=equal_axes)

    def plot_correlation_offsets(self):
        self.plot_beam_correlation(Beam.x_offset, Beam.y_offset, xscaling=1e-3, yscaling=1e-3, xlabel='Offset, x (mm)', ylabel='Offset, y (mm)', equal_axes=True)

    
    ## SAVE TO FILE
    
    def save_function_data(self, fcn, filename=None):

        # extract mean and std values
        val_mean, val_std = self.extract_function(fcn)
        
        # default filename
        if filename is None:
            filename = 'output_' + self.run_name + '_' + datetime.now().strftime("%Y%m%d_%H%M%S") + '.csv'

        # write data
        data = [self.vals, val_mean, val_std]
        with open(filename, 'w', newline='') as file:
            writer = csv.writer(file)
            writer.writerows(data)
    <|MERGE_RESOLUTION|>--- conflicted
+++ resolved
@@ -359,19 +359,12 @@
     ## PLOT FUNCTIONS
 
     # plot value of beam parameters across a scan
-<<<<<<< HEAD
     def plot_function(self, fcns, label=None, scale=1, xscale='linear', yscale='linear', legend=None):
 
+        from matplotlib import pyplot as plt
+        
         if not isinstance(fcns, list):
             fcns = [fcns]
-=======
-    def plot_function(self, fcn, label=None, scale=1, xscale='linear', yscale='linear'):
-
-        from matplotlib import pyplot as plt
-        
-        # extract values
-        val_mean, val_std = self.extract_function(fcn)
->>>>>>> b3c9efbd
         
         if not isinstance(legend, list):
             legend = [legend]

from abc import ABC
from abel import CONFIG, Beam
import os, shutil, time, sys, csv
from datetime import datetime
from joblib import Parallel, delayed
from joblib_progress import joblib_progress
import joblib.parallel
import collections
import numpy as np
from matplotlib import pyplot as plt
import dill as pickle
import functools
import inspect

class Runnable(ABC):
    
    # run simulation
    def run(self, run_name=None, num_shots=1, savedepth=2, verbose=None, overwrite=True, parallel=False, max_cores=16): 
        # TODO: implement overwrite_from=(trackable)
        
        # define run name (generate if not given)
        if run_name is None:
            self.run_name = 'run_' + datetime.now().strftime('%Y%m%d_%H%M%S')
        else:
            self.run_name = run_name
        
        # default verbosity
        if verbose is None:
            verbose = not parallel
        
        # save variables
        self.num_shots = num_shots
        self.savedepth = savedepth
        self.verbose = verbose
        self.overwrite = overwrite
        
        # make base folder and clear tracking directory
        if self.overwrite or not os.path.exists(self.run_path()):
            self.clear_run_data()
        
        # perform shots (in parallel or series)
        if parallel:
            
            # recalculate number of cores used
            num_cores = min(max_cores, num_shots)
            
            # perform parallel tracking
            with joblib_progress('Tracking shots ('+str(num_cores)+' in parallel)', num_shots):
                Parallel(n_jobs=num_cores)(delayed(self.perform_shot)(shot) for shot in range(num_shots))
                time.sleep(0.1) # hack to allow printing progress
            
        else:   
            
            # perform in-series tracking
            for shot in range(num_shots):
                self.perform_shot(shot)
        
        # return final beam from first shot
        self.__dict__.update(self[0].__dict__)
        return self.final_beam
    
    
    # shot tracking function (to be repeated)
    def perform_shot(self, shot):
        
        # set current shot
        self.shot = shot
        
        # apply scan function if it exists
        if self.is_scan():
            self.step = self.steps[shot]
            self.scan_fcn(self, self.vals_full[shot])
            #self.scan_fcn = None
        
        # check if object exists
        if not self.overwrite and os.path.exists(self.object_path(shot)):
            print('>> SHOT ' + str(shot+1) + ' already exists and will not be overwritten.', flush=True)
            
        else:

            # clear the shot folder
            self.clear_run_data(shot)

            # run tracking
            if self.num_shots > 1 and self.verbose:
                print('>> SHOT ' + str(shot+1) + '/' + str(self.num_shots), flush=True)

            #if overwrite_from is None: # TODO
            beam = self.track(beam=None, savedepth=self.savedepth, runnable=self, verbose=self.verbose)

            # save object to file
            self.save()
    
    
    # generate run folder
    def run_path(self):
        return CONFIG.run_data_path + self.run_name + '/'
    
    
    # generate object path
    def object_path(self, shot=None):
        if shot is None:
            shot = self.shot
        return self.shot_path(shot) + 'runnable' + '.obj'
    
    # save object to file
    def save(self):
        with open(self.object_path(), 'wb') as savefile:
            pickle.dump(self, savefile)
            
    # load object from file
    def load(self, shot=None):
        with open(self.object_path(shot), 'rb') as loadfile:
            obj = pickle.load(loadfile)
            return obj
    
    
    # generate track path
    def shot_path(self, shot=None):
        if shot is None:
            shot = self.shot
        if hasattr(self, 'steps'):
            step = self.steps[shot]
            shot_in_step = np.mod(shot, self.num_shots_per_step)
            return self.run_path() + 'step_' + str(step).zfill(3) + '_shot_' + str(shot_in_step).zfill(3) + '/'
        else:
            return self.run_path() + 'shot_' + str(shot).zfill(3) + '/'
    
    
    # get tracking data filenames
    def run_data(self, shot=None):
        shot_path = self.shot_path(shot)
        if os.path.exists(shot_path):
            filenames = [shot_path + f for f in os.listdir(shot_path) if (os.path.isfile(os.path.join(shot_path, f)) and f.startswith('beam_') and not f.endswith('.obj'))]
            filenames.sort()
            return filenames
        else:
            return []
    
    
    # clear tracking data
    def clear_run_data(self, shot=None):
        
        # determine folder based on shot
        if shot is not None:
            clear_path = self.shot_path(shot)
        else:
            clear_path = self.run_path()
            
        # delete and remake folder
        if os.path.exists(clear_path):
            shutil.rmtree(clear_path)
        os.makedirs(clear_path)
        
    
    # number of beam outputs for shot
    def num_outputs(self, shot=0):
        files = self.run_data(shot)
        return len(files)
        
    
    # indexing operator (get beams out)
    def __getitem__(self, index):
        if isinstance(index, int):
            shot = index
            if shot < 0:
                shot = self.num_shots+shot
            return self.load(shot)
        elif isinstance(index, tuple) and len(index)==2:
            if self.is_scan():
                step = index[0]
                if step < 0:
                    step = self.num_steps+step
                shot_in_step = index[1]
                if shot_in_step < 0:
                    shot_in_step = self.num_shots_per_step+shot_in_step
                shot = step*self.num_shots_per_step + shot_in_step
                return self.load(shot)
            else:
                raise Exception('Not a scan')
        else:
            raise Exception('No shots')
    
    
    # load beam 
    def get_beam(self, index, shot=None):
        if shot is None:
            if hasattr(self, 'shot') and self.shot is not None:
                shot = self.shot
            else:
                shot = 0
        filenames = self.run_data(shot)
        return Beam.load(filenames[index])
        
    
    # initial beam
    @property
    def initial_beam(self):
        return self.get_beam(0)
    
    # final beam
    @property
    def final_beam(self):
        return self.get_beam(-1)


    # Apply beam_func to every shot and calculate the mean and standard deviation through shots_beamfunc_vals()
    def shots_mean_std(self, beam_fcn, clean=False, beam_index=-1):
        input_list = inspect.signature(beam_fcn).parameters
        if 'clean' in input_list:  # Check if the input list contains clean.
            vals = self.shots_beamfunc_vals(lambda obj, clean : beam_fcn(obj.get_beam(index=beam_index), clean), clean)
            
        else:
            vals = self.shots_beamfunc_vals(lambda obj : beam_fcn(obj.get_beam(index=beam_index)))

        val_mean = np.mean(vals)
        val_std = np.std(vals)
        return val_mean, val_std

    
    # Apply fcn to every shot
    def shots_beamfunc_vals(self, fcn, clean=False):
            
        # get values for all shots
        fcn_outputs = np.empty(self.num_shots)
            
        for shot in range(self.num_shots):
            input_list = inspect.signature(fcn).parameters
            if 'clean' in input_list:  # Check if the input list contains clean.
                fcn_outputs[shot] = fcn(self[shot], clean=clean)
            else:
                fcn_outputs[shot] = fcn(self[shot])
        
        return fcn_outputs

    
    ## Support for Bayesian optimisation through Ax.optimize
    
    def set_parameters(self, params):
        for key in params.keys():
            self.set_attr(key, params[key])
            
    # Setting attribute
    def set_attr(self, attr, val):
        pre, _, post = attr.rpartition('.') # Splits attr into post containing the last nested atrtibute and pre containing all previous attributes.
        return setattr(self.get_nested_attr(pre) if pre else self, post, val)  # Sets val to the post attribute if attr is not nested. If nested, call get_nested_attr(pre) to set val correctly.

    # Get nested attribute
    def get_nested_attr(self, attr, *args):
        def _getattr(obj, attr):
            return getattr(obj, attr, *args)
        return functools.reduce(_getattr, [self] + attr.split('.'))
    
    
    ## SCAN FUNCTIONALITY
    
    def is_scan(self):
        return hasattr(self, 'scan_fcn')
        
    # scan function
    def scan(self, run_name=None, fcn=None, vals=None, label=None, scale=1, num_shots_per_step=1, savedepth=2, verbose=None, overwrite=True, parallel=False, max_cores=16):

        # define run name (generate if not given)
        if run_name is None:
            self.run_name = "scan_" + datetime.now().strftime("%Y%m%d_%H%M%S")
        else:
            self.run_name = run_name
        
        # default verbosity
        if verbose is None:
            verbose = not parallel
        
        # set scan values
        self.scan_fcn = fcn
        self.vals = vals
        self.vals_full = np.repeat(vals,num_shots_per_step)
        self.steps = np.repeat(range(len(vals)),num_shots_per_step)
        self.num_steps = len(vals)
        self.num_shots_per_step = num_shots_per_step
        self.num_shots = self.num_steps*self.num_shots_per_step
        self.label = label
        self.scale = scale
        
        # perform run
        beam = self.run(run_name=self.run_name, num_shots=self.num_shots, savedepth=savedepth, verbose=verbose, overwrite=overwrite, parallel=parallel, max_cores=max_cores)
        
        return beam

    
    
    # Extract mean and standard deviation value of beam parameters across a scan
    def extract_scan_mean_std(self, beam_fcn, clean=False, index=-1):
        input_list = inspect.signature(beam_fcn).parameters
        if 'clean' in input_list:  # Check if the input list contains clean.
            val_mean, val_std = self.scan_extract_function(lambda obj, clean : beam_fcn(obj.get_beam(index=index), clean), clean)
        else:
            val_mean, val_std = self.scan_extract_function(lambda obj : beam_fcn(obj.get_beam(index=index)))
        return val_mean, val_std
            
    def scan_extract_function(self, fcn, clean=False):
        
        # extract values
        val_mean = np.empty(self.num_steps)
        val_std = np.empty(self.num_steps)
        for step in range(self.num_steps):
            
            # get values for this step
            val_output = np.empty(self.num_shots_per_step)
            for shot_in_step in range(self.num_shots_per_step):
                
                input_list = inspect.signature(fcn).parameters
                if 'clean' in input_list:  # Check if the input list contains clean.
                    val_output[shot_in_step] = fcn(self[step, shot_in_step], clean=clean)
                else:
                    val_output[shot_in_step] = fcn(self[step, shot_in_step])
                
            # get step mean and error
            val_mean[step] = np.mean(val_output)
            val_std[step] = np.std(val_output)

        return val_mean, val_std


    # plot value of beam parameters across a scan
    def plot_function(self, fcn, clean=False, label=None, scale=1, xscale='linear', yscale='linear'):
        
        # extract values
        val_mean, val_std = self.scan_extract_function(fcn, clean)
        
        if not hasattr(self, 'scale'):
            self.scale = 1
        if not hasattr(self, 'label'):
            self.label = ''
            
        # plot evolution
        fig, ax = plt.subplots(1)
        fig.set_figwidth(CONFIG.plot_width_default)
        fig.set_figheight(CONFIG.plot_width_default*0.6)
        
        ax.errorbar(self.vals/self.scale, val_mean/scale, abs(val_std/scale), ls=':', capsize=5)
        ax.set_xlabel(self.label)
        ax.set_ylabel(label)
        ax.set_xscale(xscale)
        ax.set_yscale(yscale)

    
    # plot value of beam parameters across a scan
    def plot_beam_function(self, beam_fcn, clean=False, index=-1, label=None, scale=1, xscale='linear', yscale='linear'):
        input_list = inspect.signature(beam_fcn).parameters
        if 'clean' in input_list:  # Check if the input list contains clean.
            self.plot_function(lambda obj, clean : beam_fcn(obj.get_beam(index=index), clean), clean, label=label, scale=scale, xscale=xscale, yscale=yscale)
        else:
            self.plot_function(lambda obj : beam_fcn(obj.get_beam(index=index)), label=label, scale=scale, xscale=xscale, yscale=yscale)

    def plot_energy(self, index=-1):
        self.plot_beam_function(Beam.energy, scale=1e9, label='Energy [GeV]', index=index)

    def plot_energy_spread(self, index=-1):
        self.plot_beam_function(Beam.rel_energy_spread, scale=1e-2, label='Energy spread, rms [%]', index=index)

    def plot_charge(self, index=-1):
        self.plot_beam_function(Beam.charge, scale=1e-9, label='Charge [nC]', index=index)

    def plot_beam_size_x(self, index=-1):
        self.plot_beam_function(Beam.beam_size_x, scale=1e-3, label='Beam size, x [mm rms]', index=index)

    def plot_beam_size_y(self, index=-1):
        self.plot_beam_function(Beam.beam_size_y, scale=1e-3, label='Beam size, y [mm rms]', index=index)
        
    
    def plot_waterfall(self, proj_fcn, label=None, scale=1, index=-1):

        # determine size of projection
        _, ctrs_initial = proj_fcn(self.get_beam(shot=0, index=index))
        _, ctrs_final = proj_fcn(self.get_beam(shot=-1, index=index))
        ctrs = np.linspace(min(min(ctrs_initial), min(ctrs_final)), max(max(ctrs_initial), max(ctrs_final)), len(ctrs_final))
        bins = np.append(ctrs, ctrs[-1]+(ctrs[1]-ctrs[0])) - (ctrs[1]-ctrs[0])/2
        
        # extract values
        waterfall = np.empty((self.num_shots, len(ctrs)))
        shots = range(self.num_shots)
        for shot in shots:
            proj, _ = proj_fcn(self.get_beam(shot=shot, index=index), bins=bins)
            waterfall[shot,:] = proj
        
        if not hasattr(self, 'scale'):
            self.scale = 1
        if not hasattr(self, 'label'):
            self.label = ''
          
        # plot evolution
        fig, ax = plt.subplots(1)
        fig.set_figwidth(CONFIG.plot_width_default)
        fig.set_figheight(CONFIG.plot_width_default*0.6)

        p = ax.pcolor(shots, ctrs/scale, abs(waterfall.T/self.scale), cmap='GnBu', shading='auto')
        ax.set_xlabel('Shots')
        ax.set_ylabel(label)
        ax.set_title('Waterfall')
        cb = fig.colorbar(p)
        cb.ax.set_ylabel('Charge density (a.u.)')


    def plot_waterfall_energy(self, index=-1):
        self.plot_waterfall(Beam.energy_spectrum, scale=1e9, label='Energy [GeV]', index=index)

    def plot_waterfall_current(self, index=-1):
        self.plot_waterfall(Beam.current_profile, scale=1e-15, label='Time [fs]', index=index)

    def plot_waterfall_x(self, index=-1):
        self.plot_waterfall(Beam.transverse_profile_x, scale=1e-3, label='x [mm]', index=index)

    def plot_waterfall_y(self, index=-1):
<<<<<<< HEAD
        self.plot_waterfall(Beam.transverse_profile_y, scale=1e-3, label='y (mm)', index=index)



    def save_function_data(self, fcn, filename=None):
        
        # extract values
        val_mean = np.empty(self.num_steps)
        val_std = np.empty(self.num_steps)
        for step in range(self.num_steps):
            
            # get values for this step
            val_output = np.empty(self.num_shots_per_step)
            for shot_in_step in range(self.num_shots_per_step):
                val_output[shot_in_step] = fcn(self[step,shot_in_step])
                
            # get step mean and error
            val_mean[step] = np.mean(val_output)
            val_std[step] = np.std(val_output)

        # default filename
        if filename is None:
            filename = self.run_name + '.csv'

        # write data
        data = [self.vals, val_mean, val_std]
        with open(filename, 'w', newline='') as file:
            writer = csv.writer(file)
            writer.writerows(data)
        
=======
        self.plot_waterfall(Beam.transverse_profile_y, scale=1e-3, label='y [mm]', index=index)
>>>>>>> 98ba47ba
        
    <|MERGE_RESOLUTION|>--- conflicted
+++ resolved
@@ -411,11 +411,9 @@
         self.plot_waterfall(Beam.transverse_profile_x, scale=1e-3, label='x [mm]', index=index)
 
     def plot_waterfall_y(self, index=-1):
-<<<<<<< HEAD
         self.plot_waterfall(Beam.transverse_profile_y, scale=1e-3, label='y (mm)', index=index)
 
-
-
+    
     def save_function_data(self, fcn, filename=None):
         
         # extract values
@@ -441,9 +439,4 @@
         with open(filename, 'w', newline='') as file:
             writer = csv.writer(file)
             writer.writerows(data)
-        
-=======
-        self.plot_waterfall(Beam.transverse_profile_y, scale=1e-3, label='y [mm]', index=index)
->>>>>>> 98ba47ba
-        
     
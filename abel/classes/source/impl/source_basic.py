--- conflicted
+++ resolved
@@ -7,11 +7,7 @@
 
 class SourceBasic(Source):
     
-<<<<<<< HEAD
-    def __init__(self, length=0, num_particles=1000, energy=None, charge=0, rel_energy_spread=None, energy_spread=None, bunch_length=None, z_offset=0, x_offset=0, y_offset=0, x_angle=0, y_angle=0, emit_nx=0, emit_ny=0, beta_x=None, beta_y=None, alpha_x=0, alpha_y=0, angular_momentum=0, wallplug_efficiency=1, accel_gradient=None, symmetrize=False, symmetrize_6d=False):
-=======
-    def __init__(self, length=0, num_particles=1000, energy=None, charge=0, rel_energy_spread=None, energy_spread=None, bunch_length=None, z_offset=0, x_offset=0, y_offset=0, x_angle=0, y_angle=0, emit_nx=0, emit_ny=0, beta_x=None, beta_y=None, alpha_x=0, alpha_y=0, angular_momentum=0, wallplug_efficiency=1, accel_gradient=None, symmetrize=False, seed=None):
->>>>>>> f0053748
+    def __init__(self, length=0, num_particles=1000, energy=None, charge=0, rel_energy_spread=None, energy_spread=None, bunch_length=None, z_offset=0, x_offset=0, y_offset=0, x_angle=0, y_angle=0, emit_nx=0, emit_ny=0, beta_x=None, beta_y=None, alpha_x=0, alpha_y=0, angular_momentum=0, wallplug_efficiency=1, accel_gradient=None, symmetrize=False, symmetrize_6d=False, seed=None):
         
         self.rel_energy_spread = rel_energy_spread # [eV]
         self.energy_spread = energy_spread
@@ -28,13 +24,9 @@
         
         self.angular_momentum = angular_momentum
         self.symmetrize = symmetrize
-<<<<<<< HEAD
         self.symmetrize_6d = symmetrize_6d
-
-=======
         self.seed = seed
         
->>>>>>> f0053748
         super().__init__(length, charge, energy, accel_gradient, wallplug_efficiency, x_offset, y_offset, x_angle, y_angle)
         
     
@@ -45,12 +37,9 @@
         
         # Lorentz gamma
         gamma = energy2gamma(self.energy)
-<<<<<<< HEAD
 
-=======
         xs, xps, ys, yps = generate_trace_space_xy(self.emit_nx/gamma, self.beta_x, self.alpha_x, self.emit_ny/gamma, self.beta_y, self.alpha_y, self.num_particles, self.angular_momentum/gamma, symmetrize=self.symmetrize, seed = self.seed)
         
->>>>>>> f0053748
         # generate relative/absolute energy spreads
         if self.rel_energy_spread is not None:
             if self.energy_spread is None:
@@ -83,21 +72,19 @@
                 Es = np.tile(Es, num_tiling)
 
         else:
-<<<<<<< HEAD
             xs, xps, ys, yps, zs, Es = generate_symm_trace_space_xyz(self.emit_nx/gamma, self.beta_x, self.alpha_x, self.emit_ny/gamma, self.beta_y, self.alpha_y, self.num_particles, self.bunch_length, self.energy_spread, self.angular_momentum/gamma)
             
             # add longitudinal offsets
             zs += self.z_offset
             Es += self.energy
-=======
             num_particles_actual = self.num_particles
         rng = np.random.default_rng(seed=self.seed)
+        
         zs = rng.normal(loc=self.z_offset, scale=self.bunch_length, size=num_particles_actual)
         Es = rng.normal(loc=self.energy, scale=self.energy_spread, size=num_particles_actual)
         if self.symmetrize:
             zs = np.tile(zs, num_tiling)
             Es = np.tile(Es, num_tiling)
->>>>>>> f0053748
         
         # create phase space
         beam.set_phase_space(xs=xs, ys=ys, zs=zs, xps=xps, yps=yps, Es=Es, Q=self.charge)

import time
import numpy as np
import scipy.constants as SI
from abel import Source, Beam
from abel.utilities.beam_physics import generate_trace_space_xy, generate_symm_trace_space_xyz
from abel.utilities.relativity import energy2gamma

class SourceBasic(Source):
    
    def __init__(self, length=0, num_particles=1000, energy=None, charge=0, rel_energy_spread=None, energy_spread=None, bunch_length=None, z_offset=0, x_offset=0, y_offset=0, x_angle=0, y_angle=0, emit_nx=0, emit_ny=0, beta_x=None, beta_y=None, alpha_x=0, alpha_y=0, angular_momentum=0, wallplug_efficiency=1, accel_gradient=None, symmetrize=False, symmetrize_6d=False):
        
        self.rel_energy_spread = rel_energy_spread # [eV]
        self.energy_spread = energy_spread
        self.bunch_length = bunch_length # [m]
        self.z_offset = z_offset # [m]
        self.num_particles = num_particles
        
        self.emit_nx = emit_nx # [m rad]
        self.emit_ny = emit_ny # [m rad]
        self.beta_x = beta_x # [m]
        self.beta_y = beta_y # [m]
        self.alpha_x = alpha_x # [m]
        self.alpha_y = alpha_y # [m]
        
        self.angular_momentum = angular_momentum
        self.symmetrize = symmetrize
        self.symmetrize_6d = symmetrize_6d

        super().__init__(length, charge, energy, accel_gradient, wallplug_efficiency, x_offset, y_offset, x_angle, y_angle)
        
    
    def track(self, _=None, savedepth=0, runnable=None, verbose=False):
        
        # make empty beam
        beam = Beam()
        
        # Lorentz gamma
        gamma = energy2gamma(self.energy)

        # generate relative/absolute energy spreads
        if self.rel_energy_spread is not None:
            if self.energy_spread is None:
                self.energy_spread = self.energy * self.rel_energy_spread
<<<<<<< HEAD
            #elif abs(self.energy_spread - self.energy * self.rel_energy_spread) > 0:
                #raise Exception("Both absolute and relative energy spread defined.")
        
        # longitudinal phase space
        if self.symmetrize:
            num_tiling = 4
            num_particles_actual = round(self.num_particles/num_tiling)
=======
            elif abs(self.energy_spread - self.energy * self.rel_energy_spread) > 0:
                raise Exception("Both absolute and relative energy spread defined.")

        if self.symmetrize_6d is False:
            
            # horizontal and vertical phase spaces
            xs, xps, ys, yps = generate_trace_space_xy(self.emit_nx/gamma, self.beta_x, self.alpha_x, self.emit_ny/gamma, self.beta_y, self.alpha_y, self.num_particles, self.angular_momentum/gamma, symmetrize=self.symmetrize)
            
            # longitudinal phase space
            if self.symmetrize:
                num_tiling = 4
                num_particles_actual = round(self.num_particles/num_tiling)
            else:
                num_particles_actual = self.num_particles
            zs = np.random.normal(loc=self.z_offset, scale=self.bunch_length, size=num_particles_actual)
            Es = np.random.normal(loc=self.energy, scale=self.energy_spread, size=num_particles_actual)
            if self.symmetrize:
                zs = np.tile(zs, num_tiling)
                Es = np.tile(Es, num_tiling)

>>>>>>> aadbf068
        else:
            xs, xps, ys, yps, zs, Es = generate_symm_trace_space_xyz(self.emit_nx/gamma, self.beta_x, self.alpha_x, self.emit_ny/gamma, self.beta_y, self.alpha_y, self.num_particles, self.bunch_length, self.energy_spread, self.angular_momentum/gamma)
            
            # add longitudinal offsets
            zs += self.z_offset
            Es += self.energy
        
        # create phase space
        beam.set_phase_space(xs=xs, ys=ys, zs=zs, xps=xps, yps=yps, Es=Es, Q=self.charge)

        # add jitters and offsets in super function
        return super().track(beam, savedepth, runnable, verbose)
    
    <|MERGE_RESOLUTION|>--- conflicted
+++ resolved
@@ -41,15 +41,13 @@
         if self.rel_energy_spread is not None:
             if self.energy_spread is None:
                 self.energy_spread = self.energy * self.rel_energy_spread
-<<<<<<< HEAD
-            #elif abs(self.energy_spread - self.energy * self.rel_energy_spread) > 0:
+            elif abs(self.energy_spread - self.energy * self.rel_energy_spread) > 0:
                 #raise Exception("Both absolute and relative energy spread defined.")
         
         # longitudinal phase space
         if self.symmetrize:
             num_tiling = 4
             num_particles_actual = round(self.num_particles/num_tiling)
-=======
             elif abs(self.energy_spread - self.energy * self.rel_energy_spread) > 0:
                 raise Exception("Both absolute and relative energy spread defined.")
 
@@ -70,7 +68,6 @@
                 zs = np.tile(zs, num_tiling)
                 Es = np.tile(Es, num_tiling)
 
->>>>>>> aadbf068
         else:
             xs, xps, ys, yps, zs, Es = generate_symm_trace_space_xyz(self.emit_nx/gamma, self.beta_x, self.alpha_x, self.emit_ny/gamma, self.beta_y, self.alpha_y, self.num_particles, self.bunch_length, self.energy_spread, self.angular_momentum/gamma)
             

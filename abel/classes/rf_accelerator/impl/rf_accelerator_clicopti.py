--- conflicted
+++ resolved
@@ -87,12 +87,7 @@
         import CLICopti
         
         # make database
-<<<<<<< HEAD
-        cellbase = os.path.join(CONFIG.software_path, 'clicopti/cellBase/TD_12GHz_v1.dat') # TODO: fix this
-=======
-        #cellbase = '/Users/carlal/UiO/Code/software/clicopti/cellBase/TD_12GHz_v1.dat' # TODO: fix this
         cellbase = CLICopti.CellBase.celldatabase_TD_12GHz_v2
->>>>>>> 9cd18b56
         database = CLICopti.CellBase.CellBase_linearInterpolation_freqScaling(cellbase, ("a_n","d_n"), self.rf_frequency/1e9)
 
         # make structure

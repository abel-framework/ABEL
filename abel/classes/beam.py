import numpy as np
import openpmd_api as io
from datetime import datetime
from pytz import timezone
from abel.CONFIG import CONFIG
from types import SimpleNamespace
import scipy.constants as SI
from abel.utilities.relativity import energy2proper_velocity, proper_velocity2energy, momentum2proper_velocity, proper_velocity2momentum, proper_velocity2gamma, energy2gamma, gamma2momentum
from abel.utilities.statistics import weighted_mean, weighted_std, weighted_cov
from abel.utilities.plasma_physics import k_p, wave_breaking_field, beta_matched
from abel.physics_models.hills_equation import evolve_hills_equation_analytic
from abel.physics_models.betatron_motion import evolve_betatron_motion

import scipy.sparse as sp
from scipy.spatial.transform import Rotation as Rot
import copy

from matplotlib import pyplot as plt

class Beam():
    
    def __init__(self, phasespace=None, num_particles=1000, num_bunches_in_train=1, bunch_separation=0.0):

        # check the inputs
        if num_particles < 1 or not isinstance(num_particles, int):
            raise ValueError('num_particles must be an integer larger than 1.')
        if num_bunches_in_train < 1 or not isinstance(num_bunches_in_train, int):
            raise ValueError('num_bunches_in_train cannot be lower than 1.')
        if bunch_separation < 0.0:
            raise ValueError('bunch_separation cannot be negative.')

        # the phase space variable is private
        if phasespace is not None:
            self.__phasespace = phasespace
        else:
            self.__phasespace = self.reset_phase_space(num_particles)

        # bunch pattern information
        self.num_bunches_in_train = num_bunches_in_train
        self.bunch_separation = bunch_separation # [s]
        
        self.trackable_number = -1 # will increase to 0 after first tracking element
        self.stage_number = 0
        self.location = 0        
    
    
    # reset phase space
    def reset_phase_space(self, num_particles):
        if num_particles < 1 or not isinstance(num_particles, int):
            raise ValueError('num_particles must be an integer larger than 1.')
        
        self.__phasespace = np.zeros((11, num_particles))
    
    # filter out macroparticles based on a mask (true means delete)
    def __delitem__(self, indices):
        if hasattr(indices, 'len'):
            if len(indices) == len(self):
                indices = np.where(indices)
        self.__phasespace = np.ascontiguousarray(np.delete(self.__phasespace, indices, 1))
    
    # filter out nans
    def remove_nans(self):
        del self[np.isnan(self).any(axis=1)]
        
    # set phase space
    def set_phase_space(self, Q, xs, ys, zs, uxs=None, uys=None, uzs=None, pxs=None, pys=None, pzs=None, xps=None, yps=None, Es=None, spxs=None, spys=None, spzs=None, weightings=None, particle_mass=SI.m_e):
        """
        Set the phase space of the beam. All input arrays must have the same lengths.

        Parameters
        ----------
        Q : [C] float
            Total beam charge.

        xs, ys, zs : [m] 1D ndarray
            Coordinates for the macroparticles.
            
        uxs, uys, uzs : [m/s] 1D ndarray, optional
            Proper velocities for the macroparticles. All uzs values must be above 10*particle rest energy/c/particle mass. Default set to ``None``.
            
        pxs, pys, pzs : [kg m/s] 1D ndarray, optional
            Momenta for the macroparticles. All pzs values must be above 10*particle rest energy/c. Default set to ``None``.
        
        xps, yps : [rad] 1D ndarray, optional
            Angles dx/ds and dy/ds for the macroparticles. Default set to ``None``.

        Es : [eV] 1D ndarray, optional
            Energies for the macroparticles. All values must be above 10*particle rest energy. Default set to ``None``.

        weightings : 1D ndarray, optional
            Weights for the macroparticles. Default set to ``None``.

        particle_mass : [kg] float, optional
            Particle mass for a single real particle. Default set to ``SI.m_e``.
        
            
        Returns
        ----------
        ``None``
        """

        # Check coordinate type and length
        if not isinstance(xs, np.ndarray)  or not isinstance(ys, np.ndarray) or not isinstance(zs, np.ndarray):
            raise TypeError('Incompatible input type.')
        
        num_particles = len(xs)
        if len(ys) != num_particles or len(zs) != num_particles:
            raise ValueError('The input arrays must have the same lengths.')
        
        # Check proper velocity type and length
        if uxs is not None:
            if not isinstance(uxs, np.ndarray):
                raise TypeError('Incompatible input type.')
            if len(uxs) != num_particles:
                raise ValueError('The input arrays must have the same lengths.')
        if uys is not None:
            if not isinstance(uys, np.ndarray):
                raise TypeError('Incompatible input type.')
            if len(uys) != num_particles:
                raise ValueError('The input arrays must have the same lengths.')
        if uzs is not None:
            if not isinstance(uzs, np.ndarray):
                raise TypeError('Incompatible input type.')
            if len(uzs) != num_particles:
                raise ValueError('The input arrays must have the same lengths.')
            
        # Check momentum type and length
        if pxs is not None:
            if not isinstance(pxs, np.ndarray):
                raise TypeError('Incompatible input type.')
            if len(pxs) != num_particles:
                raise ValueError('The input arrays must have the same lengths.')
        if pys is not None:
            if not isinstance(pys, np.ndarray):
                raise TypeError('Incompatible input type.')
            if len(pys) != num_particles:
                raise ValueError('The input arrays must have the same lengths.')
        if pzs is not None:
            if not isinstance(pzs, np.ndarray):
                raise TypeError('Incompatible input type.')
            if len(pzs) != num_particles:
                raise ValueError('The input arrays must have the same lengths.')
            
        # Check angle type and length
        if xps is not None:
            if not isinstance(xps, np.ndarray):
                raise TypeError('Incompatible input type.')
            if len(xps) != num_particles:
                raise ValueError('The input arrays must have the same lengths.')
        if yps is not None:
            if not isinstance(yps, np.ndarray):
                raise TypeError('Incompatible input type.')
            if len(yps) != num_particles:
                raise ValueError('The input arrays must have the same lengths.')
            
        # Check energy type and length
        if Es is not None:
            if not isinstance(Es, np.ndarray):
                raise TypeError('Incompatible input type.')
            if len(Es) != num_particles:
                raise ValueError('The input arrays must have the same lengths.')
        
        # Prevent defining proper velocity, momentum or angle in the same direction
        if uxs is not None and pxs is not None:
            raise ValueError('Cannot define proper velocity and momentum in the same direction.')
        if uxs is not None and xps is not None:
            raise ValueError('Cannot define proper velocity and angle in the same direction.')
        if pxs is not None and xps is not None:
            raise ValueError('Cannot define momentum and angle in the same direction.')
        if uys is not None and pys is not None:
            raise ValueError('Cannot define proper velocity and momentum in the same direction.')
        if uys is not None and yps is not None:
            raise ValueError('Cannot define proper velocity and angle in the same direction.')
        if pys is not None and yps is not None:
            raise ValueError('Cannot define momentum and angle in the same direction.')
        if uzs is not None and pzs is not None:
            raise ValueError('Cannot define proper velocity and momentum in the same direction.')
        if uzs is not None and Es is not None:
            raise ValueError('Cannot set both uzs and Es.')
        if pzs is not None and Es is not None:
            raise ValueError('Cannot set both pzs and Es.')
        
        if particle_mass is not None and particle_mass < 0:
            raise ValueError('Particle mass cannot be negative.')


        # make empty phase space
        self.reset_phase_space(num_particles)
        
        # add positions
        self.set_xs(xs)
        self.set_ys(ys)
        self.set_zs(zs)

        # minimum thresholds for energy, uz and pz
        energy_thres = 10*particle_mass*SI.c**2/SI.e  # [eV], 10 * particle rest energy. Gives beta=0.995.
        uz_thres = energy2proper_velocity(energy_thres, unit='eV', m=particle_mass)
        pz_thres = gamma2momentum(energy2gamma(energy_thres, unit='eV', m=particle_mass))
        
        # add momenta
        if uzs is None:
            
            if pzs is not None:
                if np.any(pzs < pz_thres):
                    raise ValueError('pzs contains values that are too small.')
                uzs = momentum2proper_velocity(pzs)

            elif Es is not None:
                if np.any(Es < energy_thres):
                    raise ValueError('Es contains values that are too small.')
                uzs = energy2proper_velocity(Es)
        else:
            if np.any(uzs < uz_thres):
                raise ValueError('uzs contains values that are too small.')
        self.__phasespace[5,:] = uzs
        
        if uxs is None:
            if pxs is not None:
                uxs = momentum2proper_velocity(pxs)
            elif xps is not None:
                uxs = xps * uzs
        self.__phasespace[3,:] = uxs
        
        if uys is None:
            if pys is not None:
                uys = momentum2proper_velocity(pys)
            elif yps is not None:
                uys = yps * uzs
        self.__phasespace[4,:] = uys
        
        
        # charge
        if weightings is None:
            self.__phasespace[6,:] = Q/num_particles
        else:
            self.__phasespace[6,:] = Q*weightings/np.sum(weightings)
        
        # ids
        self.__phasespace[7,:] = np.arange(num_particles)
        
        # add spins
        if spxs is None:
            spxs = np.zeros(num_particles)
        self.__phasespace[8,:] = spxs
        
        if spys is None:
            spys = np.zeros(num_particles)
        self.__phasespace[9,:] = spys
        
        if spzs is None:
            spzs = np.zeros(num_particles)
        self.__phasespace[10,:] = spzs

        # single particle mass [kg]
        self.particle_mass = particle_mass
       
    
    # addition operator (add two beams using the + operator)
    def __add__(self, beam):
        return Beam(phasespace = np.append(self.__phasespace, beam.__phasespace, axis=1))
        
    # in-place addition operator (add one beam to another using the += operator)
    def __iadd__(self, beam):
        if beam is not None:    
            self.__phasespace = np.append(self.__phasespace, beam.__phasespace, axis=1)
        return self
    
    # indexing operator (get single particle out)
    def __getitem__(self, index):
        return self.__phasespace[:,index]
    
    # "length" operator (number of macroparticles)
    def __len__(self):
        return self.__phasespace.shape[1]
    
    # string operator (called when printing)
    def __str__(self):
        if np.sum(self.weightings()) == 0.0:
            return f"Beam: {len(self)} macroparticles, {self.charge()*1e9:.2f} nC"
        else:
            return f"Beam: {len(self)} macroparticles, {self.charge()*1e9:.2f} nC, {self.energy()/1e9:.2f} GeV"
        
        
    ## BUNCH PATTERN

    def bunch_frequency(self) -> float:
        if self.num_bunches_in_train == 1:
            return None
        elif self.bunch_separation == 0.0:
            return None
        else:
            return 1/self.bunch_separation

    def train_duration(self) -> float:
        if self.num_bunches_in_train == 1:
            return 0.0
        elif self.bunch_separation == 0.0:
            return None
        else:
            return self.bunch_separation * (self.num_bunches_in_train-1)
    
    def average_current_train(self) -> float:
        return self.charge()*self.bunch_frequency()

    
    ## BEAM ARRAYS

    # get phase space variables
    def xs(self):
        return self.__phasespace[0,:]
    def ys(self):
        return self.__phasespace[1,:]
    def zs(self):
        return self.__phasespace[2,:]
    def uxs(self):
        return self.__phasespace[3,:]
    def uys(self):
        return self.__phasespace[4,:]
    def uzs(self):
        return self.__phasespace[5,:]
    def qs(self):
        return self.__phasespace[6,:]
    def ids(self):
        return self.__phasespace[7,:]
    def spxs(self):
        return self.__phasespace[8,:]
    def spys(self):
        return self.__phasespace[9,:]
    def spzs(self):
        return self.__phasespace[10,:]
    
    # set phase space variables
    def set_xs(self, xs):
        self.__phasespace[0,:] = xs
    def set_ys(self, ys):
        self.__phasespace[1,:] = ys
    def set_zs(self, zs):
        self.__phasespace[2,:] = zs
    def set_uxs(self, uxs):
        self.__phasespace[3,:] = uxs
    def set_uys(self, uys):
        self.__phasespace[4,:] = uys
    def set_uzs(self, uzs):
        energy_thres = 10*self.particle_mass*SI.c**2/SI.e  # [eV], 10 * particle rest energy. Gives beta=0.995.
        uz_thres = energy2proper_velocity(energy_thres, unit='eV', m=self.particle_mass)
        if np.any(uzs < uz_thres):
            raise ValueError('uzs contains values that are too small.')
        self.__phasespace[5,:] = uzs
        
    def set_xps(self, xps):
        self.set_uxs(xps*self.uzs())
    def set_yps(self, yps):
        self.set_uys(yps*self.uzs())
    def set_Es(self, Es):
        energy_thres = 10*self.particle_mass*SI.c**2/SI.e  # [eV], 10 * particle rest energy. Gives beta=0.995.
        if np.any(Es < energy_thres):
            raise ValueError('Es contains values that are too small.')
        self.set_uzs(energy2proper_velocity(Es))
        
    def set_qs(self, qs):
        self.__phasespace[6,:] = qs
    def set_ids(self, ids):
        self.__phasespace[7,:] = ids
    def set_spxs(self, spxs):
        self.__phasespace[8,:] = spxs
    def set_spys(self, spys):
        self.__phasespace[9,:] = spys
    def set_spzs(self, spzs):
        self.__phasespace[10,:] = spzs
        
    def weightings(self):
        return self.__phasespace[6,:]/(self.charge_sign()*SI.e)
    
    # copy another beam's macroparticle charge
    def copy_particle_charge(self, beam):
        if beam.__phasespace is None or self.__phasespace is None:
            raise ValueError('One of the beams is empty.')
        self.set_qs(np.median(beam.qs()))

    def scale_charge(self, Q):
        self.set_qs((Q/self.charge())*self.qs())

    def scale_energy(self, E):
        self.set_Es((E/self.energy())*self.Es())
    
    
    def rs(self):
        return np.sqrt(self.xs()**2 + self.ys()**2)
    
    def pxs(self):
        return proper_velocity2momentum(self.uxs(), m=self.particle_mass)
    def pys(self):
        return proper_velocity2momentum(self.uys(), m=self.particle_mass)
    def pzs(self):
        return proper_velocity2momentum(self.uzs(), m=self.particle_mass)
    
    def xps(self):
        return self.uxs()/self.uzs()
    def yps(self):
        return self.uys()/self.uzs()

    def gammas(self):
        return proper_velocity2gamma(self.uzs())
    def Es(self):
        return proper_velocity2energy(self.uzs())
    def deltas(self, pz0=None):
        if pz0 is None:
            pz0 = np.mean(self.pzs())
        return self.pzs()/pz0 -1
        
    
    def ts(self):
        return self.zs()/SI.c
    

    def comp_beams(beam1, beam2, comp_location=False, rtol=1e-15, atol=0.0):
        """
        Compare the phase spaces of two beams. Chekcks if all arrays are element-wise equal within given tolerances.

        Parameters
        ----------
        beam1, beam2 : ABEL ``Beam`` object
            Beams to be compared

        comp_location : bool, optional
            Flag for comparing the location of the beams. Default set to ``False``.
            
        rtol : float, optional
            The relative tolerance parameter (see [1]_). Default set to 1e-15.
            
        rb_fit_obj : float, optional
            The absolute tolerance parameter (see [1]_). Default set to 0.0.
        
            
        Returns
        ----------
        ``None``

        
        References
        ----------
        .. [1] ``numpy.allclose()`` https://numpy.org/doc/stable/reference/generated/numpy.allclose.html
        """

        if comp_location:
            assert np.allclose(beam1.location, beam2.location, rtol, atol)
        assert np.allclose(beam1.qs(), beam2.qs(), rtol, atol)
        assert np.allclose(beam1.weightings(), beam2.weightings(), rtol, atol)
        assert np.allclose(beam1.xs(), beam2.xs(), rtol, atol)
        assert np.allclose(beam1.ys(), beam2.ys(), rtol, atol)
        assert np.allclose(beam1.zs(), beam2.zs(), rtol, atol)
        assert np.allclose(beam1.uxs(), beam2.uxs(), rtol, atol)
        assert np.allclose(beam1.uys(), beam2.uys(), rtol, atol)
        assert np.allclose(beam1.uzs(), beam2.uzs(), rtol, atol)
        assert np.allclose(beam1.particle_mass, beam2.particle_mass, rtol, atol)


    def comp_beam_params(beam1, beam2, comp_location=False):
        """
        Compare the parameters of two beams to see if they are equal within given tolerances.

        Parameters
        ----------
        beam1, beam2 : ABEL ``Beam`` object
            Beams to be compared

        comp_location: bool, optional
            Flag for comparing the location of the beams. Default set to ``False``.
        
            
        Returns
        ----------
        ``None``

        
        References
        ----------
        .. [1] ``numpy.allclose()`` https://numpy.org/doc/stable/reference/generated/numpy.allclose.html
        """

        if comp_location:
            assert np.allclose(beam1.location, beam2.location, rtol=0.0, atol=0.3)
        assert np.allclose(beam1.particle_mass, beam2.particle_mass, rtol=1e-05, atol=1e-08)
        assert np.allclose(beam1.total_particles(), beam2.total_particles(), rtol=1e-05, atol=1e-08)
        assert np.allclose(beam1.charge(), beam2.charge(), rtol=1e-05, atol=1e-08)
        assert np.allclose(beam1.energy(), beam2.energy(), rtol=0.0, atol=0.6e9)  # Usually rather large discrepancy in energy.
        assert np.allclose(beam1.energy_spread(), beam2.energy_spread(), rtol=0.0, atol=0.6e9)
        assert np.allclose(beam1.rel_energy_spread(), beam2.rel_energy_spread(), rtol=0.0, atol=5e-4)
        assert np.allclose(beam1.bunch_length(), beam2.bunch_length(), rtol=0.0, atol=1e-6)
        assert np.allclose(beam1.beam_size_x(), beam2.beam_size_x(), rtol=0.0, atol=0.5e-6)
        assert np.allclose(beam1.beam_size_y(), beam2.beam_size_y(), rtol=0.0, atol=0.05e-6)
        assert np.allclose(beam1.geom_emittance_x(), beam2.geom_emittance_x(), rtol=1e-05, atol=1e-08)
        assert np.allclose(beam1.geom_emittance_y(), beam2.geom_emittance_y(), rtol=1e-05, atol=1e-08)
        assert np.allclose(beam1.norm_emittance_x(), beam2.norm_emittance_x(), rtol=0.0, atol=1e-6)
        assert np.allclose(beam1.norm_emittance_y(), beam2.norm_emittance_y(), rtol=0.0, atol=0.5e-6)
        assert np.allclose(beam1.peak_current(), beam2.peak_current(), rtol=0.0, atol=0.7e3)
        assert np.allclose(beam1.beta_x(), beam2.beta_x(), rtol=0.0, atol=50e-3)
        assert np.allclose(beam1.beta_y(), beam2.beta_y(), rtol=0.0, atol=50e-3)
        assert np.allclose(beam1.gamma_x(), beam2.gamma_x(), rtol=0.0, atol=0.1)
        assert np.allclose(beam1.gamma_y(), beam2.gamma_y(), rtol=0.0, atol=0.1)        
        assert np.allclose(beam1.z_offset(), beam2.z_offset(), rtol=0.0, atol=3e-6)
        assert np.allclose(beam1.x_offset(), beam2.x_offset(), rtol=0.0, atol=3e-6)
        assert np.allclose(beam1.y_offset(), beam2.y_offset(), rtol=0.0, atol=3e-6)
        assert np.allclose(beam1.x_angle(), beam2.x_angle(), rtol=0.0, atol=3e-6)
        assert np.allclose(beam1.y_angle(), beam2.y_angle(), rtol=0.0, atol=3e-6)
        assert np.allclose(beam1.divergence_x(), beam2.divergence_x(), rtol=0.0, atol=0.2e-5)
        assert np.allclose(beam1.divergence_y(), beam2.divergence_y(), rtol=0.0, atol=0.5e-6)


    # vector of transverse positions and angles: (x, x', y, y')
    def transverse_vector(self):
        vector = np.zeros((4,len(self)))
        vector[0,:] = self.xs()
        vector[1,:] = self.xps()
        vector[2,:] = self.ys()
        vector[3,:] = self.yps()
        return vector
    
    # set phase space based on transverse vector: (x, x', y, y')
    def set_transverse_vector(self, vector):
        self.set_xs(vector[0,:])
        self.set_xps(vector[1,:])
        self.set_ys(vector[2,:])
        self.set_yps(vector[3,:]) 

    def norm_transverse_vector(self):
        vector = np.zeros((4,len(self)))
        vector[0,:] = self.xs()
        vector[1,:] = self.uxs()/SI.c
        vector[2,:] = self.ys()
        vector[3,:] = self.uys()/SI.c
        return vector

## Rotate the coordinate system of the beam
    # ==================================================
    def rotate_coord_sys_3D(self, axis1, angle1, axis2=np.array([0, 1, 0]), angle2=0.0, axis3=np.array([1, 0, 0]), angle3=0.0, invert=False):
        """
        Rotates the coordinate system (passive transformation) of the beam first with ``angle1`` around ``axis1``, then with ``angle2`` around ``axis2`` and lastly with ``angle3`` around ``axis3``.
        
        Parameters
        ----------
        axis1 : 1x3 float ndarrays
            Unit vector specifying the rotation axes.
        
        angle1 : [rad] float
            Angle used for rotation of the beam's coordinate system around the respective axes.

        axis2, axis3 : 1x3 float ndarrays, optional
            Additional unit vectors specifying the rotation axes.

        angle2, angle3 : [rad] float, optional
            Additional angles used for rotation of the beam's coordinate system around the respective axes.

        invert : bool, optional
            Performs a standard passive transformation when False. If True, will perform an active transformation and can thus be used to invert the passive transformation.
            
        Returns
        ----------
        Modified beam xs, ys, zs, uxs, uys and uzs.
        """

        # Check the inputs
        if np.linalg.norm(axis1) != 1.0 or np.linalg.norm(axis2) != 1.0 or np.linalg.norm(axis3) != 1.0:
            raise ValueError('The rotation axes have to be unit vectors.')

        if angle1 < -np.pi or angle1 > np.pi or angle2 < -np.pi or angle2 > np.pi or angle3 < -np.pi or angle3 > np.pi:
            raise ValueError('The rotation angles have to be in the interval [-pi, pi].')
        
        # Combine into (N, 3) arrays
        zs = self.zs()
        xs = self.xs()
        ys = self.ys()
        uzs = self.uzs()
        uxs = self.uxs()
        uys = self.uys()
        coords = np.column_stack((zs, xs, ys))
        u_vecs = np.column_stack((uzs, uxs, uys))

        # Create rotation objects
        rotation1 = Rot.from_rotvec(angle1 * axis1)
        rotation2 = Rot.from_rotvec(angle2 * axis2)
        rotation3 = Rot.from_rotvec(angle3 * axis3)

        # Combine the rotations by applying them in sequence
        combined_rotation = rotation1 * rotation2 * rotation3  # Rotation order is right-to-left, but effectively opposite when inverse=True in combined_rotation.apply().

        # Apply rotation to the arrays
        rotated_coords = combined_rotation.apply(coords, inverse= not invert)  # Since combined_rotation.apply() performs active transformations by default, inverse must be set to True for passive transformation.
        rotated_u_vecs = combined_rotation.apply(u_vecs, inverse= not invert)

        # Extract the rotated arrays
        rotated_zs, rotated_xs, rotated_ys = rotated_coords[:, 0], rotated_coords[:, 1], rotated_coords[:, 2]
        rotated_uzs, rotated_uxs, rotated_uys = rotated_u_vecs[:, 0], rotated_u_vecs[:, 1], rotated_u_vecs[:, 2]

        self.set_zs(rotated_zs)
        self.set_xs(rotated_xs)
        self.set_ys(rotated_ys)
        self.set_uzs(rotated_uzs)
        self.set_uxs(rotated_uxs)
        self.set_uys(rotated_uys)
        

    # ==================================================
    def beam_alignment_angles(self):
        """
        Calculates the angles for rotation around the y- and x-axis to align the z-axis to the beam proper velocity.
        
        Parameters
        ----------
        N/A
        
            
        Returns
        ----------
        x_angle : [rad] float
            Used for rotating the beam's frame around the y-axis.
        
        y_angle : [rad] float
            Used for rotating the beam's frame around the x-axis. Note that due to the right hand rule, a positive rotation angle in the zy-plane corresponds to rotation from z-axis towards negative y. I.e. the opposite sign convention of beam.yps().
        """

        # Get the mean proper velocity component offsets
        uz_offset = energy2proper_velocity(self.energy())
        ux_offset = self.ux_offset()
        uy_offset = self.uy_offset()

        point_vec = np.array([uz_offset, ux_offset, uy_offset])
        point_vec = point_vec/np.linalg.norm(point_vec)

        # Calculate the angles to be used for beam rotation
        z_axis = np.array([1, 0, 0])  # Axis as an unit vector
        
        zx_projection = point_vec * np.array([1, 1, 0])  # The projection of the pointing vector onto the zx-plane.

        # Separate treatments for small angles to avoid numerical instability
        if np.abs(self.x_angle()) < 1e-4:
            x_angle = ux_offset/uz_offset
        else:
            x_angle = np.sign(point_vec[1]) * np.arccos( np.dot(zx_projection, z_axis) / np.linalg.norm(zx_projection) )  # The angle between zx_projection and z_axis.

        
        if np.abs(self.y_angle()) < 1e-4:
            y_angle = point_vec[2]/np.linalg.norm(zx_projection)
        else:
            rotated_zy_projection = np.array([ np.linalg.norm(zx_projection), 0, point_vec[2] ])  # The new pointing vector after its zx-projection has been aligned to the rotated z-axis.
    
            y_angle = np.sign(point_vec[2]) * np.arccos( np.dot(rotated_zy_projection, z_axis) / np.linalg.norm(rotated_zy_projection) )  # Note that due to the right hand rule, a positive y_angle corresponds to rotation from z-axis towards negative y. I.e. opposite sign convention of yps.

        return x_angle, y_angle

    
    # ==================================================
    def xy_rotate_coord_sys(self, x_angle=None, y_angle=None, invert=False):
        """
        Rotates the coordinate system of the beam first with ``x_angle`` around the y-axis then with ``y_angle`` around the x-axis.
        
        Parameters
        ----------
        x_angle : [rad] float, optional
            Angle to rotate the coordinate system with in the zx-plane. Calls ``Beam.beam_alignment_angles()`` by default if no angle is provided.
        
        y_angle : [rad] float, optional
            Angle to rotate the coordinate system with in the zy-plane. Note that due to the right hand rule, a positive rotation angle in the zy-plane corresponds to rotation from z-axis towards negative y. I.e. the opposite sign convention of beam.yps(). Calls ``Beam.beam_alignment_angles()`` by default if no angle is provided.

        invert : bool, optional
            Performs a standard passive transformation when False. If True, will perform an active transformation and can thus be used to invert the passive transformation.
        
            
        Returns
        ----------
        Modified beam xs, ys, zs, uxs, uys and uzs.
        """
        
        x_axis = np.array([0, 1, 0])  # Axis as an unit vector. Axis permutaton is zxy.
        y_axis = np.array([0, 0, 1])

        if x_angle is None:
            x_angle, _ = self.beam_alignment_angles()
        if y_angle is None:
            _, y_angle = self.beam_alignment_angles()
            y_angle = -y_angle
        
        self.rotate_coord_sys_3D(y_axis, x_angle, x_axis, y_angle, invert=invert)

    
    # ==================================================
    def add_pointing_tilts(self, align_x_angle=None, align_y_angle=None):
        """
        Uses active transformation to tilt the beam in the zx- and zy-planes.
        
        Parameters
        ----------
        align_x_angle : [rad] float, optional
            Beam coordinates in the zx-plane are rotated with this angle. If ``None``, will align the beam using its angular offset.
        
        align_y_angle : [rad] float, optional
            Beam coordinates in the zy-plane are rotated with this angle. Note that due to the right hand rule, a positive rotation angle in the zy-plane corresponds to rotation from z-axis towards negative y. I.e. the opposite sign convention of ``beam.yps()``. If ``None``, will align the beam using its angular offset.
        
            
        Returns
        ----------
        Modified beam xs, ys and zs.
        """

        if align_x_angle is None:
            align_x_angle, _ = self.beam_alignment_angles()
        if align_y_angle is None:
            _, align_y_angle = self.beam_alignment_angles()
            align_y_angle = -align_y_angle

        y_axis = np.array([0, 0, 1])
        x_axis = np.array([0, 1, 0])
        
        zs = self.zs()
        xs = self.xs()
        ys = self.ys()

        # Combine into (N, 3) arrays
        coords = np.column_stack((zs, xs, ys))
        
        # Create the rotation object
        rotation_y = Rot.from_rotvec(align_x_angle * y_axis)
        rotation_x = Rot.from_rotvec(align_y_angle * x_axis)
        combined_rotation = rotation_y * rotation_x

        # Apply rotation to the coordinates only
        rotated_coords = combined_rotation.apply(coords, inverse=False)  # Active transformation

        # Extract the rotated coordinates
        rotated_zs, rotated_xs, rotated_ys = rotated_coords[:, 0], rotated_coords[:, 1], rotated_coords[:, 2]

        self.set_zs(rotated_zs)
        self.set_xs(rotated_xs)
        self.set_ys(rotated_ys)


    # ==================================================
    def slice_centroids(self, beam_quant, bin_number=None, cut_off=None, make_plot=False):
        """
        Returns the slice centroids of a beam quantity beam_quant.

        Parameters
        ----------
        beam_quant : 1D float array
            Beam quantity to be binned into bins/slices defined by z_centroids. The mean is calculated for the quantity for all particles in the z-bins. Includes e.g. beam.xs(), beam.Es() etc.

        bin_number : float, optional
            Number of beam slices.

        cut_off : float, optional
            Determines the longitudinal coordinates inside the region of interest

        make_plot : bool, optional
            Flag for making plots.

            
        Returns
        ----------
        beam_quant_slices : 1D float array
            beam_quant binned into bins/slices defined by z_centroids. The mean is calculated for the quantity for all particles in the z-bins. Includes e.g. beam.xs(), beam.Es() etc.

        z_centroids : [m] 1D float array
            z-coordinates of the beam slices.
        """
        
        zs = self.zs()
        mean_z = self.z_offset()
        weights = self.weightings()

        if cut_off is None:
            cut_off = 1.5 * self.bunch_length()

        # Sort the arrays
        indices = np.argsort(zs)
        zs_sorted = zs[indices]  # Particle quantity.
        weights_sorted = weights[indices]  # Particle quantity.
        beam_quant_sorted = beam_quant[indices]  # Particle quantity.

        # Filter out elements outside the region of interest
        bool_indices = (zs_sorted <= mean_z + cut_off) & (zs_sorted >= mean_z - cut_off)
        zs_roi = zs_sorted[bool_indices]
        weights_roi = weights_sorted[bool_indices]
        beam_quant_roi = beam_quant_sorted[bool_indices]

        if bin_number is None:
            bin_number = int(np.sqrt(len(zs_roi)/2))

        # Beam slice zs
        _, edges = np.histogram(zs_roi, bins=bin_number)  # Get the edges of the histogram of z with bin_number bins.
        z_centroids = (edges[0:-1] + edges[1:])/2  # Centres of the beam slices (z)
        
        # Compute the mean of beam_quant of all particles inside a z-bin
        beam_quant_centroids = np.empty(len(z_centroids))
        for i in range(0,len(edges)-1):
            left = np.searchsorted(zs_roi, edges[i])  # zs_sorted[left:len(zs_sorted)] >= edges[i], left side of bin i.
            right = np.searchsorted(zs_roi, edges[i+1], side='right')  # zs_sorted[0:right] <= edges[i+1], right (larger) side of bin i.
            beam_quant_centroids[i] = weighted_mean(beam_quant_roi[left:right], weights_roi[left:right])

        if make_plot is True:
            plt.figure()
            plt.scatter(zs*1e6, beam_quant)
            plt.plot(z_centroids*1e6, beam_quant_centroids, 'rx-')
            plt.xlabel(r'$\xi$ [$\mathrm{\mu}$m]')
        
        return beam_quant_centroids, z_centroids
        
    
    # ==================================================
    def x_tilt_angle(self, z_cutoff=None):
        "Retrieve the tilt angle of the beam in the zx-plane. WARNING: becomes unreliable around > 1e-4 rad."
        if z_cutoff is None:
            z_cutoff = 1.5 * self.bunch_length()
            
        x_centroids, z_centroids = self.slice_centroids(self.xs(), cut_off=z_cutoff, make_plot=False)
        
        # Perform linear regression
        slope, _ = np.polyfit(z_centroids, x_centroids, 1)
        
        return np.arctan(slope)

    
    # ==================================================
    def y_tilt_angle(self, z_cutoff=None):
        "Retrieve the tilt angle of the beam in the zy-plane. WARNING: becomes unreliable around > 1e-4 rad."
        if z_cutoff is None:
            z_cutoff = 1.5 * self.bunch_length()
        y_centroids, z_centroids = self.slice_centroids(self.ys(), cut_off=z_cutoff, make_plot=False)
        
        # Perform linear regression
        slope, _ = np.polyfit(z_centroids, y_centroids, 1)
        
        return np.arctan(slope)

    ## BEAM STATISTICS

    def total_particles(self):
        return int(np.nansum(self.weightings()))
    
    def population(self):
        "Total number of physical particles."
        return np.sum(self.weightings())
    
    def charge(self):
        "Total beam charge."
        return np.nansum(self.qs())
    
    def abs_charge(self):
        "Total absolute beam charge."
        return abs(self.charge())
    
    def charge_sign(self):
        if self.charge() == 0:
            return 1.0
        else:
            return self.charge()/abs(self.charge())
    
    def energy(self, clean=False):
        return weighted_mean(self.Es(), self.weightings(), clean)
    
    def gamma(self, clean=False):
        return weighted_mean(self.gammas(), self.weightings(), clean)
    
    def total_energy(self):
        return SI.e * np.nansum(self.weightings()*self.Es())
    
    def energy_spread(self, clean=False):
        return weighted_std(self.Es(), self.weightings(), clean)
    
    def rel_energy_spread(self, clean=False):
        return self.energy_spread(clean)/self.energy(clean)
    
    def z_offset(self, clean=False):
        return weighted_mean(self.zs(), self.weightings(), clean)
    
    def bunch_length(self, clean=False):
        return weighted_std(self.zs(), self.weightings(), clean)
    
    def x_offset(self, clean=False):
        return weighted_mean(self.xs(), self.weightings(), clean)
    
    def beam_size_x(self, clean=False):
        return weighted_std(self.xs(), self.weightings(), clean)

    def y_offset(self, clean=False):
        return weighted_mean(self.ys(), self.weightings(), clean)

    def beam_size_y(self, clean=False):
        return weighted_std(self.ys(), self.weightings(), clean)
    
    def x_angle(self, clean=False):
        return weighted_mean(self.xps(), self.weightings(), clean)
    
    def divergence_x(self, clean=False):
        return weighted_std(self.xps(), self.weightings(), clean)

    def y_angle(self, clean=False):
        return weighted_mean(self.yps(), self.weightings(), clean)
    
    def divergence_y(self, clean=False):
        return weighted_std(self.yps(), self.weightings(), clean)
    
    def ux_offset(self, clean=False):
        return weighted_mean(self.uxs(), self.weightings(), clean)
    
    def uy_offset(self, clean=False):
        return weighted_mean(self.uys(), self.weightings(), clean)
    
    def uz_offset(self, clean=False):
        return weighted_mean(self.uzs(), self.weightings(), clean)

    
    def geom_emittance_x(self, clean=False):
        return np.sqrt(np.linalg.det(weighted_cov(self.xs(), self.xps(), self.weightings(), clean)))
    
    def geom_emittance_y(self, clean=False):
        return np.sqrt(np.linalg.det(weighted_cov(self.ys(), self.yps(), self.weightings(), clean)))
    
    def norm_emittance_x(self, clean=False):
        return np.sqrt(np.linalg.det(weighted_cov(self.xs(), self.uxs()/SI.c, self.weightings(), clean)))
    
    def norm_emittance_y(self, clean=False):
        return np.sqrt(np.linalg.det(weighted_cov(self.ys(), self.uys()/SI.c, self.weightings(), clean)))
    
    def beta_x(self, clean=False):
        covx = weighted_cov(self.xs(), self.xps(), self.weightings(), clean)
        return covx[0,0]/np.sqrt(np.linalg.det(covx))
    
    def beta_y(self, clean=False):
        covy = weighted_cov(self.ys(), self.yps(), self.weightings(), clean)
        return covy[0,0]/np.sqrt(np.linalg.det(covy))
    
    def alpha_x(self, clean=False):
        covx = weighted_cov(self.xs(), self.xps(), self.weightings(), clean)
        return -covx[1,0]/np.sqrt(np.linalg.det(covx))
    
    def alpha_y(self, clean=False):
        covy = weighted_cov(self.ys(), self.yps(), self.weightings(), clean)
        return -covy[1,0]/np.sqrt(np.linalg.det(covy))
    
    def gamma_x(self, clean=False):
        covx = weighted_cov(self.xs(), self.xps(), self.weightings(), clean)
        return covx[1,1]/np.sqrt(np.linalg.det(covx))
    
    def gamma_y(self, clean=False):
        covy = weighted_cov(self.ys(), self.yps(), self.weightings(), clean)
        return covy[1,1]/np.sqrt(np.linalg.det(covy))

    def intrinsic_emittance(self):
        covxy = np.cov(self.norm_transverse_vector(), aweights=self.weightings())
        return np.sqrt(np.sqrt(np.linalg.det(covxy)))

    def angular_momentum(self):
        covxy = np.cov(self.norm_transverse_vector(), aweights=self.weightings())
        det_covxy_cross = np.linalg.det(covxy[2:4,0:2])
        return np.sign(covxy[3,0]-covxy[2,1])*np.sqrt(np.abs(det_covxy_cross))

    def eigen_emittance_max(self):
        return np.sqrt(self.norm_emittance_x()*self.norm_emittance_y()) + self.angular_momentum()

    def eigen_emittance_min(self):
        return np.sqrt(self.norm_emittance_x()*self.norm_emittance_y()) - self.angular_momentum()

    def norm_amplitude_x(self, plasma_density=None, clean=False):
        if plasma_density is not None:
            beta_x = beta_matched(plasma_density, self.energy())
            alpha_x = 0
        else:
            covx = weighted_cov(self.xs(), self.xps(), self.weightings(), clean)
            emgx = np.sqrt(np.linalg.det(covx))
            beta_x = covx[0,0]/emgx
            alpha_x = -covx[1,0]/emgx
        return np.sqrt(self.gamma()/beta_x)*np.sqrt(self.x_offset()**2 + (self.x_offset()*alpha_x + self.x_angle()*beta_x)**2)
        
    def norm_amplitude_y(self, plasma_density=None, clean=False):
        if plasma_density is not None:
            beta_y = beta_matched(plasma_density, self.energy())
            alpha_y = 0
        else:
            covy = weighted_cov(self.ys(), self.yps(), self.weightings(), clean)
            emgy = np.sqrt(np.linalg.det(covy))
            beta_y = covy[0,0]/emgy
            alpha_y = -covy[1,0]/emgy
        return np.sqrt(self.gamma()/beta_y)*np.sqrt(self.y_offset()**2 + (self.y_offset()*alpha_y + self.y_angle()*beta_y)**2)
        
    def peak_density(self):  # TODO: this is only valid for Gaussian beams.
        return (self.charge()/SI.e)/(np.sqrt(2*SI.pi)**3*self.beam_size_x()*self.beam_size_y()*self.bunch_length())
    
    def peak_current(self):
        Is, _ = self.current_profile()
        return max(abs(Is))
    
    ## SPIN STATISTICS
    def spin_check(self):
        "Checks if any spin norms are close to zero."
        s_norm = np.sqrt(self.spxs()**2 + self.spys()**2 + self.spzs()**2)
        return not np.any(s_norm < 1e-8) 
        
    def set_spin_unpolarized(self):
        "Sets the spin of the beam to be unpolarized."
        phi = np.random.uniform(0, 2*np.pi, len(self))
        theta = np.arccos(1-2*np.random.uniform(0, 1, len(self)))
        spxs = np.sin(theta)*np.cos(phi)
        spys = np.sin(theta)*np.sin(phi)
        spzs = np.cos(theta)
        self.set_spxs(spxs)
        self.set_spys(spys)
        self.set_spzs(spzs)

    def set_spin_polarized_x(self, sign=1):
        self.set_spxs(np.ones(len(self))*np.sign(sign))
        self.set_spys(np.zeros(len(self)))
        self.set_spzs(np.zeros(len(self)))
        
    def set_spin_polarized_y(self, sign=1):
        self.set_spxs(np.zeros(len(self)))
        self.set_spys(np.ones(len(self))*np.sign(sign))
        self.set_spzs(np.zeros(len(self)))
        
    def set_spin_polarized_z(self, sign=1):
        self.set_spxs(np.zeros(len(self)))
        self.set_spys(np.zeros(len(self)))
        self.set_spzs(np.ones(len(self))*np.sign(sign))

    def set_arbitrary_spin_polarization(self, polarization, direction='z', seed=None):
        """
        Generates a random distribution of points on the surface of a sphere of radius 1, with the mean along a defined 'direction' is 
        'polarization'.
        For polarization=0, points are uniformly distributed on the surface of the sphere.
    
        Parameters
        ----------
        polarization: float
            Mean value of projection in the defined direction for the generated spins.

        direction: string
            Spin direction (default is z).

        seed: int, optional
            Seed to initialize the random number generator (default is 42).
            

        References
        ----------
        .. [1] Michael J. Quin, Kristjan Poder 
        {https://github.com/fbpic/fbpic/blob/dev/fbpic/particles/spin/spin_tracker.py#L276}
        """
        if seed is not None:
            np.random.seed(seed)
        alpha = None

        if polarization == 0:
            self.set_spin_unpolarized()
            return
        elif abs(polarization) == 1:
            sps = np.ones(len(self))*polarization
        else:
            if alpha is None:
                from scipy.optimize import fsolve
                sol = fsolve(lambda alpha0: 1. / alpha0 - 1. / np.tanh(alpha0) - polarization, 0.5)
                alpha = sol[0]
            u = np.random.uniform(0, 1, len(self))
            sps = - 1 / alpha * np.log(np.exp(alpha) * (1 - u) + np.exp(-alpha) * u)

        phi = np.random.uniform(0, 2*np.pi, len(self))
        sin_theta = np.sqrt(1 - sps**2)
        sps_cos = sin_theta * np.cos(phi)
        sps_sin = sin_theta * np.sin(phi)

        if direction == 'x':
            self.set_spxs(sps)
            self.set_spys(sps_cos)
            self.set_spzs(sps_sin)
        elif direction == 'y':
            self.set_spxs(sps_cos)
            self.set_spys(sps)
            self.set_spzs(sps_sin)
        elif direction == 'z':
            self.set_spxs(sps_cos)
            self.set_spys(sps_sin)
            self.set_spzs(sps)
        else:
            raise Exception('Not a valid direction')
        

    def renormalize_spin(self):
        "Renormalizing the spin vectors."
        spxs = self.spxs()
        spys = self.spys()
        spzs = self.spzs()
        s_norm = np.sqrt(spxs**2 + spys**2 + spzs**2)
        if not np.any(s_norm < 1e-8):
            self.set_spxs(spxs/s_norm)
            self.set_spys(spys/s_norm)
            self.set_spzs(spzs/s_norm)
        else:
            raise ValueError("One of the spins have length zero, can not renormalize")

    def spin_polarization_x(self):
        return np.mean(self.spxs())

    def spin_polarization_y(self):
        return np.mean(self.spys())

    def spin_polarization_z(self):
        return np.mean(self.spzs())

    def spin_polarization_vector(self):
        return np.array([self.spin_polarization_x(), self.spin_polarization_y(), self.spin_polarization_z()])

    def spin_polarization(self):
        return np.sqrt(np.sum(self.spin_polarization_vector()**2))


    def plot_spins(self, num_bins=None):
        if num_bins is None:
            num_bins = int(min(np.round(np.sqrt(len(self)/2)), 100))
        fig, axs = plt.subplots(1,3)
        fig.set_figwidth(12)
        fig.set_figheight(4) 
        axs[0].hist(self.spxs(), bins=np.linspace(-1,1,num_bins+1), range=[-1,1])
        axs[0].set_xlim(-1,1)
        axs[0].set_xlabel(r'$s_x$')
        axs[0].set_ylabel('Count')

        axs[1].hist(self.spys(), bins=np.linspace(-1,1,num_bins+1), range=[-1,1])
        axs[1].set_xlim(-1,1)
        axs[1].set_xlabel(r'$s_y$')

        axs[2].hist(self.spzs(), bins=np.linspace(-1,1,num_bins+1), range=[-1,1])
        axs[2].set_xlim(-1,1)
        axs[2].set_xlabel(r'$s_z$')

    def plot_spins_2D(self):
        fig, axs = plt.subplots(3, 1, figsize=(5, 12))
        
        hb1 = axs[0].hexbin(self.spxs(), self.spys(), gridsize=50, cmap=CONFIG.default_cmap, mincnt=1)
        axs[0].set_xlabel(r'$s_x$')
        axs[0].set_ylabel(r'$s_y$')
        plt.colorbar(hb1, ax=axs[0], label='Counts')

        hb2 = axs[1].hexbin(self.spxs(), self.spzs(), gridsize=50, cmap=CONFIG.default_cmap, mincnt=1)
        axs[1].set_xlabel(r'$s_x$')
        axs[1].set_ylabel(r'$s_z$')
        plt.colorbar(hb2, ax=axs[1], label='Counts')

        hb3 = axs[2].hexbin(self.spys(), self.spzs(), gridsize=50, cmap=CONFIG.default_cmap, mincnt=1)
        axs[2].set_xlabel(r'$s_y$')
        axs[2].set_ylabel(r'$s_z$')
        plt.colorbar(hb3, ax=axs[2], label='Counts')

        
    def plot_spins_3D(self):
        fig = plt.figure(figsize=(12,4))
        axs = fig.add_subplot(111, projection='3d')
        spxs = self.spxs()
        spys = self.spys()
        spzs = self.spzs()
        from random import sample
        mask = sample(range(len(self)), min(3000,len(self)))
        axs.scatter(spxs[mask], spys[mask],spzs[mask], alpha=0.2, s=1)
        axs.set_xlabel(r'$s_x$')
        axs.set_ylabel(r'$s_y$')
        axs.set_zlabel(r'$s_z$')
    
    
    ## BEAM HALO CLEANING (EXTREME OUTLIERS)
    def remove_halo_particles(self, nsigma=20):
        xfilter = np.abs(self.xs()-self.x_offset(clean=True)) > nsigma*self.beam_size_x(clean=True)
        xpfilter = np.abs(self.xps()-self.x_angle(clean=True)) > nsigma*self.divergence_x(clean=True)
        yfilter = np.abs(self.ys()-self.y_offset(clean=True)) > nsigma*self.beam_size_y(clean=True)
        ypfilter = np.abs(self.yps()-self.y_angle(clean=True)) > nsigma*self.divergence_y(clean=True)
        filter = np.logical_or(np.logical_or(xfilter, xpfilter), np.logical_or(yfilter, ypfilter))
        del self[filter]

    
    ## BEAM PROJECTIONS
    
    def projected_density(self, fcn, bins=None):
        if bins is None:
            Nbins = int(np.sqrt(len(self)/2))
            bins = np.linspace(min(fcn()), max(fcn()), Nbins)
        counts, edges = np.histogram(fcn(), weights=self.qs(), bins=bins)
        ctrs = (edges[0:-1] + edges[1:])/2
        proj = counts/np.diff(edges)
        return proj, ctrs
        
    def current_profile(self, bins=None):
        return self.projected_density(self.ts, bins=bins)
    
    def longitudinal_num_density(self, bins=None):
        dQdz, zs = self.projected_density(self.zs, bins=bins)
        dNdz = dQdz / SI.e / self.charge_sign()
        return dNdz, zs
    
    def energy_spectrum(self, bins=None):
        return self.projected_density(self.Es, bins=bins)
    
    def rel_energy_spectrum(self, nom_energy=None, bins=None):
        if nom_energy is None:
            nom_energy = self.energy()
        return self.projected_density(lambda: self.Es()/nom_energy-1, bins=bins)
    
    def transverse_profile_x(self, bins=None):
        return self.projected_density(self.xs, bins=bins)
    
    def transverse_profile_y(self, bins=None):
        return self.projected_density(self.ys, bins=bins)

    def transverse_profile_xp(self, bins=None):
        return self.projected_density(self.xps, bins=bins)
    
    def transverse_profile_yp(self, bins=None):
        return self.projected_density(self.yps, bins=bins)
    
    ## phase spaces
    
    def phase_space_density(self, hfcn, vfcn, hbins=None, vbins=None):
        self.remove_nans()
        if hbins is None:
            hbins = round(np.sqrt(len(self))/2)
        if vbins is None:
            vbins = round(np.sqrt(len(self))/2)
        counts, hedges, vedges = np.histogram2d(hfcn(), vfcn(), weights=self.qs(), bins=(hbins, vbins))
        hctrs = (hedges[0:-1] + hedges[1:])/2
        vctrs = (vedges[0:-1] + vedges[1:])/2
        density = (counts/np.diff(vedges)).T/np.diff(hedges)

        #dx = np.diff(hedges)
        #dy = np.diff(vedges)
        #bin_areas = dx[:, None] * dy[None, :]
        #density = counts/bin_areas
        #print(np.sum(density*np.diff(vedges)*np.diff(hedges))/self.charge())
        return density, hctrs, vctrs
    
    def density_lps(self, hbins=None, vbins=None):
        return self.phase_space_density(self.zs, self.Es, hbins=hbins, vbins=vbins)
    
    def density_transverse(self, hbins=None, vbins=None):
        return self.phase_space_density(self.xs, self.ys, hbins=hbins, vbins=vbins)

    
    # ==================================================
    # TODO: Currently does not reproduce the correct peak density for Gaussian beams unless the bin numbers are adjusted manually.
    def charge_density_3D(self, zbins=None, xbins=None, ybins=None):
        """
        Calculates the 3D charge density.
        
        Parameters
        ----------
        zbins, xbins, ybins : [m] float or 1D float ndarray, optional
            The bins along z(x,y).

        ...
            
        Returns
        ----------
        dQ_dxdydz : [C/m^3] 3D float ndarray 
            Charge density of the beam.
        
        zctrs, xctrs, yctrs : [m] 1D float ndarray 
            The centre positions of the bins of ``dQ_dxdydz``.
        """
        
        zs = self.zs()
        xs = self.xs()
        ys = self.ys()
        
        if zbins is None:
            zbins = round(np.sqrt(len(self))/2)
        if xbins is None:
            xbins = round(np.sqrt(len(self))/2)
        if ybins is None:
            ybins = round(np.sqrt(len(self))/2)
            
        # Create a 3D histogram
        counts, edges = np.histogramdd((zs, xs, ys), bins=(zbins, xbins, ybins), weights=self.qs())
        edges_z = edges[0]
        edges_x = edges[1]
        edges_y = edges[2]
        
        # Calculate volume of each bin
        dz = np.diff(edges_z)
        dx = np.diff(edges_x)
        dy = np.diff(edges_y)
        bin_volumes = dz[:, None, None] * dx[None, :, None] * dy[None, None, :]  # The None indexing is used to add new axes to the differences arrays, allowing them to be broadcasted properly for division with counts. This ensures that each element of counts is divided by the corresponding bin volume (element-wise division).
        
        # Calculate charge density per unit volume
        with np.errstate(divide='ignore', invalid='ignore'):  # Handle division by zero
            dQ_dzdxdy = np.divide(counts, bin_volumes, out=np.zeros_like(counts), where=bin_volumes != 0)

        #dQ_dzdxdy, edges = np.histogramdd((zs, xs, ys), bins=(zbins, xbins, ybins), weights=self.qs(), density=True)       #######
        #dQ_dzdxdy = -dQ_dzdxdy

        zctrs = (edges_z[0:-1] + edges_z[1:])/2
        xctrs = (edges_x[0:-1] + edges_x[1:])/2
        yctrs = (edges_y[0:-1] + edges_y[1:])/2

        #print(np.sum(dQ_dzdxdy*bin_volumes)/self.charge())        
        
        return dQ_dzdxdy, zctrs, xctrs, yctrs, edges_z, edges_x, edges_y

    
    # ==================================================
    def Dirichlet_BC_system_matrix(self, main_diag, upper_inner_off_diag, lower_inner_off_diag, upper_outer_off_diag, lower_outer_off_diag, num_x_cells, num_unknowns, rhs, boundary_val):
        """
        Applies Dirichlet boundary conditions and assemble the system matrix and the right hand side (source term) of the Poisson equation.
        
        Parameters
        ----------
        main_diag : [m^-2] 1D float ndarray
            The main diagonal of the system matrix to be modified according to the boundary conditions.

        upper_inner_off_diag : [m^-2] 1D float ndarray
            The upper inne off-diagonal of the system matrix to be modified according to the boundary conditions.

        lower_inner_off_diag : [m^-2] 1D float ndarray
            The lower inne off-diagonal of the system matrix to be modified according to the boundary conditions.

        outer_inner_off_diag : [m^-2] 1D float ndarray
            The outer inne off-diagonal of the system matrix to be modified according to the boundary conditions.

        outer_inner_off_diag : [m^-2] 1D float ndarray
            The outer inne off-diagonal of the system matrix to be modified according to the boundary conditions.
            
        num_x_cells : float
            The number of cells in the x-direction. Determines the number of columns of the system matrix ``A``.

        num_unknowns : float
            The number of unknowns in the system, which is determined by The number of cells in the x and y-direction.

        rhs : [V/m^3] 1D float ndarray
            The right hand side of the Poisson equation to be modified according to the boundary conditions.

        boundary_val : [V/m] float
            The value of the electric fields Ex and Ey at the simulation box boundary.

            
        Returns
        ----------
        A : [m^-2] 2D float sparse matrix
            System matrix.

        rhs : [V/m^3] 1D float ndarray
            The modified right hand side of the Poisson equation.
        """
        
        # Set the right side boundary conditions
        rhs[num_x_cells-1::num_x_cells] = boundary_val  # Set BC. Set every num_x_cells-th element starting from the num_x_cells-1 index to 1
        main_diag[num_x_cells-1::num_x_cells] = 1  # Set BC        
        upper_inner_off_diag[num_x_cells-1::num_x_cells] = 0  # Remove off-diagonal elements at boundaries
        lower_inner_off_diag[num_x_cells-2::num_x_cells] = 0  # Remove off-diagonal elements at boundaries
        upper_outer_off_diag[num_x_cells-1::num_x_cells] = 0  # Remove off-diagonal elements at boundaries
        lower_outer_off_diag[-1::-num_x_cells] = 0  # Remove off-diagonal elements at boundaries
        
        # Set the left side boundary conditions
        rhs[0::num_x_cells] = boundary_val
        main_diag[0::num_x_cells] = 1
        upper_inner_off_diag[0::num_x_cells] = 0
        lower_inner_off_diag[-num_x_cells::-num_x_cells] = 0
        upper_outer_off_diag[0::num_x_cells] = 0
        lower_outer_off_diag[-num_x_cells::-num_x_cells] = 0
        
        # Set the top boundary conditions
        rhs[1:num_x_cells-1] = boundary_val
        main_diag[1:num_x_cells-1] = 1
        upper_inner_off_diag[1:num_x_cells-1] = 0
        lower_inner_off_diag[0:num_x_cells-2] = 0
        upper_outer_off_diag[1:num_x_cells-1] = 0
        
        # Set the bottom boundary conditions
        rhs[-num_x_cells+1:-1] = boundary_val
        main_diag[-num_x_cells+1:-1] = 1
        upper_inner_off_diag[-num_x_cells+2:] = 0
        lower_inner_off_diag[-num_x_cells+1:-1] = 0
        lower_outer_off_diag[-num_x_cells+1:-1] = 0

        # Assemble the system matrix as a sparse diagonal dominant matrix
        diagonals = [main_diag, lower_inner_off_diag, upper_inner_off_diag, lower_outer_off_diag, upper_outer_off_diag]  # list
        offsets = [0, -1, 1, -num_x_cells, num_x_cells]  # Offsets of the diagonals. The outer diagonals outer_off_diag containing 1/dy^2 are num_x_cells away from the main diagonal.
        A = sp.diags(diagonals, offsets, shape=(num_unknowns, num_unknowns), format="csr")

        return A, rhs
        

    # ==================================================
    def Ex_Ey_2D(self, num_x_cells, num_y_cells, charge_density_xy_slice, dx, dy, boundary_val=0.0):
        """
        2D Poisson solver for the transverse electric fields Ex and Ey of a beam slice in the xy-plane. The equations solved are a combination of Gauss' law and Faraday's law assuming no time-varying z-component of magnetic field Bz. I.e.

        dEx/dx + dEy/dy = 1/epsilon_0 * dQ/dzdxdy
        dEy/dx - dEx/dy = 0.
        
        
        Parameters
        ----------
        num_x_cells, num_y_cells : float
            The number of cells in the x and y-direction.

        charge_density_xy_slice: [C/m^3] 2D ndarray
            A xy-slice of the beam charge density.

        dx, dy : [m] float
            Bin widths in x and y of the bins of dQ_dzdxdy.

        boundary_val: [V/m] float, optional
            ...

            
        Returns
        ----------
        Ex : [V/m] 2D float array 
            x-conponent of electric field generated by the chosen beam slice.

        Ey : [V/m] 2D float array 
            y-conponent of electric field generated by the chosen beam slice.
        """
        
        num_rows, num_cols = charge_density_xy_slice.shape

        # Set up the system matrix
        num_unknowns = int(num_x_cells * num_y_cells)
        main_diag = np.ones(num_unknowns)* (-2/dx**2 - 2/dy**2)
        upper_inner_off_diag = np.ones(num_unknowns - 1)/dx**2
        lower_inner_off_diag = copy.deepcopy(upper_inner_off_diag)
        upper_outer_off_diag = np.ones(num_unknowns - num_x_cells)/dy**2
        lower_outer_off_diag = copy.deepcopy(upper_outer_off_diag)

        # Construct the right hand side of the Poisson equation for Ex
        rhs_2d = 1/SI.epsilon_0*np.gradient(charge_density_xy_slice, dx, axis=1)
        rhs = rhs_2d.flatten()

        # Apply Dirichlet boundary conditions
        A, rhs_BC = self.Dirichlet_BC_system_matrix(main_diag, upper_inner_off_diag, lower_inner_off_diag, upper_outer_off_diag, lower_outer_off_diag, num_x_cells, num_unknowns, rhs, boundary_val=boundary_val)

        # Solve the matrix equation for Ex
        #Ex = sp.linalg.spsolve(A, rhs_BC)
        Ex, has_converged_x = sp.linalg.cg(A, rhs_BC, x0=np.zeros(len(rhs_BC)), tol=1e-2)  # Works for positive definite A.

        # Construct the right hand side of the Poisson equation for Ey
        rhs_2d = 1/SI.epsilon_0*np.gradient(charge_density_xy_slice, dy, axis=0)
        rhs = rhs_2d.flatten()

        # Apply Dirichlet boundary conditions
        A, rhs_BC = self.Dirichlet_BC_system_matrix(main_diag, upper_inner_off_diag, lower_inner_off_diag, upper_outer_off_diag, lower_outer_off_diag, num_x_cells, num_unknowns, rhs, boundary_val=boundary_val)

        # Solve the matrix equation for Ey
        Ey, has_converged_y = sp.linalg.cg(A, rhs_BC, x0=np.zeros(len(rhs_BC)), tol=1e-2)  # Works for positive definite A.

        return Ex.reshape((num_rows, num_cols)), Ey.reshape((num_rows, num_cols))


    # ==================================================
    def Ex_Ey(self, x_box_min, x_box_max, y_box_min, y_box_max, dx, dy, num_z_cells=None, boundary_val=0.0, tolerance=5.0):
        """
        Calculate slice Ex and Ey for the entire beam by solving the Poisson equations for Ex and Ey slice by slice.

        Parameters
        ----------
        x_box_min, y_box_min : [m] float
            The lower x(y) boundary of the simulation domain. Should be much larger than the plasma bubble radius.

        x_box_max, y_box_max : [m] float
            The upper x(y) boundary of the simulation domain. Should be much larger than the plasma bubble radius.
        
        dx, dy : [m] float
            Bin widths in x and y of the bins of dQ_dzdxdy.

        num_z_cells : float, optional
            The number of cells in the z-direction.

        boundary_val : [V/m] float, optional
            The values of the electric fields Ex and Ey at the simulation domain boundary.

            
        Returns
        ----------
        Ex : [V/m] 2D float array 
            x-conponent of electric field generated by the chosen beam slice.

        Ey : [V/m] 2D float array 
            y-conponent of electric field generated by the chosen beam slice.

        zctrs, xctrs, yctrs : [m] 1D float ndarray
            Coordinates in z, x and y for the centres of the bins of ``Ex`` and ``Ey``.
        """

        # Check if the selected simulation boundaries are significantly larger than the beam extent
        xs = self.xs()
        ys = self.ys()
        
        if np.abs(x_box_min/xs.min()) < tolerance or np.abs(y_box_min/ys.min()) < tolerance or np.abs(x_box_max/xs.max()) < tolerance or np.abs(y_box_max/ys.max()) < tolerance:
            raise ValueError('Simulation box size is too small compared to beam size.')
        
        if num_z_cells is None:
            num_z_cells = round(np.sqrt(len(self))/2)

        z_box_max = np.max(self.zs())
        z_box_min = np.min(self.zs())
        zbins = np.linspace(z_box_min, z_box_max, num_z_cells+1)
        
        num_x_cells = int((x_box_max-x_box_min)/dx)
        num_y_cells = int((y_box_max-y_box_min)/dy)
        
        xbins = np.linspace(x_box_min, x_box_max, num_x_cells+1)
        ybins = np.linspace(y_box_min, y_box_max, num_y_cells+1)

        dQ_dzdxdy, zctrs, xctrs, yctrs, edges_z, edges_x, edges_y = self.charge_density_3D(zbins=zbins, xbins=xbins, ybins=ybins)
        
        Ex = np.zeros((num_z_cells, num_y_cells, num_x_cells))
        Ey = np.zeros((num_z_cells, num_y_cells, num_x_cells))

        for slice_idx in range(0, num_z_cells):
            # Extract a xy-slice from the charge density
            charge_density_xy_slice = dQ_dzdxdy[slice_idx, :, :].T

            # Calculate the fields for the charge density slice
            Ex_2d, Ey_2d = self.Ex_Ey_2D(num_x_cells, num_y_cells, charge_density_xy_slice, dx, dy, boundary_val=boundary_val)
            
            Ex[slice_idx,:,:] = Ex_2d
            Ey[slice_idx,:,:] = Ey_2d
            
        return Ex, Ey, zctrs, xctrs, yctrs
          
        
    
    ## PLOTTING
    def plot_current_profile(self):
        dQdt, ts = self.current_profile()

        fig, ax = plt.subplots()
        fig.set_figwidth(6)
        fig.set_figheight(4)        
        ax.plot(ts*SI.c*1e6, np.abs(dQdt)/1e3)
        ax.set_xlabel('z (um)')
        ax.set_ylabel('Beam current (kA)')
    
    def plot_lps(self):
        dQdzdE, zs, Es = self.density_lps()

        fig, ax = plt.subplots()
        fig.set_figwidth(8)
        fig.set_figheight(5)  
            
        p = ax.pcolor(zs*1e6, Es/1e9, -dQdzdE*1e15, cmap=CONFIG.default_cmap, shading='auto')
        ax.set_xlabel('z (um)')
        ax.set_ylabel('E (GeV)')
        ax.set_title('Longitudinal phase space')
        cb = fig.colorbar(p)
        cb.ax.set_ylabel('Charge density (pC/um/GeV)')
        
    def plot_trace_space_x(self):
        dQdxdxp, xs, xps = self.phase_space_density(self.xs, self.xps)

        fig, ax = plt.subplots()
        fig.set_figwidth(8)
        fig.set_figheight(5)  
        p = ax.pcolor(xs*1e6, xps*1e3, -dQdxdxp*1e3, cmap=CONFIG.default_cmap, shading='auto')
        ax.set_xlabel('x (um)')
        ax.set_ylabel('x'' (mrad)')
        ax.set_title('Horizontal trace space')
        cb = fig.colorbar(p)
        cb.ax.set_ylabel('Charge density (pC/um/mrad)')
        
    def plot_trace_space_y(self):
        dQdydyp, ys, yps = self.phase_space_density(self.ys, self.yps)

        fig, ax = plt.subplots()
        fig.set_figwidth(8)
        fig.set_figheight(5)  
        p = ax.pcolor(ys*1e6, yps*1e3, -dQdydyp*1e3, cmap=CONFIG.default_cmap, shading='auto')
        ax.set_xlabel('y (um)')
        ax.set_ylabel('y'' (mrad)')
        ax.set_title('Vertical trace space')
        cb = fig.colorbar(p)
        cb.ax.set_ylabel('Charge density (pC/um/mrad)')

    def plot_transverse_profile(self):
        dQdxdy, xs, ys = self.phase_space_density(self.xs, self.ys)

        fig, ax = plt.subplots()
        fig.set_figwidth(8)
        fig.set_figheight(5)
        p = ax.pcolor(xs*1e6, ys*1e6, -dQdxdy, cmap=CONFIG.default_cmap, shading='auto')
        #p = ax.imshow(-dQdxdy, extent=[xs.min()*1e6, xs.max()*1e6, ys.min()*1e6, ys.max()*1e6], 
        #   origin='lower', cmap=CONFIG.default_cmap, aspect='auto')
        ax.set_xlabel('x (um)')
        ax.set_ylabel('y (um)')
        ax.set_title('Transverse profile')
        cb = fig.colorbar(p)
        cb.ax.set_ylabel('Charge density (pC/um^2)')

    
    # TODO: unfinished!
    # def plot_bunch_pattern(self):
        
    #     fig, ax = plt.subplots()
    #     fig.set_figwidth(6)
    #     fig.set_figheight(4)
    #     ax.plot(ts*SI.c*1e6, np.abs(dQdt)/1e3)
    #     ax.set_xlabel('z (um)')
    #     ax.set_ylabel('Beam current (kA)')
        

   
    ## CHANGE BEAM
    
    def accelerate(self, energy_gain=0, chirp=0, z_offset=0):
        
        # add energy and chirp
        Es = self.Es() + energy_gain 
        Es = Es + np.sign(self.qs()) * (self.zs()-z_offset) * chirp
        self.set_uzs(energy2proper_velocity(Es))
        
        # remove particles with subzero energy
        del self[Es < 0]
        
    def compress(self, R_56, nom_energy):
        """
        Compress the beam longitudinally by applying longitudinal dispersion.
        The compression is applied by changing the z-coordinates by

        z = z0 + (1-E/nom_energy) * R_56.


        Parameters
        ----------
        R_56 : float
            R_56 used to determine the beam compression.

        nom_energy : [eV] float
            Nominal energy used to determine the beam compression.


        Returns
        ----------
        ``None``
        """
        zs = self.zs() + (1-self.Es()/nom_energy) * R_56
        self.set_zs(zs)
        
    def scale_to_length(self, bunch_length):
        z_mean = self.z_offset()
        zs_scaled = z_mean + (self.zs()-z_mean)*bunch_length/self.bunch_length()
        self.set_zs(zs_scaled)

    def scale_norm_emittance_x(self, norm_emit_nx):
        if norm_emit_nx < 0:
            raise ValueError('Normalised emittance cannot be negative.')
        scale_factor = norm_emit_nx/self.norm_emittance_x()
        self.set_xs(self.xs() * np.sqrt(scale_factor))
        self.set_uxs(self.uxs() * np.sqrt(scale_factor))

    def scale_norm_emittance_y(self, norm_emit_ny):
        if norm_emit_ny < 0:
            raise ValueError('Normalised emittance cannot be negative.')
        scale_factor = norm_emit_ny/self.norm_emittance_y()
        self.set_ys(self.ys() * np.sqrt(scale_factor))
        self.set_uys(self.uys() * np.sqrt(scale_factor))
        
    # betatron damping (must be done before acceleration)
    def apply_betatron_damping(self, deltaE, axis_defining_beam=None):
        gammasBoosted = energy2gamma(abs(self.Es()+deltaE))
        betamag = np.sqrt(self.gammas()/gammasBoosted)
        self.magnify_beta_function(betamag, axis_defining_beam)
        
    
    # magnify beta function (increase beam size, decrease divergence for beta_mag > 1.0)
    def magnify_beta_function(self, beta_mag, axis_defining_beam=None):
        
        # calculate beam (not beta) magnification
        mag = np.sqrt(beta_mag)

        if axis_defining_beam is None:
            x_offset = 0
            y_offset = 0
            ux_offset = 0
            uy_offset = 0
        else:
            x_offset = axis_defining_beam.x_offset()
            y_offset = axis_defining_beam.y_offset()
            ux_offset = axis_defining_beam.ux_offset()
            uy_offset = axis_defining_beam.uy_offset()
        
        self.set_xs((self.xs()-x_offset)*mag + x_offset)
        self.set_ys((self.ys()-y_offset)*mag + y_offset)
        self.set_uxs((self.uxs()-ux_offset)/mag + ux_offset)
        self.set_uys((self.uys()-uy_offset)/mag + uy_offset)

    
    # transport in a drift
    def transport(self, L):
        self.set_xs(self.xs() + L*self.xps())
        self.set_ys(self.ys() + L*self.yps())

    
    def flip_transverse_phase_spaces(self, flip_momenta=True, flip_positions=False):
        if flip_momenta:
            self.set_uxs(-self.uxs())
            self.set_uys(-self.uys())
        if flip_positions:
            self.set_xs(-self.xs())
            self.set_ys(-self.ys())

        
    def apply_betatron_motion(self, L, n0, deltaEs, x0_driver=0, y0_driver=0, radiation_reaction=False, calc_evolution=False):
        """
        Evolve the beam by solving Hill's equation.

        Parameters
        ----------
        L : [m] float
            The beam propagation distance.

        n0 : [m^-3] float
            Plasme number density.

        deltaEs : [m^-3] 1D float ndarray
            Energy change for the macroparticles.

        x0_driver, y0_driver : [m] float, optional
            Initial transverse offsets of the drive beam. Defaults set to 0.
        
        radiation_reaction : bool
            Flag for enabling ating radiation reaction.
        
        calc_evolution : bool
            Flag for recording the beam parameter evolution. 


        Returns
        ----------
        Es_final : [eV] 1D float ndarray
            The final energies for all macroparticles.
        
        evol : SimpleNamespace object
            only returns when ``calc_evolution=True``. Contains beam parameter evolution data.
        """
        
        # remove particles with subzero and Nan energy
        neg_indices = self.Es() < 0
        del self[neg_indices]
        if isinstance(deltaEs, np.ndarray) and len(deltaEs) > 1:
            deltaEs = deltaEs[~neg_indices]

        nan_indices = np.isnan(self.Es())
        del self[nan_indices]
        if isinstance(deltaEs, np.ndarray) and len(deltaEs) > 1:
            deltaEs = deltaEs[~nan_indices]
        
        # determine initial and final Lorentz factor
        gamma0s = energy2gamma(self.Es())
        Es_final = self.Es() + deltaEs
        gammas = energy2gamma(Es_final)
        dgamma_ds = (gammas-gamma0s)/L
        
        if calc_evolution:  # TODO: This seems to be very clumsy. Consider re-writing.
                
            # calculate evolution
            num_evol_steps = max(20, min(400, round(2*L/(beta_matched(n0, self.energy()+min(0,np.mean(deltaEs)))))))
            evol = SimpleNamespace()
            evol.location = np.linspace(0, L, num_evol_steps)
            evol.x, evol.ux, evol.ux, evol.y, evol.uy, evol.energy, evol.energy_spread, evol.rel_energy_spread, evol.beam_size_x, evol.beam_size_y, evol.emit_nx, evol.emit_ny, evol.beta_x, evol.beta_y = (np.empty(evol.location.shape) for _ in range(14))

            # select a given subset of the particles (for faster calculation)
            sample_fraction = round(2*np.sqrt(len(self))) #
            inds_sample = np.arange(0, len(self), sample_fraction, dtype=int) # not random, to be consistent across ramps and stages
            xs_sample, uxs_sample = self.xs()[inds_sample], self.uxs()[inds_sample]
            ys_sample, uys_sample = self.ys()[inds_sample], self.uys()[inds_sample]
            gamma0s_sample, dgamma_ds_sample = gamma0s[inds_sample], dgamma_ds[inds_sample]
            Es_sample, deltaEs_sample = self.Es()[inds_sample], deltaEs[inds_sample]

            # go through steps
            for i in range(num_evol_steps):
                
                # evolve the beam (no radiation reaction)
                xs_i, uxs_i = evolve_hills_equation_analytic(xs_sample-x0_driver, uxs_sample, evol.location[i], gamma0s_sample, dgamma_ds_sample, k_p(n0))
                ys_i, uys_i = evolve_hills_equation_analytic(ys_sample-y0_driver, uys_sample, evol.location[i], gamma0s_sample, dgamma_ds_sample, k_p(n0))
                Es_i = Es_sample+deltaEs_sample*i/(num_evol_steps-1)
                uzs_i = energy2proper_velocity(Es_i)
                
                # save the parameters
                evol.x[i], evol.ux[i] = np.mean(xs_i), np.mean(uxs_i)
                evol.y[i], evol.uy[i] = np.mean(ys_i), np.mean(uys_i)
                evol.energy[i], evol.energy_spread[i] = np.mean(Es_i), np.std(Es_i)
                evol.beam_size_x[i], evol.beam_size_y[i] = np.std(xs_i), np.std(ys_i)
                evol.emit_nx[i] = np.sqrt(np.linalg.det(np.cov(xs_i, uxs_i/SI.c))) # only works for equal weight particles
                evol.emit_ny[i] = np.sqrt(np.linalg.det(np.cov(ys_i, uys_i/SI.c))) # only works for equal weight particles
                covx, covy = np.cov(xs_i, uxs_i/uzs_i), np.cov(ys_i, uys_i/uzs_i)
                evol.beta_x[i] = covx[0,0]/np.sqrt(np.linalg.det(covx))
                evol.beta_y[i] = covy[0,0]/np.sqrt(np.linalg.det(covy))

            evol.rel_energy_spread = evol.energy_spread/evol.energy
            evol.charge = self.charge()*np.ones(evol.location.shape)
            evol.z = self.z_offset()*np.ones(evol.location.shape)
            evol.bunch_length = self.bunch_length()*np.ones(evol.location.shape)
            evol.plasma_density = n0*np.ones(evol.location.shape)
            
            
        # calculate final positions and angles after betatron motion
        if radiation_reaction:
            xs, uxs, ys, uys, Es_final = evolve_betatron_motion(self.xs()-x0_driver, self.uxs(), self.ys()-y0_driver, self.uys(), L, gamma0s, dgamma_ds, k_p(n0))
        else:
            xs, uxs = evolve_hills_equation_analytic(self.xs()-x0_driver, self.uxs(), L, gamma0s, dgamma_ds, k_p(n0))
            ys, uys = evolve_hills_equation_analytic(self.ys()-y0_driver, self.uys(), L, gamma0s, dgamma_ds, k_p(n0))
        
        # set new beam positions and angles (shift back driver offsets)
        self.set_xs(xs+x0_driver)
        self.set_uxs(uxs)
        self.set_ys(ys+y0_driver)
        self.set_uys(uys)

        if calc_evolution:
            return Es_final, evol
        else:
            return Es_final
        
  
    ## SAVE AND LOAD BEAM
    
    def filename(self, runnable, beam_name):
        return runnable.shot_path() + "/" + beam_name + "_" + str(self.trackable_number).zfill(3) + "_{:012.6F}".format(self.location) + ".h5"
    
    
    # save beam (to OpenPMD format)
    def save(self, runnable=None, filename=None, beam_name="beam", series=None):
        
        if len(self) == 0:
            return
        
        # make new file if not provided
        if series is None:

            # open a new file
            if runnable is not None:
                filename = self.filename(runnable, beam_name)
            
            # open a new file
            series = io.Series(filename, io.Access.create)
            
        
            # add metadata
            series.author = "ABEL (the Adaptable Beginning-to-End Linac simulation framework)"
            series.date = datetime.now(timezone('CET')).strftime('%Y-%m-%d %H:%M:%S %z')

        # make step (only one)
        index = 0
        iteration = series.iterations[index]
        
        # add attributes
        iteration.set_attribute("time", self.location/SI.c)
        for key, value in self.__dict__.items():
            if not "__phasespace" in key:
                iteration.set_attribute(key, value)
                
        # make beam record
        particles = iteration.particles[beam_name]
       
        # generate datasets
        dset_z = io.Dataset(self.zs().dtype, extent=self.zs().shape)
        dset_x = io.Dataset(self.xs().dtype, extent=self.xs().shape)
        dset_y = io.Dataset(self.ys().dtype, extent=self.ys().shape)
        dset_zoff = io.Dataset(np.dtype('float64'), extent=[1])
        dset_xoff = io.Dataset(np.dtype('float64'), extent=[1])
        dset_yoff = io.Dataset(np.dtype('float64'), extent=[1])
        dset_uz = io.Dataset(self.uzs().dtype, extent=self.uzs().shape)
        dset_ux = io.Dataset(self.uxs().dtype, extent=self.uxs().shape)
        dset_uy = io.Dataset(self.uys().dtype, extent=self.uys().shape)
        dset_w = io.Dataset(self.weightings().dtype, extent=self.weightings().shape)
        dset_id = io.Dataset(self.ids().dtype, extent=self.ids().shape)
        dset_q = io.Dataset(np.dtype('float64'), extent=[1])
        dset_m = io.Dataset(np.dtype('float64'), extent=[1])
        dset_sz = io.Dataset(self.spzs().dtype, extent=self.spzs().shape)
        dset_sx = io.Dataset(self.spxs().dtype, extent=self.spxs().shape)
        dset_sy = io.Dataset(self.spys().dtype, extent=self.spys().shape)
        
        dset_n = io.Dataset(self.ids().dtype, extent=[1])
        dset_f = io.Dataset(np.dtype('float64'), extent=[1])
        
        # prepare for writing
        particles['position']['z'].reset_dataset(dset_z)
        particles['position']['x'].reset_dataset(dset_x)
        particles['position']['y'].reset_dataset(dset_y)
        particles['positionOffset']['z'].reset_dataset(dset_zoff)
        particles['positionOffset']['x'].reset_dataset(dset_xoff)
        particles['positionOffset']['y'].reset_dataset(dset_yoff)
        particles['momentum']['z'].reset_dataset(dset_uz)
        particles['momentum']['x'].reset_dataset(dset_ux)
        particles['momentum']['y'].reset_dataset(dset_uy)
        particles['weighting'][io.Record_Component.SCALAR].reset_dataset(dset_w)
        particles['id'][io.Record_Component.SCALAR].reset_dataset(dset_id)        
        particles['charge'][io.Record_Component.SCALAR].reset_dataset(dset_q)
        particles['mass'][io.Record_Component.SCALAR].reset_dataset(dset_m)
        particles['spin']['z'].reset_dataset(dset_sz)
        particles['spin']['x'].reset_dataset(dset_sx)
        particles['spin']['y'].reset_dataset(dset_sy)
        
        # store data
        particles['position']['z'].store_chunk(self.zs())
        particles['position']['x'].store_chunk(self.xs())
        particles['position']['y'].store_chunk(self.ys())
        particles['positionOffset']['x'].make_constant(0.)
        particles['positionOffset']['y'].make_constant(0.)
        particles['positionOffset']['z'].make_constant(0.)
        particles['momentum']['z'].store_chunk(self.uzs())
        particles['momentum']['x'].store_chunk(self.uxs())
        particles['momentum']['y'].store_chunk(self.uys())
        particles['weighting'][io.Record_Component.SCALAR].store_chunk(self.weightings())
        particles['id'][io.Record_Component.SCALAR].store_chunk(self.ids())
        particles['charge'][io.Record_Component.SCALAR].make_constant(self.charge_sign()*SI.e)
        particles['mass'][io.Record_Component.SCALAR].make_constant(SI.m_e)
        particles['spin']['z'].store_chunk(self.spzs())
        particles['spin']['x'].store_chunk(self.spxs())
        particles['spin']['y'].store_chunk(self.spys())
        
        # set SI units (scaling factor)
        particles['momentum']['z'].unit_SI = SI.m_e
        particles['momentum']['x'].unit_SI = SI.m_e
        particles['momentum']['y'].unit_SI = SI.m_e
        
        # set dimensional units
        particles['position'].unit_dimension = {io.Unit_Dimension.L: 1}
        particles['positionOffset'].unit_dimension = {io.Unit_Dimension.L: 1}
        particles['momentum'].unit_dimension = {io.Unit_Dimension.L: 1, io.Unit_Dimension.M: 1, io.Unit_Dimension.T: -1}
        particles['charge'].unit_dimension = {io.Unit_Dimension.T: 1, io.Unit_Dimension.I: 1}
        particles['mass'].unit_dimension = {io.Unit_Dimension.M: 1}
        
        #particles['spin']['z'].unit_dimension = {io.Unit_dimension.M: 1, io.Unit_dimension.L: 2, io.Unit_dimension.T: -1}
        #particles['spin']['x'].unit_dimension = {io.Unit_dimension.M: 1, io.Unit_dimension.L: 2, io.Unit_dimension.T: -1}
        #particles['spin']['y'].unit_dimension = {io.Unit_dimension.M: 1, io.Unit_dimension.L: 2, io.Unit_dimension.T: -1}
        
        # save data to file
        series.flush()
        
        return series
        
        
    # load beam (from OpenPMD format)
    @classmethod
    def load(_, filename, beam_name='beam'):
        
        # load file
        series = io.Series(filename, io.Access.read_only)
        
        # find index (use last one)
        *_, index = series.iterations
        
        # get particle data
        particles = series.iterations[index].particles[beam_name]
        
        # get attributes
        charge = particles["charge"][io.Record_Component.SCALAR].get_attribute("value")
        mass = particles["mass"][io.Record_Component.SCALAR].get_attribute("value")
        
        # extract phase space
        if "id" in particles:
            ids = particles["id"][io.Record_Component.SCALAR].load_chunk()
        else:
            ids = None
        weightings = particles["weighting"][io.Record_Component.SCALAR].load_chunk()
        xs = particles['position']['x'].load_chunk()
        ys = particles['position']['y'].load_chunk()
        zs = particles['position']['z'].load_chunk()
        pxs_unscaled = particles['momentum']['x'].load_chunk()
        pys_unscaled = particles['momentum']['y'].load_chunk()
        pzs_unscaled = particles['momentum']['z'].load_chunk()
        try:
            spxs = particles['spin']['x'].load_chunk()
            spys = particles['spin']['y'].load_chunk()
            spzs = particles['spin']['z'].load_chunk()
        except:
            spxs = None
            spys = None
            spzs = None
        series.flush()
        
        # apply SI scaling
        pxs = pxs_unscaled * particles['momentum']['x'].unit_SI
        pys = pys_unscaled * particles['momentum']['y'].unit_SI
        pzs = pzs_unscaled * particles['momentum']['z'].unit_SI
        
        # make beam
        beam = Beam()
<<<<<<< HEAD
        beam.set_phase_space(Q=np.sum(weightings*charge), xs=xs, ys=ys, zs=zs, pxs=pxs, pys=pys, pzs=pzs, weightings=weightings)
        beam.particle_mass = mass
=======
        beam.set_phase_space(Q=np.sum(weightings*charge), xs=xs, ys=ys, zs=zs, pxs=pxs, pys=pys, pzs=pzs, spxs=spxs, spys=spys, spzs=spzs, weightings=weightings)
>>>>>>> 8e0237ed
        
        # add metadata to beam
        try:
            beam.trackable_number = series.iterations[index].get_attribute("trackable_number")
            beam.stage_number = series.iterations[index].get_attribute("stage_number")
            beam.location = series.iterations[index].get_attribute("location")
            beam.num_bunches_in_train = series.iterations[index].get_attribute("num_bunches_in_train")
            beam.bunch_separation = series.iterations[index].get_attribute("bunch_separation")
        except:
            beam.trackable_number = None
            beam.stage_number = None
            beam.location = None
            beam.num_bunches_in_train = None
            beam.bunch_separation = None
        
        return beam


    # ==================================================
    def imshow_plot(self, data, axes=None, extent=None, vmin=None, vmax=None, colmap=CONFIG.default_cmap, xlab=None, ylab=None, clab='', gridOn=False, origin='lower', interpolation=None, aspect='auto', log_cax=False, cax_pad=0.03):

        if axes is None:
            from matplotlib.gridspec import GridSpec

            # Create a figure with GridSpec
            fig = plt.figure(figsize=(5, 4))
            gs = GridSpec(1, 2, width_ratios=[1, 0.03], wspace=cax_pad)  # Adjust cax_pad for padding
            
            ax = fig.add_subplot(gs[0, 0])  # Main plot axes
            cbar_ax = fig.add_subplot(gs[0, 1])  # Colour bar axes
        else:
            from mpl_toolkits.axes_grid1 import make_axes_locatable
            ax = axes
            divider = make_axes_locatable(ax)
            cbar_ax = divider.append_axes("right", size="3%", pad=cax_pad)

        if vmin is None:
            vmin = data.min()
        if vmax is None:
            vmax = data.max()

        # Modify tick parameters
        ax.tick_params(axis='both', direction='out', length=4)
        #ax.xaxis.set_ticks_position('both')  # Ticks on both top and bottom
        ax.minorticks_on()  # Enable minor ticks
        ax.tick_params(axis='both', which='minor', direction='out', length=2.5)  # Configure minor ticks

        # Make a 2D plot
        if log_cax is True:
            from matplotlib.colors import LogNorm
            p = ax.imshow(data, extent=extent, cmap=plt.get_cmap(colmap), origin=origin, aspect=aspect, interpolation=interpolation, norm=LogNorm(vmin+1, vmax))
        else:
            p = ax.imshow(data, extent=extent, vmin=vmin, vmax=vmax, cmap=plt.get_cmap(colmap), origin=origin, aspect=aspect, interpolation=interpolation)

        # Add a grid
        if gridOn == True:
            ax.grid(True, which='both', axis='both', linestyle='--', linewidth=1, alpha=.5)

        # Add a colourbar
        cbar = plt.colorbar(p, ax=ax, cax=cbar_ax, pad=cax_pad)
        cbar.set_label(clab)

        ax.set_ylabel(ylab)
        ax.set_xlabel(xlab)

    
    # ==================================================
    def distribution_plot_2D(self, arr1, arr2, weights=None, hist_bins=None, hist_range=None, axes=None, extent=None, vmin=None, vmax=None, scale=None, colmap=CONFIG.default_cmap, xlab='', ylab='', clab='', origin='lower', interpolation='nearest', log_cax=False, cax_pad=0.03):

        if weights is None:
            weights = self.weightings()
        if hist_bins is None:
            nbins = int(np.sqrt(len(arr1)/2))
            hist_bins = [ nbins, nbins ]  # list of 2 ints. Number of bins along each direction, for the histograms
        if hist_range is None:
            hist_range = [[None, None], [None, None]]
            hist_range[0] = [ arr1.min(), arr1.max() ]  # List contains 2 lists of 2 floats. Extent of the histogram along each direction
            hist_range[1] = [ arr2.min(), arr2.max() ]
        if extent is None:
            extent = hist_range[0] + hist_range[1]
        
        binned_data, zedges, xedges = np.histogram2d(arr1, arr2, hist_bins, hist_range, weights=weights)
        
        if scale is None:
            beam_hist2d = binned_data.T/np.diff(zedges)/np.diff(xedges)
        else:
            beam_hist2d = binned_data.T/np.diff(zedges)/np.diff(xedges)/scale
        
        self.imshow_plot(beam_hist2d, axes=axes, extent=extent, vmin=vmin, vmax=vmax, colmap=colmap, xlab=xlab, ylab=ylab, clab=clab, gridOn=False, origin=origin, interpolation=interpolation, log_cax=log_cax, cax_pad=cax_pad)

    
    # ==================================================
    def density_map_diags(self):
        
        cmap = CONFIG.default_cmap

        # Macroparticles data
        zs = self.zs()
        xs = self.xs()
        xps = self.xps()
        ys = self.ys()
        yps = self.yps()
        Es = self.Es()
        weights = self.weightings()

        # Labels for plots
        zlab = r'$z$ [$\mathrm{\mu}$m]'
        xilab = r'$\xi$ [$\mathrm{\mu}$m]'
        xlab = r'$x$ [$\mathrm{\mu}$m]'
        ylab = r'$y$ [$\mathrm{\mu}$m]'
        xps_lab = r"$x'$ [mrad]"
        yps_lab = r"$y'$ [mrad]"
        energ_lab = r'$\mathcal{E}$ [GeV]'
        
        # Set up a figure with axes
        fig, axs = plt.subplots(nrows=3, ncols=3, figsize=(5*3, 4*3))
        fig.suptitle(r'$\Delta s=$' f'{format(self.location, ".2f")}' ' m')

        nbins = int(np.sqrt(len(weights)/2))
        hist_bins = [ nbins, nbins ]  # list of 2 ints. Number of bins along each direction, for the histograms

        # 2D z-x distribution
        hist_range = [[None, None], [None, None]]
        hist_range[0] = [ zs.min(), zs.max() ]  # [m], list contains 2 lists of 2 floats. Extent of the histogram along each direction
        hist_range[1] = [ xs.min(), xs.max() ]
        extent_zx = hist_range[0] + hist_range[1]
        extent_zx = [i*1e6 for i in extent_zx]  # [um]

        self.distribution_plot_2D(arr1=zs, arr2=xs, weights=weights, hist_bins=hist_bins, hist_range=hist_range, axes=axs[0][0], extent=extent_zx, vmin=None, vmax=None, colmap=cmap, xlab=xilab, ylab=xlab, clab=r'$\partial^2 N/\partial\xi \partial x$ [$\mathrm{m}^{-2}$]', origin='lower', interpolation='nearest')
        

        # 2D z-x' distribution
        hist_range_xps = [[None, None], [None, None]]
        hist_range_xps[0] = hist_range[0]
        hist_range_xps[1] = [ xps.min(), xps.max() ]  # [rad]
        extent_xps = hist_range_xps[0] + hist_range_xps[1]
        extent_xps[0] = extent_xps[0]*1e6  # [um]
        extent_xps[1] = extent_xps[1]*1e6  # [um]
        extent_xps[2] = extent_xps[2]*1e3  # [mrad]
        extent_xps[3] = extent_xps[3]*1e3  # [mrad]

        self.distribution_plot_2D(arr1=zs, arr2=xps, weights=weights, hist_bins=hist_bins, hist_range=hist_range_xps, axes=axs[0][1], extent=extent_xps, vmin=None, vmax=None, colmap=cmap, xlab=xilab, ylab=xps_lab, clab=r"$\partial^2 N/\partial z \partial x'$ [$\mathrm{m}^{-1}$ $\mathrm{rad}^{-1}$]", origin='lower', interpolation='nearest')
        
        
        # 2D x-x' distribution
        hist_range_xxp = [[None, None], [None, None]]
        hist_range_xxp[0] = hist_range[1]
        hist_range_xxp[1] = [ xps.min(), xps.max() ]  # [rad]
        extent_xxp = hist_range_xxp[0] + hist_range_xxp[1]
        extent_xxp[0] = extent_xxp[0]*1e6  # [um]
        extent_xxp[1] = extent_xxp[1]*1e6  # [um]
        extent_xxp[2] = extent_xxp[2]*1e3  # [mrad]
        extent_xxp[3] = extent_xxp[3]*1e3  # [mrad]

        self.distribution_plot_2D(arr1=xs, arr2=xps, weights=weights, hist_bins=hist_bins, hist_range=hist_range_xxp, axes=axs[0][2], extent=extent_xxp, vmin=None, vmax=None, colmap=cmap, xlab=xlab, ylab=xps_lab, clab=r"$\partial^2 N/\partial x\partial x'$ [$\mathrm{m}^{-1}$ $\mathrm{rad}^{-1}$]", origin='lower', interpolation='nearest')
        

        # 2D z-y distribution
        hist_range_zy = [[None, None], [None, None]]
        hist_range_zy[0] = hist_range[0]
        hist_range_zy[1] = [ ys.min(), ys.max() ]
        extent_zy = hist_range_zy[0] + hist_range_zy[1]
        extent_zy = [i*1e6 for i in extent_zy]  # [um]

        self.distribution_plot_2D(arr1=zs, arr2=ys, weights=weights, hist_bins=hist_bins, hist_range=hist_range_zy, axes=axs[1][0], extent=extent_zy, vmin=None, vmax=None, colmap=cmap, xlab=xilab, ylab=ylab, clab=r'$\partial^2 N/\partial\xi \partial y$ [$\mathrm{m}^{-2}$]', origin='lower', interpolation='nearest')
        

        # 2D z-y' distribution
        hist_range_yps = [[None, None], [None, None]]
        hist_range_yps[0] = hist_range[0]
        hist_range_yps[1] = [ yps.min(), yps.max() ]  # [rad]
        extent_yps = hist_range_yps[0] + hist_range_yps[1]
        extent_yps[0] = extent_yps[0]*1e6  # [um]
        extent_yps[1] = extent_yps[1]*1e6  # [um]
        extent_yps[2] = extent_yps[2]*1e3  # [mrad]
        extent_yps[3] = extent_yps[3]*1e3  # [mrad]
        
        self.distribution_plot_2D(arr1=zs, arr2=yps, weights=weights, hist_bins=hist_bins, hist_range=hist_range_yps, axes=axs[1][1], extent=extent_yps, vmin=None, vmax=None, colmap=cmap, xlab=xilab, ylab=yps_lab, clab=r"$\partial^2 N/\partial z \partial y'$ [$\mathrm{m}^{-1}$ $\mathrm{rad}^{-1}$]", origin='lower', interpolation='nearest')
        

        # 2D y-y' distribution
        hist_range_yyp = [[None, None], [None, None]]
        hist_range_yyp[0] = hist_range_zy[1]
        hist_range_yyp[1] = [ yps.min(), yps.max() ]  # [rad]
        extent_yyp = hist_range_yyp[0] + hist_range_yyp[1]
        extent_yyp[0] = extent_yyp[0]*1e6  # [um]
        extent_yyp[1] = extent_yyp[1]*1e6  # [um]
        extent_yyp[2] = extent_yyp[2]*1e3  # [mrad]
        extent_yyp[3] = extent_yyp[3]*1e3  # [mrad]
        
        self.distribution_plot_2D(arr1=ys, arr2=yps, weights=weights, hist_bins=hist_bins, hist_range=hist_range_yyp, axes=axs[1][2], extent=extent_yyp, vmin=None, vmax=None, colmap=cmap, xlab=ylab, ylab=yps_lab, clab=r"$\partial^2 N/\partial y\partial y'$ [$\mathrm{m}^{-1}$ $\mathrm{rad}^{-1}$]", origin='lower', interpolation='nearest')
       

        # 2D x-y distribution
        hist_range_xy = [[None, None], [None, None]]
        hist_range_xy[0] = hist_range[1]
        hist_range_xy[1] = hist_range_zy[1]
        extent_xy = hist_range_xy[0] + hist_range_xy[1]
        extent_xy = [i*1e6 for i in extent_xy]  # [um]

        self.distribution_plot_2D(arr1=xs, arr2=ys, weights=weights, hist_bins=hist_bins, hist_range=hist_range_xy, axes=axs[2][0], extent=extent_xy, vmin=None, vmax=None, colmap=cmap, xlab=xlab, ylab=ylab, clab=r'$\partial^2 N/\partial x \partial y$ [$\mathrm{m}^{-2}$]', origin='lower', interpolation='nearest')
        

        # Energy distribution
        ax = axs[2][1]
        dN_dE, rel_energ = self.rel_energy_spectrum()
        dN_dE = dN_dE/SI.e*self.charge_sign()
        ax.fill_between(rel_energ*100, y1=dN_dE, y2=0, color='b', alpha=0.3)
        ax.plot(rel_energ*100, dN_dE, color='b', alpha=0.3, label='Relative energy density')
        ax.grid(True, which='both', axis='both', linestyle='--', linewidth=1, alpha=.5)
        ax.set_xlabel(r'$\mathcal{E}/\langle\mathcal{E}\rangle-1$ [%]')
        ax.set_ylabel('Relative energy density')
        # Add text to the plot
        ax.text(0.05, 0.95, r'$\sigma_\mathcal{E}/\langle\mathcal{E}\rangle=$' f'{format(self.rel_energy_spread()*100, ".2f")}' '%', fontsize=12, color='black', ha='left', va='top', transform=ax.transAxes)

        # 2D z-energy distribution
        hist_range_energ = [[None, None], [None, None]]
        hist_range_energ[0] = hist_range[0]
        hist_range_energ[1] = [ Es.min(), Es.max() ]  # [eV]
        extent_energ = hist_range_energ[0] + hist_range_energ[1]
        extent_energ[0] = extent_energ[0]*1e6  # [um]
        extent_energ[1] = extent_energ[1]*1e6  # [um]
        extent_energ[2] = extent_energ[2]/1e9  # [GeV]
        extent_energ[3] = extent_energ[3]/1e9  # [GeV]
        self.distribution_plot_2D(arr1=zs, arr2=Es, weights=weights, hist_bins=hist_bins, hist_range=hist_range_energ, axes=axs[2][2], extent=extent_energ, vmin=None, vmax=None, colmap=cmap, xlab=xilab, ylab=energ_lab, clab=r'$\partial^2 N/\partial \xi \partial\mathcal{E}$ [$\mathrm{m}^{-1}$ $\mathrm{eV}^{-1}$]', origin='lower', interpolation='nearest')

        # Adjust layout to prevent overlaps
        plt.tight_layout()  # Avoid overlap globally

        
    # ==================================================
    def print_summary(self):

        print('---------------------------------------------------')
        print('Quantity \t\t\t\t Value')
        print('---------------------------------------------------')
        if hasattr(self, 'beam_name'):
            print(f"Beam name:\t\t\t\t {self.beam_name :s}")
        print(f"Number of macroparticles:\t\t {len(self) :d}")
        print(f"Mean gamma:\t\t\t\t {self.gamma() :.3f}")
        print(f"Mean energy [GeV]:\t\t\t {self.energy()/1e9 :.3f}")
        print(f"rms energy spread [%]:\t\t\t {self.rel_energy_spread()*1e2 :.3f}\n")

        print(f"Location [m]:\t\t\t\t {self.location :.3f}")
        print(f"x offset [um]:\t\t\t\t {self.x_offset()*1e6 :.3f}")
        print(f"y offset [um]:\t\t\t\t {self.y_offset()*1e6 :.3f}")
        print(f"z offset [um]:\t\t\t\t {self.z_offset()*1e6 :.3f}\n")

        print(f"x angular offset [urad]:\t\t {self.x_angle()*1e6 :.3f}")
        print(f"y angular offset [urad]:\t\t {self.y_angle()*1e6 :.3f}\n")

        print(f"Normalised x emittance [mm mrad]:\t {self.norm_emittance_x()*1e6 :.3f}")
        print(f"Normalised y emittance [mm mrad]:\t {self.norm_emittance_y()*1e6 :.3f}")
        print(f"Angular momentum [mm mrad]:\t\t {self.angular_momentum()*1e6 :.3f}\n")
        print(f"x beta function [mm]:\t\t\t {self.beta_x()*1e3 :.3f} \t\t")
        print(f"y beta function [mm]:\t\t\t {self.beta_y()*1e3 :.3f} \t\t\n")

        print(f"x beam size [um]:\t\t\t {self.beam_size_x()*1e6 :.3f} \t\t\t")
        print(f"y beam size [um]:\t\t\t {self.beam_size_y()*1e6 :.3f} \t\t\t")
        print(f"rms beam length [um]:\t\t\t {self.bunch_length()*1e6 :.3f} \t\t")
        print(f"Peak current [kA]:\t\t\t {self.peak_current()/1e3 :.3f} \t\t")
        print('---------------------------------------------------')<|MERGE_RESOLUTION|>--- conflicted
+++ resolved
@@ -1980,12 +1980,8 @@
         
         # make beam
         beam = Beam()
-<<<<<<< HEAD
-        beam.set_phase_space(Q=np.sum(weightings*charge), xs=xs, ys=ys, zs=zs, pxs=pxs, pys=pys, pzs=pzs, weightings=weightings)
+        beam.set_phase_space(Q=np.sum(weightings*charge), xs=xs, ys=ys, zs=zs, pxs=pxs, pys=pys, pzs=pzs, spxs=spxs, spys=spys, spzs=spzs, weightings=weightings)
         beam.particle_mass = mass
-=======
-        beam.set_phase_space(Q=np.sum(weightings*charge), xs=xs, ys=ys, zs=zs, pxs=pxs, pys=pys, pzs=pzs, spxs=spxs, spys=spys, spzs=spzs, weightings=weightings)
->>>>>>> 8e0237ed
         
         # add metadata to beam
         try:

import numpy as np
import openpmd_api as io
from datetime import datetime
from pytz import timezone
from abel.CONFIG import CONFIG
from types import SimpleNamespace
import scipy.constants as SI
from abel.utilities.relativity import energy2proper_velocity, proper_velocity2energy, momentum2proper_velocity, proper_velocity2momentum, proper_velocity2gamma, energy2gamma, gamma2momentum
from abel.utilities.statistics import weighted_mean, weighted_std, weighted_cov
from abel.utilities.plasma_physics import k_p, wave_breaking_field, beta_matched
from abel.physics_models.hills_equation import evolve_hills_equation_analytic
from abel.physics_models.betatron_motion import evolve_betatron_motion

import scipy.sparse as sp
from scipy.spatial.transform import Rotation as Rot
import copy

from matplotlib import pyplot as plt

class Beam():
    
    def __init__(self, phasespace=None, num_particles=1000, num_bunches_in_train=1, bunch_separation=0.0):

        # check the inputs
        if num_particles < 1 or not isinstance(num_particles, int):
            raise ValueError('num_particles must be an integer larger than 1.')
        if num_bunches_in_train < 1 or not isinstance(num_bunches_in_train, int):
            raise ValueError('num_bunches_in_train cannot be lower than 1.')
        if bunch_separation < 0.0:
            raise ValueError('bunch_separation cannot be negative.')

        # the phase space variable is private
        if phasespace is not None:
            self.__phasespace = phasespace
        else:
            self.__phasespace = self.reset_phase_space(num_particles)

        # bunch pattern information
        self.num_bunches_in_train = num_bunches_in_train
        self.bunch_separation = bunch_separation # [s]
        
        self.trackable_number = -1 # will increase to 0 after first tracking element
        self.stage_number = 0
        self.location = 0        
    
    
    # reset phase space
    def reset_phase_space(self, num_particles):
        if num_particles < 1 or not isinstance(num_particles, int):
            raise ValueError('num_particles must be an integer larger than 1.')
        
        self.__phasespace = np.zeros((8, num_particles))
    
    # filter out macroparticles based on a mask (true means delete)
    def __delitem__(self, indices):
        if hasattr(indices, 'len'):
            if len(indices) == len(self):
                indices = np.where(indices)
        self.__phasespace = np.ascontiguousarray(np.delete(self.__phasespace, indices, 1))
    
    # filter out nans
    def remove_nans(self):
        del self[np.isnan(self).any(axis=1)]
        
    # set phase space
    def set_phase_space(self, Q, xs, ys, zs, uxs=None, uys=None, uzs=None, pxs=None, pys=None, pzs=None, xps=None, yps=None, Es=None, weightings=None, particle_mass=SI.m_e):
        """
        Set the phase space of the beam. All input arrays must have the same lengths.

        Parameters
        ----------
        Q : [C], float
            Total beam charge.

        xs, ys, zs: [m], 1D ndarray
            Coordinates for the macroparticles.
            
        uxs, uys, uzs: [m/s], 1D ndarray, optional
            Proper velocities for the macroparticles. All uzs values must be above 10*particle rest energy/c/particle mass. Default set to ``None``.
            
        pxs, pys, pzs: [kg m/s], 1D ndarray, optional
            Momenta for the macroparticles. All pzs values must be above 10*particle rest energy/c. Default set to ``None``.
        
        xps, yps: [rad], 1D ndarray, optional
            Angles dx/ds and dy/ds for the macroparticles. Default set to ``None``.

        Es : [eV], 1D ndarray, optional
            Energies for the macroparticles. All values must be above 10*particle rest energy. Default set to ``None``.

        weightings : 1D ndarray, optional
            Weights for the macroparticles. Default set to ``None``.

        particle_mass : [kg], float, optional
            Particle mass for a single real particle. Default set to ``SI.m_e``.
        
            
        Returns
        ----------
        ``None``
        """

        # Check coordinate type and length
        if not isinstance(xs, np.ndarray)  or not isinstance(ys, np.ndarray) or not isinstance(zs, np.ndarray):
            raise TypeError('Incompatible input type.')
        
        num_particles = len(xs)
        if len(ys) != num_particles or len(zs) != num_particles:
            raise ValueError('The input arrays must have the same lengths.')
        
        # Check proper velocity type and length
        if uxs is not None:
            if not isinstance(uxs, np.ndarray):
                raise TypeError('Incompatible input type.')
            if len(uxs) != num_particles:
                raise ValueError('The input arrays must have the same lengths.')
        if uys is not None:
            if not isinstance(uys, np.ndarray):
                raise TypeError('Incompatible input type.')
            if len(uys) != num_particles:
                raise ValueError('The input arrays must have the same lengths.')
        if uzs is not None:
            if not isinstance(uzs, np.ndarray):
                raise TypeError('Incompatible input type.')
            if len(uzs) != num_particles:
                raise ValueError('The input arrays must have the same lengths.')
            
        # Check momentum type and length
        if pxs is not None:
            if not isinstance(pxs, np.ndarray):
                raise TypeError('Incompatible input type.')
            if len(pxs) != num_particles:
                raise ValueError('The input arrays must have the same lengths.')
        if pys is not None:
            if not isinstance(pys, np.ndarray):
                raise TypeError('Incompatible input type.')
            if len(pys) != num_particles:
                raise ValueError('The input arrays must have the same lengths.')
        if pzs is not None:
            if not isinstance(pzs, np.ndarray):
                raise TypeError('Incompatible input type.')
            if len(pzs) != num_particles:
                raise ValueError('The input arrays must have the same lengths.')
            
        # Check angle type and length
        if xps is not None:
            if not isinstance(xps, np.ndarray):
                raise TypeError('Incompatible input type.')
            if len(xps) != num_particles:
                raise ValueError('The input arrays must have the same lengths.')
        if yps is not None:
            if not isinstance(yps, np.ndarray):
                raise TypeError('Incompatible input type.')
            if len(yps) != num_particles:
                raise ValueError('The input arrays must have the same lengths.')
            
        # Check energy type and length
        if Es is not None:
            if not isinstance(Es, np.ndarray):
                raise TypeError('Incompatible input type.')
            if len(Es) != num_particles:
                raise ValueError('The input arrays must have the same lengths.')
        
        # Prevent defining proper velocity, momentum or angle in the same direction
        if uxs is not None and pxs is not None:
            raise ValueError('Cannot define proper velocity and momentum in the same direction.')
        if uxs is not None and xps is not None:
            raise ValueError('Cannot define proper velocity and angle in the same direction.')
        if pxs is not None and xps is not None:
            raise ValueError('Cannot define momentum and angle in the same direction.')
        if uys is not None and pys is not None:
            raise ValueError('Cannot define proper velocity and momentum in the same direction.')
        if uys is not None and yps is not None:
            raise ValueError('Cannot define proper velocity and angle in the same direction.')
        if pys is not None and yps is not None:
            raise ValueError('Cannot define momentum and angle in the same direction.')
        if uzs is not None and pzs is not None:
            raise ValueError('Cannot define proper velocity and momentum in the same direction.')
        if uzs is not None and Es is not None:
            raise ValueError('Cannot set both uzs and Es.')
        if pzs is not None and Es is not None:
            raise ValueError('Cannot set both pzs and Es.')
        
        if particle_mass is not None and particle_mass < 0:
            raise ValueError('Particle mass cannot be negative.')


        # make empty phase space
        self.reset_phase_space(num_particles)
        
        # add positions
        self.set_xs(xs)
        self.set_ys(ys)
        self.set_zs(zs)

        # minimum thresholds for energy, uz and pz
        energy_thres = 10*particle_mass*SI.c**2/SI.e  # [eV], 10 * particle rest energy. Gives beta=0.995.
        uz_thres = energy2proper_velocity(energy_thres, unit='eV', m=particle_mass)
        pz_thres = gamma2momentum(energy2gamma(energy_thres, unit='eV', m=particle_mass))
        
        # add momenta
        if uzs is None:
            
            if pzs is not None:
                if np.any(pzs < pz_thres):
                    raise ValueError('pzs contains values that are too small.')
                uzs = momentum2proper_velocity(pzs)

            elif Es is not None:
                if np.any(Es < energy_thres):
                    raise ValueError('Es contains values that are too small.')
                uzs = energy2proper_velocity(Es)
        else:
            if np.any(uzs < uz_thres):
                raise ValueError('uzs contains values that are too small.')
        self.__phasespace[5,:] = uzs
        
        if uxs is None:
            if pxs is not None:
                uxs = momentum2proper_velocity(pxs)
            elif xps is not None:
                uxs = xps * uzs
        self.__phasespace[3,:] = uxs
        
        if uys is None:
            if pys is not None:
                uys = momentum2proper_velocity(pys)
            elif yps is not None:
                uys = yps * uzs
        self.__phasespace[4,:] = uys
        
        # charge
        if weightings is None:
            self.__phasespace[6,:] = Q/num_particles
        else:
            self.__phasespace[6,:] = Q*weightings/np.sum(weightings)
        
        # ids
        self.__phasespace[7,:] = np.arange(num_particles)

        # single particle mass [kg]
        self.particle_mass = particle_mass
       
    
    # addition operator (add two beams using the + operator)
    def __add__(self, beam):
        return Beam(phasespace = np.append(self.__phasespace, beam.__phasespace, axis=1))
        
    # in-place addition operator (add one beam to another using the += operator)
    def __iadd__(self, beam):
        if beam is not None:    
            self.__phasespace = np.append(self.__phasespace, beam.__phasespace, axis=1)
        return self
    
    # indexing operator (get single particle out)
    def __getitem__(self, index):
        return self.__phasespace[:,index]
    
    # "length" operator (number of macroparticles)
    def __len__(self):
        return self.__phasespace.shape[1]
    
    # string operator (called when printing)
    def __str__(self):
        if np.sum(self.weightings()) == 0.0:
            return f"Beam: {len(self)} macroparticles, {self.charge()*1e9:.2f} nC"
        else:
            return f"Beam: {len(self)} macroparticles, {self.charge()*1e9:.2f} nC, {self.energy()/1e9:.2f} GeV"
        
        
    ## BUNCH PATTERN

    def bunch_frequency(self) -> float:
        if self.num_bunches_in_train == 1:
            return None
        elif self.bunch_separation == 0.0:
            return None
        else:
            return 1/self.bunch_separation

    def train_duration(self) -> float:
        if self.num_bunches_in_train == 1:
            return 0.0
        elif self.bunch_separation == 0.0:
            return None
        else:
            return self.bunch_separation * (self.num_bunches_in_train-1)
    
    def average_current_train(self) -> float:
        return self.charge()*self.bunch_frequency()

    
    ## BEAM ARRAYS

    # get phase space variables
    def xs(self):
        return self.__phasespace[0,:]
    def ys(self):
        return self.__phasespace[1,:]
    def zs(self):
        return self.__phasespace[2,:]
    def uxs(self):
        return self.__phasespace[3,:]
    def uys(self):
        return self.__phasespace[4,:]
    def uzs(self):
        return self.__phasespace[5,:]
    def qs(self):
        return self.__phasespace[6,:]
    def ids(self):
        return self.__phasespace[7,:]
    
    # set phase space variables
    def set_xs(self, xs):
        self.__phasespace[0,:] = xs
    def set_ys(self, ys):
        self.__phasespace[1,:] = ys
    def set_zs(self, zs):
        self.__phasespace[2,:] = zs
    def set_uxs(self, uxs):
        self.__phasespace[3,:] = uxs
    def set_uys(self, uys):
        self.__phasespace[4,:] = uys
    def set_uzs(self, uzs):
        energy_thres = 10*self.particle_mass*SI.c**2/SI.e  # [eV], 10 * particle rest energy. Gives beta=0.995.
        uz_thres = energy2proper_velocity(energy_thres, unit='eV', m=self.particle_mass)
        if np.any(uzs < uz_thres):
            raise ValueError('uzs contains values that are too small.')
        self.__phasespace[5,:] = uzs
        
    def set_xps(self, xps):
        self.set_uxs(xps*self.uzs())
    def set_yps(self, yps):
        self.set_uys(yps*self.uzs())
    def set_Es(self, Es):
        energy_thres = 10*self.particle_mass*SI.c**2/SI.e  # [eV], 10 * particle rest energy. Gives beta=0.995.
        if np.any(Es < energy_thres):
            raise ValueError('Es contains values that are too small.')
        self.set_uzs(energy2proper_velocity(Es))
        
    def set_qs(self, qs):
        self.__phasespace[6,:] = qs
    def set_ids(self, ids):
        self.__phasespace[7,:] = ids
        
    def weightings(self):
        return self.__phasespace[6,:]/(self.charge_sign()*SI.e)
    
    # copy another beam's macroparticle charge
    def copy_particle_charge(self, beam):
        if beam.__phasespace is None or self.__phasespace is None:
            raise ValueError('One of the beams is empty.')
        self.set_qs(np.median(beam.qs()))

    def scale_charge(self, Q):
        self.set_qs((Q/self.charge())*self.qs())

    def scale_energy(self, E):
        self.set_Es((E/self.energy())*self.Es())
    
    
    def rs(self):
        return np.sqrt(self.xs()**2 + self.ys()**2)
    
    def pxs(self):
        return proper_velocity2momentum(self.uxs(), m=self.particle_mass)
    def pys(self):
        return proper_velocity2momentum(self.uys(), m=self.particle_mass)
    def pzs(self):
        return proper_velocity2momentum(self.uzs(), m=self.particle_mass)
    
    def xps(self):
        return self.uxs()/self.uzs()
    def yps(self):
        return self.uys()/self.uzs()

    def gammas(self):
        return proper_velocity2gamma(self.uzs())
    def Es(self):
        return proper_velocity2energy(self.uzs())
    def deltas(self, pz0=None):
        if pz0 is None:
            pz0 = np.mean(self.pzs())
        return self.pzs()/pz0 -1
        
    
    def ts(self):
        return self.zs()/SI.c
    

<<<<<<< HEAD
    def comp_beams(beam1, beam2, comp_location=False, rtol=1e-05, atol=1e-08):
=======
    def comp_beams(beam1, beam2, comp_location=False, rtol=1e-15, atol=0.0):
>>>>>>> 5c8965e9
        """
        Compare the phase spaces of two beams. Chekcks if all arrays are element-wise equal within given tolerances.

        Parameters
        ----------
        beam1, beam2 : ABEL ``Beam`` object
            Beams to be compared

        comp_location: bool, optional
            Flag for comparing the location of the beams. Default set to ``False``.
            
        rtol : float, optional
<<<<<<< HEAD
            The relative tolerance parameter (see [1]_). Default set to 1e-5.
            
        rb_fit_obj : float, optional
            The absolute tolerance parameter (see [1]_). Default set to 1e-8.
=======
            The relative tolerance parameter (see [1]_). Default set to 1e-15.
            
        rb_fit_obj : float, optional
            The absolute tolerance parameter (see [1]_). Default set to 0.0.
>>>>>>> 5c8965e9
        
            
        Returns
        ----------
        ``None``

        
        References
        ----------
        .. [1] ``numpy.allclose()`` https://numpy.org/doc/stable/reference/generated/numpy.allclose.html
        """

        if comp_location:
            assert np.allclose(beam1.location, beam2.location, rtol, atol)
        assert np.allclose(beam1.qs(), beam2.qs(), rtol, atol)
        assert np.allclose(beam1.weightings(), beam2.weightings(), rtol, atol)
        assert np.allclose(beam1.xs(), beam2.xs(), rtol, atol)
        assert np.allclose(beam1.ys(), beam2.ys(), rtol, atol)
        assert np.allclose(beam1.zs(), beam2.zs(), rtol, atol)
        assert np.allclose(beam1.uxs(), beam2.uxs(), rtol, atol)
        assert np.allclose(beam1.uys(), beam2.uys(), rtol, atol)
        assert np.allclose(beam1.uzs(), beam2.uzs(), rtol, atol)
        assert np.allclose(beam1.particle_mass, beam2.particle_mass, rtol, atol)


    def comp_beam_params(beam1, beam2, comp_location=False):
        """
        Compare the parameters of two beams to see if they are equal within given tolerances.

        Parameters
        ----------
        beam1, beam2 : ABEL ``Beam`` object
            Beams to be compared

        comp_location: bool, optional
            Flag for comparing the location of the beams. Default set to ``False``.
        
            
        Returns
        ----------
        ``None``

        
        References
        ----------
        .. [1] ``numpy.allclose()`` https://numpy.org/doc/stable/reference/generated/numpy.allclose.html
        """

        if comp_location:
            assert np.allclose(beam1.location, beam2.location, rtol=0.0, atol=0.3)
        assert np.allclose(beam1.particle_mass, beam2.particle_mass, rtol=1e-05, atol=1e-08)
        assert np.allclose(beam1.total_particles(), beam2.total_particles(), rtol=1e-05, atol=1e-08)
        assert np.allclose(beam1.charge(), beam2.charge(), rtol=1e-05, atol=1e-08)
        assert np.allclose(beam1.energy(), beam2.energy(), rtol=0.0, atol=0.6e9)  # Usually rather large discrepancy in energy.
        assert np.allclose(beam1.energy_spread(), beam2.energy_spread(), rtol=0.0, atol=0.6e9)
        assert np.allclose(beam1.rel_energy_spread(), beam2.rel_energy_spread(), rtol=0.0, atol=5e-4)
        assert np.allclose(beam1.bunch_length(), beam2.bunch_length(), rtol=0.0, atol=1e-6)
        assert np.allclose(beam1.beam_size_x(), beam2.beam_size_x(), rtol=0.0, atol=0.5e-6)
        assert np.allclose(beam1.beam_size_y(), beam2.beam_size_y(), rtol=0.0, atol=0.05e-6)
        assert np.allclose(beam1.geom_emittance_x(), beam2.geom_emittance_x(), rtol=1e-05, atol=1e-08)
        assert np.allclose(beam1.geom_emittance_y(), beam2.geom_emittance_y(), rtol=1e-05, atol=1e-08)
        assert np.allclose(beam1.norm_emittance_x(), beam2.norm_emittance_x(), rtol=0.0, atol=1e-6)
        assert np.allclose(beam1.norm_emittance_y(), beam2.norm_emittance_y(), rtol=0.0, atol=0.5e-6)
        assert np.allclose(beam1.peak_current(), beam2.peak_current(), rtol=0.0, atol=0.7e3)
        assert np.allclose(beam1.beta_x(), beam2.beta_x(), rtol=0.0, atol=50e-3)
        assert np.allclose(beam1.beta_y(), beam2.beta_y(), rtol=0.0, atol=50e-3)
        assert np.allclose(beam1.gamma_x(), beam2.gamma_x(), rtol=0.0, atol=0.1)
        assert np.allclose(beam1.gamma_y(), beam2.gamma_y(), rtol=0.0, atol=0.1)        
        assert np.allclose(beam1.z_offset(), beam2.z_offset(), rtol=0.0, atol=3e-6)
        assert np.allclose(beam1.x_offset(), beam2.x_offset(), rtol=0.0, atol=3e-6)
        assert np.allclose(beam1.y_offset(), beam2.y_offset(), rtol=0.0, atol=3e-6)
        assert np.allclose(beam1.x_angle(), beam2.x_angle(), rtol=0.0, atol=3e-6)
        assert np.allclose(beam1.y_angle(), beam2.y_angle(), rtol=0.0, atol=3e-6)
        assert np.allclose(beam1.divergence_x(), beam2.divergence_x(), rtol=0.0, atol=0.2e-5)
        assert np.allclose(beam1.divergence_y(), beam2.divergence_y(), rtol=0.0, atol=0.5e-6)
<<<<<<< HEAD
    
=======

>>>>>>> 5c8965e9

    # vector of transverse positions and angles: (x, x', y, y')
    def transverse_vector(self):
        vector = np.zeros((4,len(self)))
        vector[0,:] = self.xs()
        vector[1,:] = self.xps()
        vector[2,:] = self.ys()
        vector[3,:] = self.yps()
        return vector
    
    # set phase space based on transverse vector: (x, x', y, y')
    def set_transverse_vector(self, vector):
        self.set_xs(vector[0,:])
        self.set_xps(vector[1,:])
        self.set_ys(vector[2,:])
        self.set_yps(vector[3,:]) 

    def norm_transverse_vector(self):
        vector = np.zeros((4,len(self)))
        vector[0,:] = self.xs()
        vector[1,:] = self.uxs()/SI.c
        vector[2,:] = self.ys()
        vector[3,:] = self.uys()/SI.c
        return vector

## Rotate the coordinate system of the beam
    # ==================================================
    def rotate_coord_sys_3D(self, axis1, angle1, axis2=np.array([0, 1, 0]), angle2=0.0, axis3=np.array([1, 0, 0]), angle3=0.0, invert=False):
        """
        Rotates the coordinate system (passive transformation) of the beam first with ``angle1`` around ``axis1``, then with ``angle2`` around ``axis2`` and lastly with ``angle3`` around ``axis3``.
        
        Parameters
        ----------
        axis1 : 1x3 float ndarrays
            Unit vector specifying the rotation axes.
        
        angle1 : [rad] float
            Angle used for rotation of the beam's coordinate system around the respective axes.

        axis2, axis3 : 1x3 float ndarrays, optional
            Additional unit vectors specifying the rotation axes.

        angle2, angle3 : [rad] float, optional
            Additional angles used for rotation of the beam's coordinate system around the respective axes.

        invert : bool, optional
            Performs a standard passive transformation when False. If True, will perform an active transformation and can thus be used to invert the passive transformation.
            
        Returns
        ----------
        Modified beam xs, ys, zs, uxs, uys and uzs.
        """

        # Check the inputs
        if np.linalg.norm(axis1) != 1.0 or np.linalg.norm(axis2) != 1.0 or np.linalg.norm(axis3) != 1.0:
            raise ValueError('The rotation axes have to be unit vectors.')

        if angle1 < -np.pi or angle1 > np.pi or angle2 < -np.pi or angle2 > np.pi or angle3 < -np.pi or angle3 > np.pi:
            raise ValueError('The rotation angles have to be in the interval [-pi, pi].')
        
        # Combine into (N, 3) arrays
        zs = self.zs()
        xs = self.xs()
        ys = self.ys()
        uzs = self.uzs()
        uxs = self.uxs()
        uys = self.uys()
        coords = np.column_stack((zs, xs, ys))
        u_vecs = np.column_stack((uzs, uxs, uys))

        # Create rotation objects
        rotation1 = Rot.from_rotvec(angle1 * axis1)
        rotation2 = Rot.from_rotvec(angle2 * axis2)
        rotation3 = Rot.from_rotvec(angle3 * axis3)

        # Combine the rotations by applying them in sequence
        combined_rotation = rotation1 * rotation2 * rotation3  # Rotation order is right-to-left, but effectively opposite when inverse=True in combined_rotation.apply().

        # Apply rotation to the arrays
        rotated_coords = combined_rotation.apply(coords, inverse= not invert)  # Since combined_rotation.apply() performs active transformations by default, inverse must be set to True for passive transformation.
        rotated_u_vecs = combined_rotation.apply(u_vecs, inverse= not invert)

        # Extract the rotated arrays
        rotated_zs, rotated_xs, rotated_ys = rotated_coords[:, 0], rotated_coords[:, 1], rotated_coords[:, 2]
        rotated_uzs, rotated_uxs, rotated_uys = rotated_u_vecs[:, 0], rotated_u_vecs[:, 1], rotated_u_vecs[:, 2]

        self.set_zs(rotated_zs)
        self.set_xs(rotated_xs)
        self.set_ys(rotated_ys)
        self.set_uzs(rotated_uzs)
        self.set_uxs(rotated_uxs)
        self.set_uys(rotated_uys)
        

    # ==================================================
    def beam_alignment_angles(self):
        """
        Calculates the angles for rotation around the y- and x-axis to align the z-axis to the beam proper velocity.
        
        Parameters
        ----------
        N/A
        
            
        Returns
        ----------
        x_angle : [rad] float
            Used for rotating the beam's frame around the y-axis.
        
        y_angle : [rad] float
            Used for rotating the beam's frame around the x-axis. Note that due to the right hand rule, a positive rotation angle in the zy-plane corresponds to rotation from z-axis towards negative y. I.e. the opposite sign convention of beam.yps().
        """

        # Get the mean proper velocity component offsets
        uz_offset = energy2proper_velocity(self.energy())
        ux_offset = self.ux_offset()
        uy_offset = self.uy_offset()

        point_vec = np.array([uz_offset, ux_offset, uy_offset])
        point_vec = point_vec/np.linalg.norm(point_vec)

        # Calculate the angles to be used for beam rotation
        z_axis = np.array([1, 0, 0])  # Axis as an unit vector
        
        zx_projection = point_vec * np.array([1, 1, 0])  # The projection of the pointing vector onto the zx-plane.

        # Separate treatments for small angles to avoid numerical instability
        if np.abs(self.x_angle()) < 1e-4:
            x_angle = ux_offset/uz_offset
        else:
            x_angle = np.sign(point_vec[1]) * np.arccos( np.dot(zx_projection, z_axis) / np.linalg.norm(zx_projection) )  # The angle between zx_projection and z_axis.

        
        if np.abs(self.y_angle()) < 1e-4:
            y_angle = point_vec[2]/np.linalg.norm(zx_projection)
        else:
            rotated_zy_projection = np.array([ np.linalg.norm(zx_projection), 0, point_vec[2] ])  # The new pointing vector after its zx-projection has been aligned to the rotated z-axis.
    
            y_angle = np.sign(point_vec[2]) * np.arccos( np.dot(rotated_zy_projection, z_axis) / np.linalg.norm(rotated_zy_projection) )  # Note that due to the right hand rule, a positive y_angle corresponds to rotation from z-axis towards negative y. I.e. opposite sign convention of yps.

        return x_angle, y_angle

    
    # ==================================================
    def xy_rotate_coord_sys(self, x_angle=None, y_angle=None, invert=False):
        """
        Rotates the coordinate system of the beam first with ``x_angle`` around the y-axis then with ``y_angle`` around the x-axis.
        
        Parameters
        ----------
        x_angle : [rad] float, optional
            Angle to rotate the coordinate system with in the zx-plane. Calls ``Beam.beam_alignment_angles()`` by default if no angle is provided.
        
        y_angle : [rad] float, optional
            Angle to rotate the coordinate system with in the zy-plane. Note that due to the right hand rule, a positive rotation angle in the zy-plane corresponds to rotation from z-axis towards negative y. I.e. the opposite sign convention of beam.yps(). Calls ``Beam.beam_alignment_angles()`` by default if no angle is provided.

        invert : bool, optional
            Performs a standard passive transformation when False. If True, will perform an active transformation and can thus be used to invert the passive transformation.
        
            
        Returns
        ----------
        Modified beam xs, ys, zs, uxs, uys and uzs.
        """
        
        x_axis = np.array([0, 1, 0])  # Axis as an unit vector. Axis permutaton is zxy.
        y_axis = np.array([0, 0, 1])

        if x_angle is None:
            x_angle, _ = self.beam_alignment_angles()
        if y_angle is None:
            _, y_angle = self.beam_alignment_angles()
            y_angle = -y_angle
        
        self.rotate_coord_sys_3D(y_axis, x_angle, x_axis, y_angle, invert=invert)

    
    # ==================================================
    def add_pointing_tilts(self, align_x_angle=None, align_y_angle=None):
        """
        Uses active transformation to tilt the beam in the zx- and zy-planes.
        
        Parameters
        ----------
<<<<<<< HEAD
         align_x_angle : [rad] float, optional
            Beam coordinates with in the zx-plane are rotated with this angle. Calls ``Beam.beam_alignment_angles()`` by default if no angle is provided.
        
        align_y_angle : [rad] float, optional
            Beam coordinates with in the zy-plane are rotated with this angle. Note that due to the right hand rule, a positive rotation angle in the zy-plane corresponds to rotation from z-axis towards negative y. I.e. the opposite sign convention of beam.yps(). Calls ``Beam.beam_alignment_angles()`` by default if no angle is provided.
=======
         align_x_angle: [rad] float, optional
            Beam coordinates in the zx-plane are rotated with this angle. If ``None``, will align the beam using its angular offset.
        
        align_y_angle: [rad] float, optional
            Beam coordinates in the zy-plane are rotated with this angle. Note that due to the right hand rule, a positive rotation angle in the zy-plane corresponds to rotation from z-axis towards negative y. I.e. the opposite sign convention of ``beam.yps()``. If ``None``, will align the beam using its angular offset.
>>>>>>> 5c8965e9
        
            
        Returns
        ----------
        Modified beam xs, ys and zs.
        """

        if align_x_angle is None:
            align_x_angle, _ = self.beam_alignment_angles()
        if align_y_angle is None:
            _, align_y_angle = self.beam_alignment_angles()
            align_y_angle = -align_y_angle

        y_axis = np.array([0, 0, 1])
        x_axis = np.array([0, 1, 0])
        
        zs = self.zs()
        xs = self.xs()
        ys = self.ys()

        # Combine into (N, 3) arrays
        coords = np.column_stack((zs, xs, ys))
        
        # Create the rotation object
        rotation_y = Rot.from_rotvec(align_x_angle * y_axis)
        rotation_x = Rot.from_rotvec(align_y_angle * x_axis)
        combined_rotation = rotation_y * rotation_x

        # Apply rotation to the coordinates only
        rotated_coords = combined_rotation.apply(coords, inverse=False)  # Active transformation

        # Extract the rotated coordinates
        rotated_zs, rotated_xs, rotated_ys = rotated_coords[:, 0], rotated_coords[:, 1], rotated_coords[:, 2]

        self.set_zs(rotated_zs)
        self.set_xs(rotated_xs)
        self.set_ys(rotated_ys)


    # ==================================================
    def slice_centroids(self, beam_quant, bin_number=None, cut_off=None, make_plot=False):
        """
        Returns the slice centroids of a beam quantity beam_quant.

        Parameters
        ----------
        beam_quant : 1D float array
            Beam quantity to be binned into bins/slices defined by z_centroids. The mean is calculated for the quantity for all particles in the z-bins. Includes e.g. beam.xs(), beam.Es() etc.

        bin_number : float, optional
            Number of beam slices.

        cut_off : float, optional
            Determines the longitudinal coordinates inside the region of interest

        make_plot : bool, optional
            Flag for making plots.

            
        Returns
        ----------
        beam_quant_slices : 1D float array
            beam_quant binned into bins/slices defined by z_centroids. The mean is calculated for the quantity for all particles in the z-bins. Includes e.g. beam.xs(), beam.Es() etc.

        z_centroids : [m] 1D float array
            z-coordinates of the beam slices.
        """
        
        zs = self.zs()
        mean_z = self.z_offset()
        weights = self.weightings()

        if cut_off is None:
            cut_off = 1.5 * self.bunch_length()

        # Sort the arrays
        indices = np.argsort(zs)
        zs_sorted = zs[indices]  # Particle quantity.
        weights_sorted = weights[indices]  # Particle quantity.
        beam_quant_sorted = beam_quant[indices]  # Particle quantity.

        # Filter out elements outside the region of interest
        bool_indices = (zs_sorted <= mean_z + cut_off) & (zs_sorted >= mean_z - cut_off)
        zs_roi = zs_sorted[bool_indices]
        weights_roi = weights_sorted[bool_indices]
        beam_quant_roi = beam_quant_sorted[bool_indices]

        if bin_number is None:
            bin_number = int(np.sqrt(len(zs_roi)/2))

        # Beam slice zs
        _, edges = np.histogram(zs_roi, bins=bin_number)  # Get the edges of the histogram of z with bin_number bins.
        z_centroids = (edges[0:-1] + edges[1:])/2  # Centres of the beam slices (z)
        
        # Compute the mean of beam_quant of all particles inside a z-bin
        beam_quant_centroids = np.empty(len(z_centroids))
        for i in range(0,len(edges)-1):
            left = np.searchsorted(zs_roi, edges[i])  # zs_sorted[left:len(zs_sorted)] >= edges[i], left side of bin i.
            right = np.searchsorted(zs_roi, edges[i+1], side='right')  # zs_sorted[0:right] <= edges[i+1], right (larger) side of bin i.
            beam_quant_centroids[i] = weighted_mean(beam_quant_roi[left:right], weights_roi[left:right])

        if make_plot is True:
            plt.figure()
            plt.scatter(zs*1e6, beam_quant)
            plt.plot(z_centroids*1e6, beam_quant_centroids, 'rx-')
            plt.xlabel(r'$\xi$ [$\mathrm{\mu}$m]')
        
        return beam_quant_centroids, z_centroids
        
    
    # ==================================================
    # def x_tilt_angle(self, clean=False):
    #     #return np.arcsin(self.ux_offset(clean=clean)/self.uz_offset(clean=clean))
    #     return np.arcsin(self.x_offset(clean=clean)/self.z_offset(clean=clean))
    
    def x_tilt_angle(self, z_cutoff=None):
        "Retrieve the tilt angle of the beam in the zx-plane. WARNING: becomes unreliable around > 1e-4 rad."
        if z_cutoff is None:
            z_cutoff = 1.5 * self.bunch_length()
            
        x_centroids, z_centroids = self.slice_centroids(self.xs(), cut_off=z_cutoff, make_plot=False)
        
        # Perform linear regression
        slope, _ = np.polyfit(z_centroids, x_centroids, 1)
        
        return np.arctan(slope)

    
    # ==================================================
    def y_tilt_angle(self, z_cutoff=None):
        "Retrieve the tilt angle of the beam in the zy-plane. WARNING: becomes unreliable around > 1e-4 rad."
        if z_cutoff is None:
            z_cutoff = 1.5 * self.bunch_length()
        y_centroids, z_centroids = self.slice_centroids(self.ys(), cut_off=z_cutoff, make_plot=False)
        
        # Perform linear regression
        slope, _ = np.polyfit(z_centroids, y_centroids, 1)
        
        return np.arctan(slope)

    ## BEAM STATISTICS

    def total_particles(self):
        return int(np.nansum(self.weightings()))
    
    def population(self):
        "Total number of physical particles."
        return np.sum(self.weightings())
    
    def charge(self):
        "Total beam charge."
        return np.nansum(self.qs())
    
    def abs_charge(self):
        "Total absolute beam charge."
        return abs(self.charge())
    
    def charge_sign(self):
        if self.charge() == 0:
            return 1.0
        else:
            return self.charge()/abs(self.charge())
    
    def energy(self, clean=False):
        return weighted_mean(self.Es(), self.weightings(), clean)
    
    def gamma(self, clean=False):
        return weighted_mean(self.gammas(), self.weightings(), clean)
    
    def total_energy(self):
        return SI.e * np.nansum(self.weightings()*self.Es())
    
    def energy_spread(self, clean=False):
        return weighted_std(self.Es(), self.weightings(), clean)
    
    def rel_energy_spread(self, clean=False):
        return self.energy_spread(clean)/self.energy(clean)
    
    def z_offset(self, clean=False):
        return weighted_mean(self.zs(), self.weightings(), clean)
    
    def bunch_length(self, clean=False):
        return weighted_std(self.zs(), self.weightings(), clean)
    
    def x_offset(self, clean=False):
        return weighted_mean(self.xs(), self.weightings(), clean)
    
    def beam_size_x(self, clean=False):
        return weighted_std(self.xs(), self.weightings(), clean)

    def y_offset(self, clean=False):
        return weighted_mean(self.ys(), self.weightings(), clean)

    def beam_size_y(self, clean=False):
        return weighted_std(self.ys(), self.weightings(), clean)
    
    def x_angle(self, clean=False):
        return weighted_mean(self.xps(), self.weightings(), clean)
    
    def divergence_x(self, clean=False):
        return weighted_std(self.xps(), self.weightings(), clean)

    def y_angle(self, clean=False):
        return weighted_mean(self.yps(), self.weightings(), clean)
    
    def divergence_y(self, clean=False):
        return weighted_std(self.yps(), self.weightings(), clean)
    
    def ux_offset(self, clean=False):
        return weighted_mean(self.uxs(), self.weightings(), clean)
    
    def uy_offset(self, clean=False):
        return weighted_mean(self.uys(), self.weightings(), clean)
    
    def uz_offset(self, clean=False):
        return weighted_mean(self.uzs(), self.weightings(), clean)

    
    def geom_emittance_x(self, clean=False):
        return np.sqrt(np.linalg.det(weighted_cov(self.xs(), self.xps(), self.weightings(), clean)))
    
    def geom_emittance_y(self, clean=False):
        return np.sqrt(np.linalg.det(weighted_cov(self.ys(), self.yps(), self.weightings(), clean)))
    
    def norm_emittance_x(self, clean=False):
        return np.sqrt(np.linalg.det(weighted_cov(self.xs(), self.uxs()/SI.c, self.weightings(), clean)))
    
    def norm_emittance_y(self, clean=False):
        return np.sqrt(np.linalg.det(weighted_cov(self.ys(), self.uys()/SI.c, self.weightings(), clean)))
    
    def beta_x(self, clean=False):
        covx = weighted_cov(self.xs(), self.xps(), self.weightings(), clean)
        return covx[0,0]/np.sqrt(np.linalg.det(covx))
    
    def beta_y(self, clean=False):
        covy = weighted_cov(self.ys(), self.yps(), self.weightings(), clean)
        return covy[0,0]/np.sqrt(np.linalg.det(covy))
    
    def alpha_x(self, clean=False):
        covx = weighted_cov(self.xs(), self.xps(), self.weightings(), clean)
        return -covx[1,0]/np.sqrt(np.linalg.det(covx))
    
    def alpha_y(self, clean=False):
        covy = weighted_cov(self.ys(), self.yps(), self.weightings(), clean)
        return -covy[1,0]/np.sqrt(np.linalg.det(covy))
    
    def gamma_x(self, clean=False):
        covx = weighted_cov(self.xs(), self.xps(), self.weightings(), clean)
        return covx[1,1]/np.sqrt(np.linalg.det(covx))
    
    def gamma_y(self, clean=False):
        covy = weighted_cov(self.ys(), self.yps(), self.weightings(), clean)
        return covy[1,1]/np.sqrt(np.linalg.det(covy))

    def intrinsic_emittance(self):
        covxy = np.cov(self.norm_transverse_vector(), aweights=self.weightings())
        return np.sqrt(np.sqrt(np.linalg.det(covxy)))

    def angular_momentum(self):
        covxy = np.cov(self.norm_transverse_vector(), aweights=self.weightings())
        det_covxy_cross = np.linalg.det(covxy[2:4,0:2])
        return np.sign(covxy[3,0]-covxy[2,1])*np.sqrt(np.abs(det_covxy_cross))

    def eigen_emittance_max(self):
        return np.sqrt(self.norm_emittance_x()*self.norm_emittance_y()) + self.angular_momentum()

    def eigen_emittance_min(self):
        return np.sqrt(self.norm_emittance_x()*self.norm_emittance_y()) - self.angular_momentum()

    def norm_amplitude_x(self, plasma_density=None, clean=False):
        if plasma_density is not None:
            beta_x = beta_matched(plasma_density, self.energy())
            alpha_x = 0
        else:
            covx = weighted_cov(self.xs(), self.xps(), self.weightings(), clean)
            emgx = np.sqrt(np.linalg.det(covx))
            beta_x = covx[0,0]/emgx
            alpha_x = -covx[1,0]/emgx
        return np.sqrt(self.gamma()/beta_x)*np.sqrt(self.x_offset()**2 + (self.x_offset()*alpha_x + self.x_angle()*beta_x)**2)
        
    def norm_amplitude_y(self, plasma_density=None, clean=False):
        if plasma_density is not None:
            beta_y = beta_matched(plasma_density, self.energy())
            alpha_y = 0
        else:
            covy = weighted_cov(self.ys(), self.yps(), self.weightings(), clean)
            emgy = np.sqrt(np.linalg.det(covy))
            beta_y = covy[0,0]/emgy
            alpha_y = -covy[1,0]/emgy
        return np.sqrt(self.gamma()/beta_y)*np.sqrt(self.y_offset()**2 + (self.y_offset()*alpha_y + self.y_angle()*beta_y)**2)
        
    def peak_density(self):  # TODO: this is only valid for Gaussian beams.
        return (self.charge()/SI.e)/(np.sqrt(2*SI.pi)**3*self.beam_size_x()*self.beam_size_y()*self.bunch_length())
    
    def peak_current(self):
        Is, _ = self.current_profile()
        return max(abs(Is))
    

    ## BEAM HALO CLEANING (EXTREME OUTLIERS)
    def remove_halo_particles(self, nsigma=20):
        xfilter = np.abs(self.xs()-self.x_offset(clean=True)) > nsigma*self.beam_size_x(clean=True)
        xpfilter = np.abs(self.xps()-self.x_angle(clean=True)) > nsigma*self.divergence_x(clean=True)
        yfilter = np.abs(self.ys()-self.y_offset(clean=True)) > nsigma*self.beam_size_y(clean=True)
        ypfilter = np.abs(self.yps()-self.y_angle(clean=True)) > nsigma*self.divergence_y(clean=True)
        filter = np.logical_or(np.logical_or(xfilter, xpfilter), np.logical_or(yfilter, ypfilter))
        del self[filter]

    
    ## BEAM PROJECTIONS
    
    def projected_density(self, fcn, bins=None):
        if bins is None:
            Nbins = int(np.sqrt(len(self)/2))
            bins = np.linspace(min(fcn()), max(fcn()), Nbins)
        counts, edges = np.histogram(fcn(), weights=self.qs(), bins=bins)
        ctrs = (edges[0:-1] + edges[1:])/2
        proj = counts/np.diff(edges)
        return proj, ctrs
        
    def current_profile(self, bins=None):
        return self.projected_density(self.ts, bins=bins)
    
    def longitudinal_num_density(self, bins=None):
        dQdz, zs = self.projected_density(self.zs, bins=bins)
        dNdz = dQdz / SI.e / self.charge_sign()
        return dNdz, zs
    
    def energy_spectrum(self, bins=None):
        return self.projected_density(self.Es, bins=bins)
    
    def rel_energy_spectrum(self, nom_energy=None, bins=None):
        if nom_energy is None:
            nom_energy = self.energy()
        return self.projected_density(lambda: self.Es()/nom_energy-1, bins=bins)
    
    def transverse_profile_x(self, bins=None):
        return self.projected_density(self.xs, bins=bins)
    
    def transverse_profile_y(self, bins=None):
        return self.projected_density(self.ys, bins=bins)

    def transverse_profile_xp(self, bins=None):
        return self.projected_density(self.xps, bins=bins)
    
    def transverse_profile_yp(self, bins=None):
        return self.projected_density(self.yps, bins=bins)
    
    ## phase spaces
    
    def phase_space_density(self, hfcn, vfcn, hbins=None, vbins=None):
        self.remove_nans()
        if hbins is None:
            hbins = round(np.sqrt(len(self))/2)
        if vbins is None:
            vbins = round(np.sqrt(len(self))/2)
        counts, hedges, vedges = np.histogram2d(hfcn(), vfcn(), weights=self.qs(), bins=(hbins, vbins))
        hctrs = (hedges[0:-1] + hedges[1:])/2
        vctrs = (vedges[0:-1] + vedges[1:])/2
        density = (counts/np.diff(vedges)).T/np.diff(hedges)

        #dx = np.diff(hedges)
        #dy = np.diff(vedges)
        #bin_areas = dx[:, None] * dy[None, :]
        #density = counts/bin_areas
        #print(np.sum(density*np.diff(vedges)*np.diff(hedges))/self.charge())
        return density, hctrs, vctrs
    
    def density_lps(self, hbins=None, vbins=None):
        return self.phase_space_density(self.zs, self.Es, hbins=hbins, vbins=vbins)
    
    def density_transverse(self, hbins=None, vbins=None):
        return self.phase_space_density(self.xs, self.ys, hbins=hbins, vbins=vbins)

    
    # ==================================================
    # TODO: Currently does not reproduce the correct peak density for Gaussian beams unless the bin numbers are adjusted manually.
    def charge_density_3D(self, zbins=None, xbins=None, ybins=None):
        """
        Calculates the 3D charge density.
        
        Parameters
        ----------
        zbins, xbins, ybins : [m] float or 1D float ndarray, optional
            The bins along z(x,y).

        ...
            
        Returns
        ----------
        dQ_dxdydz : [C/m^3] 3D float ndarray 
            Charge density of the beam.
        
        zctrs, xctrs, yctrs : [m] 1D float ndarray 
            The centre positions of the bins of ``dQ_dxdydz``.
        """
        
        zs = self.zs()
        xs = self.xs()
        ys = self.ys()
        
        if zbins is None:
            zbins = round(np.sqrt(len(self))/2)
        if xbins is None:
            xbins = round(np.sqrt(len(self))/2)
        if ybins is None:
            ybins = round(np.sqrt(len(self))/2)
            
        # Create a 3D histogram
        counts, edges = np.histogramdd((zs, xs, ys), bins=(zbins, xbins, ybins), weights=self.qs())
        edges_z = edges[0]
        edges_x = edges[1]
        edges_y = edges[2]
        
        # Calculate volume of each bin
        dz = np.diff(edges_z)
        dx = np.diff(edges_x)
        dy = np.diff(edges_y)
        bin_volumes = dz[:, None, None] * dx[None, :, None] * dy[None, None, :]  # The None indexing is used to add new axes to the differences arrays, allowing them to be broadcasted properly for division with counts. This ensures that each element of counts is divided by the corresponding bin volume (element-wise division).
        
        # Calculate charge density per unit volume
        with np.errstate(divide='ignore', invalid='ignore'):  # Handle division by zero
            dQ_dzdxdy = np.divide(counts, bin_volumes, out=np.zeros_like(counts), where=bin_volumes != 0)

        #dQ_dzdxdy, edges = np.histogramdd((zs, xs, ys), bins=(zbins, xbins, ybins), weights=self.qs(), density=True)       #######
        #dQ_dzdxdy = -dQ_dzdxdy

        zctrs = (edges_z[0:-1] + edges_z[1:])/2
        xctrs = (edges_x[0:-1] + edges_x[1:])/2
        yctrs = (edges_y[0:-1] + edges_y[1:])/2

        #print(np.sum(dQ_dzdxdy*bin_volumes)/self.charge())        
        
        return dQ_dzdxdy, zctrs, xctrs, yctrs, edges_z, edges_x, edges_y

    
    # ==================================================
    def Dirichlet_BC_system_matrix(self, main_diag, upper_inner_off_diag, lower_inner_off_diag, upper_outer_off_diag, lower_outer_off_diag, num_x_cells, num_unknowns, rhs, boundary_val):
        """
        Applies Dirichlet boundary conditions and assemble the system matrix and the right hand side (source term) of the Poisson equation.
        
        Parameters
        ----------
        main_diag : [m^-2] 1D float ndarray
            The main diagonal of the system matrix to be modified according to the boundary conditions.

        upper_inner_off_diag : [m^-2] 1D float ndarray
            The upper inne off-diagonal of the system matrix to be modified according to the boundary conditions.

        lower_inner_off_diag : [m^-2] 1D float ndarray
            The lower inne off-diagonal of the system matrix to be modified according to the boundary conditions.

        outer_inner_off_diag : [m^-2] 1D float ndarray
            The outer inne off-diagonal of the system matrix to be modified according to the boundary conditions.

        outer_inner_off_diag : [m^-2] 1D float ndarray
            The outer inne off-diagonal of the system matrix to be modified according to the boundary conditions.
            
        num_x_cells : float
            The number of cells in the x-direction. Determines the number of columns of the system matrix ``A``.

        num_unknowns : float
            The number of unknowns in the system, which is determined by The number of cells in the x and y-direction.

        rhs : [V/m^3] 1D float ndarray
            The right hand side of the Poisson equation to be modified according to the boundary conditions.

        boundary_val : [V/m] float
            The value of the electric fields Ex and Ey at the simulation box boundary.

            
        Returns
        ----------
        A : [m^-2] 2D float sparse matrix
            System matrix.

        rhs : [V/m^3] 1D float ndarray
            The modified right hand side of the Poisson equation.
        """
        
        # Set the right side boundary conditions
        rhs[num_x_cells-1::num_x_cells] = boundary_val  # Set BC. Set every num_x_cells-th element starting from the num_x_cells-1 index to 1
        main_diag[num_x_cells-1::num_x_cells] = 1  # Set BC        
        upper_inner_off_diag[num_x_cells-1::num_x_cells] = 0  # Remove off-diagonal elements at boundaries
        lower_inner_off_diag[num_x_cells-2::num_x_cells] = 0  # Remove off-diagonal elements at boundaries
        upper_outer_off_diag[num_x_cells-1::num_x_cells] = 0  # Remove off-diagonal elements at boundaries
        lower_outer_off_diag[-1::-num_x_cells] = 0  # Remove off-diagonal elements at boundaries
        
        # Set the left side boundary conditions
        rhs[0::num_x_cells] = boundary_val
        main_diag[0::num_x_cells] = 1
        upper_inner_off_diag[0::num_x_cells] = 0
        lower_inner_off_diag[-num_x_cells::-num_x_cells] = 0
        upper_outer_off_diag[0::num_x_cells] = 0
        lower_outer_off_diag[-num_x_cells::-num_x_cells] = 0
        
        # Set the top boundary conditions
        rhs[1:num_x_cells-1] = boundary_val
        main_diag[1:num_x_cells-1] = 1
        upper_inner_off_diag[1:num_x_cells-1] = 0
        lower_inner_off_diag[0:num_x_cells-2] = 0
        upper_outer_off_diag[1:num_x_cells-1] = 0
        
        # Set the bottom boundary conditions
        rhs[-num_x_cells+1:-1] = boundary_val
        main_diag[-num_x_cells+1:-1] = 1
        upper_inner_off_diag[-num_x_cells+2:] = 0
        lower_inner_off_diag[-num_x_cells+1:-1] = 0
        lower_outer_off_diag[-num_x_cells+1:-1] = 0

        # Assemble the system matrix as a sparse diagonal dominant matrix
        diagonals = [main_diag, lower_inner_off_diag, upper_inner_off_diag, lower_outer_off_diag, upper_outer_off_diag]  # list
        offsets = [0, -1, 1, -num_x_cells, num_x_cells]  # Offsets of the diagonals. The outer diagonals outer_off_diag containing 1/dy^2 are num_x_cells away from the main diagonal.
        A = sp.diags(diagonals, offsets, shape=(num_unknowns, num_unknowns), format="csr")

        return A, rhs
        

    # ==================================================
    def Ex_Ey_2D(self, num_x_cells, num_y_cells, charge_density_xy_slice, dx, dy, boundary_val=0.0):
        """
        2D Poisson solver for the transverse electric fields Ex and Ey of a beam slice in the xy-plane. The equations solved are a combination of Gauss' law and Faraday's law assuming no time-varying z-component of magnetic field Bz. I.e.

        dEx/dx + dEy/dy = 1/epsilon_0 * dQ/dzdxdy
        dEy/dx - dEx/dy = 0.
        
        
        Parameters
        ----------
        num_x_cells, num_y_cells : float
            The number of cells in the x and y-direction.

        charge_density_xy_slice: [C/m^3] 2D ndarray
            A xy-slice of the beam charge density.

        dx, dy : [m] float
            Bin widths in x and y of the bins of dQ_dzdxdy.

        boundary_val: [V/m] float, optional
            ...

            
        Returns
        ----------
        Ex : [V/m] 2D float array 
            x-conponent of electric field generated by the chosen beam slice.

        Ey : [V/m] 2D float array 
            y-conponent of electric field generated by the chosen beam slice.
        """
        
        num_rows, num_cols = charge_density_xy_slice.shape

        # Set up the system matrix
        num_unknowns = int(num_x_cells * num_y_cells)
        main_diag = np.ones(num_unknowns)* (-2/dx**2 - 2/dy**2)
        upper_inner_off_diag = np.ones(num_unknowns - 1)/dx**2
        lower_inner_off_diag = copy.deepcopy(upper_inner_off_diag)
        upper_outer_off_diag = np.ones(num_unknowns - num_x_cells)/dy**2
        lower_outer_off_diag = copy.deepcopy(upper_outer_off_diag)

        # Construct the right hand side of the Poisson equation for Ex
        rhs_2d = 1/SI.epsilon_0*np.gradient(charge_density_xy_slice, dx, axis=1)
        rhs = rhs_2d.flatten()

        # Apply Dirichlet boundary conditions
        A, rhs_BC = self.Dirichlet_BC_system_matrix(main_diag, upper_inner_off_diag, lower_inner_off_diag, upper_outer_off_diag, lower_outer_off_diag, num_x_cells, num_unknowns, rhs, boundary_val=boundary_val)

        # Solve the matrix equation for Ex
        #Ex = sp.linalg.spsolve(A, rhs_BC)
        Ex, has_converged_x = sp.linalg.cg(A, rhs_BC, x0=np.zeros(len(rhs_BC)), tol=1e-2)  # Works for positive definite A.

        # Construct the right hand side of the Poisson equation for Ey
        rhs_2d = 1/SI.epsilon_0*np.gradient(charge_density_xy_slice, dy, axis=0)
        rhs = rhs_2d.flatten()

        # Apply Dirichlet boundary conditions
        A, rhs_BC = self.Dirichlet_BC_system_matrix(main_diag, upper_inner_off_diag, lower_inner_off_diag, upper_outer_off_diag, lower_outer_off_diag, num_x_cells, num_unknowns, rhs, boundary_val=boundary_val)

        # Solve the matrix equation for Ey
        Ey, has_converged_y = sp.linalg.cg(A, rhs_BC, x0=np.zeros(len(rhs_BC)), tol=1e-2)  # Works for positive definite A.

        return Ex.reshape((num_rows, num_cols)), Ey.reshape((num_rows, num_cols))


    # ==================================================
    def Ex_Ey(self, x_box_min, x_box_max, y_box_min, y_box_max, dx, dy, num_z_cells=None, boundary_val=0.0, tolerance=5.0):
        """
        Calculate slice Ex and Ey for the entire beam by solving the Poisson equations for Ex and Ey slice by slice.

        Parameters
        ----------
        x_box_min, y_box_min : [m] float
            The lower x(y) boundary of the simulation domain. Should be much larger than the plasma bubble radius.

        x_box_max, y_box_max : [m] float
            The upper x(y) boundary of the simulation domain. Should be much larger than the plasma bubble radius.
        
        dx, dy : [m] float
            Bin widths in x and y of the bins of dQ_dzdxdy.

        num_z_cells : float, optional
            The number of cells in the z-direction.

        boundary_val : [V/m] float, optional
            The values of the electric fields Ex and Ey at the simulation domain boundary.

            
        Returns
        ----------
        Ex : [V/m] 2D float array 
            x-conponent of electric field generated by the chosen beam slice.

        Ey : [V/m] 2D float array 
            y-conponent of electric field generated by the chosen beam slice.

        zctrs, xctrs, yctrs : [m] 1D float ndarray
            Coordinates in z, x and y for the centres of the bins of ``Ex`` and ``Ey``.
        """

        # Check if the selected simulation boundaries are significantly larger than the beam extent
        xs = self.xs()
        ys = self.ys()
        
        if np.abs(x_box_min/xs.min()) < tolerance or np.abs(y_box_min/ys.min()) < tolerance or np.abs(x_box_max/xs.max()) < tolerance or np.abs(y_box_max/ys.max()) < tolerance:
            raise ValueError('Simulation box size is too small compared to beam size.')
        
        if num_z_cells is None:
            num_z_cells = round(np.sqrt(len(self))/2)

        z_box_max = np.max(self.zs())
        z_box_min = np.min(self.zs())
        zbins = np.linspace(z_box_min, z_box_max, num_z_cells+1)
        
        num_x_cells = int((x_box_max-x_box_min)/dx)
        num_y_cells = int((y_box_max-y_box_min)/dy)
        
        xbins = np.linspace(x_box_min, x_box_max, num_x_cells+1)
        ybins = np.linspace(y_box_min, y_box_max, num_y_cells+1)

        dQ_dzdxdy, zctrs, xctrs, yctrs, edges_z, edges_x, edges_y = self.charge_density_3D(zbins=zbins, xbins=xbins, ybins=ybins)
        
        Ex = np.zeros((num_z_cells, num_y_cells, num_x_cells))
        Ey = np.zeros((num_z_cells, num_y_cells, num_x_cells))

        for slice_idx in range(0, num_z_cells):
            # Extract a xy-slice from the charge density
            charge_density_xy_slice = dQ_dzdxdy[slice_idx, :, :].T

            # Calculate the fields for the charge density slice
            Ex_2d, Ey_2d = self.Ex_Ey_2D(num_x_cells, num_y_cells, charge_density_xy_slice, dx, dy, boundary_val=boundary_val)
            
            Ex[slice_idx,:,:] = Ex_2d
            Ey[slice_idx,:,:] = Ey_2d
            
        return Ex, Ey, zctrs, xctrs, yctrs
          
        
    
    ## PLOTTING
    def plot_current_profile(self):
        dQdt, ts = self.current_profile()

        fig, ax = plt.subplots()
        fig.set_figwidth(6)
        fig.set_figheight(4)        
        ax.plot(ts*SI.c*1e6, np.abs(dQdt)/1e3)
        ax.set_xlabel('z (um)')
        ax.set_ylabel('Beam current (kA)')
    
    def plot_lps(self):
        dQdzdE, zs, Es = self.density_lps()

        fig, ax = plt.subplots()
        fig.set_figwidth(8)
        fig.set_figheight(5)  
            
        p = ax.pcolor(zs*1e6, Es/1e9, -dQdzdE*1e15, cmap=CONFIG.default_cmap, shading='auto')
        ax.set_xlabel('z (um)')
        ax.set_ylabel('E (GeV)')
        ax.set_title('Longitudinal phase space')
        cb = fig.colorbar(p)
        cb.ax.set_ylabel('Charge density (pC/um/GeV)')
        
    def plot_trace_space_x(self):
        dQdxdxp, xs, xps = self.phase_space_density(self.xs, self.xps)

        fig, ax = plt.subplots()
        fig.set_figwidth(8)
        fig.set_figheight(5)  
        p = ax.pcolor(xs*1e6, xps*1e3, -dQdxdxp*1e3, cmap=CONFIG.default_cmap, shading='auto')
        ax.set_xlabel('x (um)')
        ax.set_ylabel('x'' (mrad)')
        ax.set_title('Horizontal trace space')
        cb = fig.colorbar(p)
        cb.ax.set_ylabel('Charge density (pC/um/mrad)')
        
    def plot_trace_space_y(self):
        dQdydyp, ys, yps = self.phase_space_density(self.ys, self.yps)

        fig, ax = plt.subplots()
        fig.set_figwidth(8)
        fig.set_figheight(5)  
        p = ax.pcolor(ys*1e6, yps*1e3, -dQdydyp*1e3, cmap=CONFIG.default_cmap, shading='auto')
        ax.set_xlabel('y (um)')
        ax.set_ylabel('y'' (mrad)')
        ax.set_title('Vertical trace space')
        cb = fig.colorbar(p)
        cb.ax.set_ylabel('Charge density (pC/um/mrad)')

    def plot_transverse_profile(self):
        dQdxdy, xs, ys = self.phase_space_density(self.xs, self.ys)

        fig, ax = plt.subplots()
        fig.set_figwidth(8)
        fig.set_figheight(5)
        p = ax.pcolor(xs*1e6, ys*1e6, -dQdxdy, cmap=CONFIG.default_cmap, shading='auto')
        #p = ax.imshow(-dQdxdy, extent=[xs.min()*1e6, xs.max()*1e6, ys.min()*1e6, ys.max()*1e6], 
        #   origin='lower', cmap=CONFIG.default_cmap, aspect='auto')
        ax.set_xlabel('x (um)')
        ax.set_ylabel('y (um)')
        ax.set_title('Transverse profile')
        cb = fig.colorbar(p)
        cb.ax.set_ylabel('Charge density (pC/um^2)')

    
    # TODO: unfinished!
    # def plot_bunch_pattern(self):
        
    #     fig, ax = plt.subplots()
    #     fig.set_figwidth(6)
    #     fig.set_figheight(4)
    #     ax.plot(ts*SI.c*1e6, np.abs(dQdt)/1e3)
    #     ax.set_xlabel('z (um)')
    #     ax.set_ylabel('Beam current (kA)')
        

   
    ## CHANGE BEAM
    
    def accelerate(self, energy_gain=0, chirp=0, z_offset=0):
        
        # add energy and chirp
        Es = self.Es() + energy_gain 
        Es = Es + np.sign(self.qs()) * (self.zs()-z_offset) * chirp
        self.set_uzs(energy2proper_velocity(Es))
        
        # remove particles with subzero energy
        del self[Es < 0]
        
    def compress(self, R_56, nom_energy):
        zs = self.zs() + (1-self.Es()/nom_energy) * R_56
        self.set_zs(zs)
        
    def scale_to_length(self, bunch_length):
        z_mean = self.z_offset()
        zs_scaled = z_mean + (self.zs()-z_mean)*bunch_length/self.bunch_length()
        self.set_zs(zs_scaled)

    def scale_norm_emittance_x(self, norm_emit_nx):
        if norm_emit_nx < 0:
            raise ValueError('Normalised emittance cannot be negative.')
        scale_factor = norm_emit_nx/self.norm_emittance_x()
        self.set_xs(self.xs() * np.sqrt(scale_factor))
        self.set_uxs(self.uxs() * np.sqrt(scale_factor))

    def scale_norm_emittance_y(self, norm_emit_ny):
        if norm_emit_ny < 0:
            raise ValueError('Normalised emittance cannot be negative.')
        scale_factor = norm_emit_ny/self.norm_emittance_y()
        self.set_ys(self.ys() * np.sqrt(scale_factor))
        self.set_uys(self.uys() * np.sqrt(scale_factor))
        
    # betatron damping (must be done before acceleration)
    def apply_betatron_damping(self, deltaE, axis_defining_beam=None):
        gammasBoosted = energy2gamma(abs(self.Es()+deltaE))
        betamag = np.sqrt(self.gammas()/gammasBoosted)
        self.magnify_beta_function(betamag, axis_defining_beam)
        
    
    # magnify beta function (increase beam size, decrease divergence for beta_mag > 1.0)
    def magnify_beta_function(self, beta_mag, axis_defining_beam=None):
        
        # calculate beam (not beta) magnification
        mag = np.sqrt(beta_mag)

        if axis_defining_beam is None:
            x_offset = 0
            y_offset = 0
            ux_offset = 0
            uy_offset = 0
        else:
            x_offset = axis_defining_beam.x_offset()
            y_offset = axis_defining_beam.y_offset()
            ux_offset = axis_defining_beam.ux_offset()
            uy_offset = axis_defining_beam.uy_offset()
        
        self.set_xs((self.xs()-x_offset)*mag + x_offset)
        self.set_ys((self.ys()-y_offset)*mag + y_offset)
        self.set_uxs((self.uxs()-ux_offset)/mag + ux_offset)
        self.set_uys((self.uys()-uy_offset)/mag + uy_offset)

    
    # transport in a drift
    def transport(self, L):
        self.set_xs(self.xs() + L*self.xps())
        self.set_ys(self.ys() + L*self.yps())

    
    def flip_transverse_phase_spaces(self, flip_momenta=True, flip_positions=False):
        if flip_momenta:
            self.set_uxs(-self.uxs())
            self.set_uys(-self.uys())
        if flip_positions:
            self.set_xs(-self.xs())
            self.set_ys(-self.ys())

        
    def apply_betatron_motion(self, L, n0, deltaEs, x0_driver=0, y0_driver=0, radiation_reaction=False, calc_evolution=False):
        """
        Evolve the beam by solving Hill's equation.

        Parameters
        ----------
        L : [m] float
            The beam propagation distance.

        n0 : [m^-3] float
            Plasme number density.

        deltaEs : [m^-3] 1D float ndarray
            Energy change for the macroparticles.

        x0_driver, y0_driver : [m] float, optional
            Initial transverse offsets of the drive beam. Defaults set to 0.
        
        radiation_reaction : bool
            Flag for enabling ating radiation reaction.
        
        calc_evolution : bool
            Flag for recording the beam parameter evolution. 


        Returns
        ----------
        Es_final : [eV] 1D float ndarray
            The final energies for all macroparticles.
        
        evol : SimpleNamespace object
            only returns when ``calc_evolution=True``. Contains beam parameter evolution data.
        """
        
        # remove particles with subzero and Nan energy
        neg_indices = self.Es() < 0
        del self[neg_indices]
        if isinstance(deltaEs, np.ndarray) and len(deltaEs) > 1:
            deltaEs = deltaEs[~neg_indices]

        nan_indices = np.isnan(self.Es())
        del self[nan_indices]
        if isinstance(deltaEs, np.ndarray) and len(deltaEs) > 1:
            deltaEs = deltaEs[~nan_indices]
        
        # determine initial and final Lorentz factor
        gamma0s = energy2gamma(self.Es())
        Es_final = self.Es() + deltaEs
        gammas = energy2gamma(Es_final)
        dgamma_ds = (gammas-gamma0s)/L
        
        if calc_evolution:  # TODO: This seems to be very clumsy. Consider re-writing.
                
            # calculate evolution
            num_evol_steps = max(20, min(400, round(2*L/(beta_matched(n0, self.energy()+min(0,np.mean(deltaEs)))))))
            evol = SimpleNamespace()
            evol.location = np.linspace(0, L, num_evol_steps)
            evol.x, evol.ux, evol.ux, evol.y, evol.uy, evol.energy, evol.energy_spread, evol.rel_energy_spread, evol.beam_size_x, evol.beam_size_y, evol.emit_nx, evol.emit_ny, evol.beta_x, evol.beta_y = (np.empty(evol.location.shape) for _ in range(14))

            # select a given subset of the particles (for faster calculation)
            sample_fraction = round(2*np.sqrt(len(self))) #
            inds_sample = np.arange(0, len(self), sample_fraction, dtype=int) # not random, to be consistent across ramps and stages
            xs_sample, uxs_sample = self.xs()[inds_sample], self.uxs()[inds_sample]
            ys_sample, uys_sample = self.ys()[inds_sample], self.uys()[inds_sample]
            gamma0s_sample, dgamma_ds_sample = gamma0s[inds_sample], dgamma_ds[inds_sample]
            Es_sample, deltaEs_sample = self.Es()[inds_sample], deltaEs[inds_sample]

            # go through steps
            for i in range(num_evol_steps):
                
                # evolve the beam (no radiation reaction)
                xs_i, uxs_i = evolve_hills_equation_analytic(xs_sample-x0_driver, uxs_sample, evol.location[i], gamma0s_sample, dgamma_ds_sample, k_p(n0))
                ys_i, uys_i = evolve_hills_equation_analytic(ys_sample-y0_driver, uys_sample, evol.location[i], gamma0s_sample, dgamma_ds_sample, k_p(n0))
                Es_i = Es_sample+deltaEs_sample*i/(num_evol_steps-1)
                uzs_i = energy2proper_velocity(Es_i)
                
                # save the parameters
                evol.x[i], evol.ux[i] = np.mean(xs_i), np.mean(uxs_i)
                evol.y[i], evol.uy[i] = np.mean(ys_i), np.mean(uys_i)
                evol.energy[i], evol.energy_spread[i] = np.mean(Es_i), np.std(Es_i)
                evol.beam_size_x[i], evol.beam_size_y[i] = np.std(xs_i), np.std(ys_i)
                evol.emit_nx[i] = np.sqrt(np.linalg.det(np.cov(xs_i, uxs_i/SI.c))) # only works for equal weight particles
                evol.emit_ny[i] = np.sqrt(np.linalg.det(np.cov(ys_i, uys_i/SI.c))) # only works for equal weight particles
                covx, covy = np.cov(xs_i, uxs_i/uzs_i), np.cov(ys_i, uys_i/uzs_i)
                evol.beta_x[i] = covx[0,0]/np.sqrt(np.linalg.det(covx))
                evol.beta_y[i] = covy[0,0]/np.sqrt(np.linalg.det(covy))

            evol.rel_energy_spread = evol.energy_spread/evol.energy
            evol.charge = self.charge()*np.ones(evol.location.shape)
            evol.z = self.z_offset()*np.ones(evol.location.shape)
            evol.bunch_length = self.bunch_length()*np.ones(evol.location.shape)
            evol.plasma_density = n0*np.ones(evol.location.shape)
            
            
        # calculate final positions and angles after betatron motion
        if radiation_reaction:
            xs, uxs, ys, uys, Es_final = evolve_betatron_motion(self.xs()-x0_driver, self.uxs(), self.ys()-y0_driver, self.uys(), L, gamma0s, dgamma_ds, k_p(n0))
        else:
            xs, uxs = evolve_hills_equation_analytic(self.xs()-x0_driver, self.uxs(), L, gamma0s, dgamma_ds, k_p(n0))
            ys, uys = evolve_hills_equation_analytic(self.ys()-y0_driver, self.uys(), L, gamma0s, dgamma_ds, k_p(n0))
        
        # set new beam positions and angles (shift back driver offsets)
        self.set_xs(xs+x0_driver)
        self.set_uxs(uxs)
        self.set_ys(ys+y0_driver)
        self.set_uys(uys)

        if calc_evolution:
            return Es_final, evol
        else:
            return Es_final
        
  
    ## SAVE AND LOAD BEAM
    
    def filename(self, runnable, beam_name):
        return runnable.shot_path() + "/" + beam_name + "_" + str(self.trackable_number).zfill(3) + "_{:012.6F}".format(self.location) + ".h5"
    
    
    # save beam (to OpenPMD format)
    def save(self, runnable=None, filename=None, beam_name="beam", series=None):
        
        if len(self) == 0:
            return
        
        # make new file if not provided
        if series is None:

            # open a new file
            if runnable is not None:
                filename = self.filename(runnable, beam_name)
            
            # open a new file
            series = io.Series(filename, io.Access.create)
            
        
            # add metadata
            series.author = "ABEL (the Adaptable Beginning-to-End Linac simulation framework)"
            series.date = datetime.now(timezone('CET')).strftime('%Y-%m-%d %H:%M:%S %z')

        # make step (only one)
        index = 0
        iteration = series.iterations[index]
        
        # add attributes
        iteration.set_attribute("time", self.location/SI.c)
        for key, value in self.__dict__.items():
            if not "__phasespace" in key:
                iteration.set_attribute(key, value)
                
        # make beam record
        particles = iteration.particles[beam_name]
       
        # generate datasets
        dset_z = io.Dataset(self.zs().dtype, extent=self.zs().shape)
        dset_x = io.Dataset(self.xs().dtype, extent=self.xs().shape)
        dset_y = io.Dataset(self.ys().dtype, extent=self.ys().shape)
        dset_zoff = io.Dataset(np.dtype('float64'), extent=[1])
        dset_xoff = io.Dataset(np.dtype('float64'), extent=[1])
        dset_yoff = io.Dataset(np.dtype('float64'), extent=[1])
        dset_uz = io.Dataset(self.uzs().dtype, extent=self.uzs().shape)
        dset_ux = io.Dataset(self.uxs().dtype, extent=self.uxs().shape)
        dset_uy = io.Dataset(self.uys().dtype, extent=self.uys().shape)
        dset_w = io.Dataset(self.weightings().dtype, extent=self.weightings().shape)
        dset_id = io.Dataset(self.ids().dtype, extent=self.ids().shape)
        dset_q = io.Dataset(np.dtype('float64'), extent=[1])
        dset_m = io.Dataset(np.dtype('float64'), extent=[1])
        
        dset_n = io.Dataset(self.ids().dtype, extent=[1])
        dset_f = io.Dataset(np.dtype('float64'), extent=[1])
        
        # prepare for writing
        particles['position']['z'].reset_dataset(dset_z)
        particles['position']['x'].reset_dataset(dset_x)
        particles['position']['y'].reset_dataset(dset_y)
        particles['positionOffset']['z'].reset_dataset(dset_zoff)
        particles['positionOffset']['x'].reset_dataset(dset_xoff)
        particles['positionOffset']['y'].reset_dataset(dset_yoff)
        particles['momentum']['z'].reset_dataset(dset_uz)
        particles['momentum']['x'].reset_dataset(dset_ux)
        particles['momentum']['y'].reset_dataset(dset_uy)
        particles['weighting'][io.Record_Component.SCALAR].reset_dataset(dset_w)
        particles['id'][io.Record_Component.SCALAR].reset_dataset(dset_id)        
        particles['charge'][io.Record_Component.SCALAR].reset_dataset(dset_q)
        particles['mass'][io.Record_Component.SCALAR].reset_dataset(dset_m)
        
        # store data
        particles['position']['z'].store_chunk(self.zs())
        particles['position']['x'].store_chunk(self.xs())
        particles['position']['y'].store_chunk(self.ys())
        particles['positionOffset']['x'].make_constant(0.)
        particles['positionOffset']['y'].make_constant(0.)
        particles['positionOffset']['z'].make_constant(0.)
        particles['momentum']['z'].store_chunk(self.uzs())
        particles['momentum']['x'].store_chunk(self.uxs())
        particles['momentum']['y'].store_chunk(self.uys())
        particles['weighting'][io.Record_Component.SCALAR].store_chunk(self.weightings())
        particles['id'][io.Record_Component.SCALAR].store_chunk(self.ids())
        particles['charge'][io.Record_Component.SCALAR].make_constant(self.charge_sign()*SI.e)
        particles['mass'][io.Record_Component.SCALAR].make_constant(SI.m_e)
        
        # set SI units (scaling factor)
        particles['momentum']['z'].unit_SI = SI.m_e
        particles['momentum']['x'].unit_SI = SI.m_e
        particles['momentum']['y'].unit_SI = SI.m_e
        
        # set dimensional units
        particles['position'].unit_dimension = {io.Unit_Dimension.L: 1}
        particles['positionOffset'].unit_dimension = {io.Unit_Dimension.L: 1}
        particles['momentum'].unit_dimension = {io.Unit_Dimension.L: 1, io.Unit_Dimension.M: 1, io.Unit_Dimension.T: -1}
        particles['charge'].unit_dimension = {io.Unit_Dimension.T: 1, io.Unit_Dimension.I: 1}
        particles['mass'].unit_dimension = {io.Unit_Dimension.M: 1}
        
        # save data to file
        series.flush()
        
        return series
        
        
    # load beam (from OpenPMD format)
    @classmethod
    def load(_, filename, beam_name='beam'):
        
        # load file
        series = io.Series(filename, io.Access.read_only)
        
        # find index (use last one)
        *_, index = series.iterations
        
        # get particle data
        particles = series.iterations[index].particles[beam_name]
        
        # get attributes
        charge = particles["charge"][io.Record_Component.SCALAR].get_attribute("value")
        mass = particles["mass"][io.Record_Component.SCALAR].get_attribute("value")
        
        # extract phase space
        if "id" in particles:
            ids = particles["id"][io.Record_Component.SCALAR].load_chunk()
        else:
            ids = None
        weightings = particles["weighting"][io.Record_Component.SCALAR].load_chunk()
        xs = particles['position']['x'].load_chunk()
        ys = particles['position']['y'].load_chunk()
        zs = particles['position']['z'].load_chunk()
        pxs_unscaled = particles['momentum']['x'].load_chunk()
        pys_unscaled = particles['momentum']['y'].load_chunk()
        pzs_unscaled = particles['momentum']['z'].load_chunk()
        series.flush()
        
        # apply SI scaling
        pxs = pxs_unscaled * particles['momentum']['x'].unit_SI
        pys = pys_unscaled * particles['momentum']['y'].unit_SI
        pzs = pzs_unscaled * particles['momentum']['z'].unit_SI
        
        # make beam
        beam = Beam()
        beam.set_phase_space(Q=np.sum(weightings*charge), xs=xs, ys=ys, zs=zs, pxs=pxs, pys=pys, pzs=pzs, weightings=weightings)
        beam.particle_mass = mass
        
        # add metadata to beam
        try:
            beam.trackable_number = series.iterations[index].get_attribute("trackable_number")
            beam.stage_number = series.iterations[index].get_attribute("stage_number")
            beam.location = series.iterations[index].get_attribute("location")
            beam.num_bunches_in_train = series.iterations[index].get_attribute("num_bunches_in_train")
            beam.bunch_separation = series.iterations[index].get_attribute("bunch_separation")
        except:
            beam.trackable_number = None
            beam.stage_number = None
            beam.location = None
            beam.num_bunches_in_train = None
            beam.bunch_separation = None
        
        return beam


    # ==================================================
    def imshow_plot(self, data, axes=None, extent=None, vmin=None, vmax=None, colmap='seismic', xlab=None, ylab=None, clab='', gridOn=False, origin='lower', interpolation=None, aspect='auto', log_cax=False, reduce_cax_pad=False):
        
        if axes is None:
            fig = plt.figure()  # an empty figure with an axes
            ax = fig.add_axes([.15, .15, .75, .75])
            cbar_ax = fig.add_axes([.85, .15, .03, .75])
        else:
            #ax = axes[0]  # TODO: adjust colourbar axes
            #cbar_ax = axes[1]
            
            ax = axes
            cbar_ax = None

        if reduce_cax_pad is True:
            # Create an axis on the right side of ax. The width of cax will be 5%
            # of ax and the padding between cax and ax will be fixed at 0.05 inch.
            divider = make_axes_locatable(ax)
            cbar_ax = divider.append_axes("right", size="5%", pad=0.05)

        if vmin is None:
            vmin = data.min()
        if vmax is None:
            vmax = data.max()

        # Make a 2D plot
        if log_cax is True:
            p = ax.imshow(data, extent=extent, cmap=plt.get_cmap(colmap), origin=origin, aspect=aspect, interpolation=interpolation, norm=colors.LogNorm(vmin+1, vmax))
        else:
            p = ax.imshow(data, extent=extent, vmin=vmin, vmax=vmax, cmap=plt.get_cmap(colmap), origin=origin, aspect=aspect, interpolation=interpolation)

        # Add a grid
        if gridOn == True:
            ax.grid(True, which='both', axis='both', linestyle='--', linewidth=1, alpha=.5)

        # Add a colourbar
        cbar = plt.colorbar(p, ax=ax, cax=cbar_ax)
        cbar.set_label(clab)

        # Set the tick formatter to use power notation
        #import matplotlib.ticker as ticker
        #cbar.ax.yaxis.set_major_formatter(ticker.ScalarFormatter(useMathText=True))
        #cbar.ax.tick_params(axis='y', which='major', pad=10)

        #import matplotlib.ticker as ticker
        #fmt = ticker.ScalarFormatter(useMathText=True)
        #fmt.set_powerlimits((-3, 19))
        #cbar.ax.yaxis.set_major_formatter(fmt)

        # Customize the colorbar tick locator and formatter
        #from matplotlib.ticker import ScalarFormatter
        #cbar.ax.yaxis.set_major_locator(plt.MaxNLocator(nbins=6))  # Set the number of tick intervals
        #cbar.ax.yaxis.set_major_formatter(ScalarFormatter(useMathText=True))  # Use scientific notation

        ax.set_ylabel(ylab)
        ax.set_xlabel(xlab)

    
    # ==================================================
    def distribution_plot_2D(self, arr1, arr2, weights=None, hist_bins=None, hist_range=None, axes=None, extent=None, vmin=None, vmax=None, colmap=CONFIG.default_cmap, xlab='', ylab='', clab='', origin='lower', interpolation='nearest', reduce_cax_pad=False):

        if weights is None:
            weights = self.weightings()
        if hist_bins is None:
            nbins = int(np.sqrt(len(arr1)/2))
            hist_bins = [ nbins, nbins ]  # list of 2 ints. Number of bins along each direction, for the histograms
        if hist_range is None:
            hist_range = [[None, None], [None, None]]
            hist_range[0] = [ arr1.min(), arr1.max() ]  # List contains 2 lists of 2 floats. Extent of the histogram along each direction
            hist_range[1] = [ arr2.min(), arr2.max() ]
        if extent is None:
            extent = hist_range[0] + hist_range[1]
        
        binned_data, zedges, xedges = np.histogram2d(arr1, arr2, hist_bins, hist_range, weights=weights)
        beam_hist2d = binned_data.T/np.diff(zedges)/np.diff(xedges)
        self.imshow_plot(beam_hist2d, axes=axes, extent=extent, vmin=vmin, vmax=vmax, colmap=colmap, xlab=xlab, ylab=ylab, clab=clab, gridOn=False, origin=origin, interpolation=interpolation, reduce_cax_pad=reduce_cax_pad)

    
    # ==================================================
    def density_map_diags(self):
        
        #colors = ['white', 'aquamarine', 'lightgreen', 'green']
        #colors = ['white', 'forestgreen', 'limegreen', 'lawngreen', 'aquamarine', 'deepskyblue']
        #bounds = [0, 0.2, 0.4, 0.8, 1]
        #cmap = LinearSegmentedColormap.from_list('my_cmap', colors, N=256)
        
        cmap = CONFIG.default_cmap

        # Macroparticles data
        zs = self.zs()
        xs = self.xs()
        xps = self.xps()
        ys = self.ys()
        yps = self.yps()
        Es = self.Es()
        weights = self.weightings()

        # Labels for plots
        zlab = r'$z$ [$\mathrm{\mu}$m]'
        xilab = r'$\xi$ [$\mathrm{\mu}$m]'
        xlab = r'$x$ [$\mathrm{\mu}$m]'
        ylab = r'$y$ [$\mathrm{\mu}$m]'
        xps_lab = r"$x'$ [mrad]"
        yps_lab = r"$y'$ [mrad]"
        energ_lab = r'$\mathcal{E}$ [GeV]'
        
        # Set up a figure with axes
        fig, axs = plt.subplots(nrows=3, ncols=3, layout='constrained', figsize=(5*3, 4*3))
        fig.suptitle(r'$\Delta s=$' f'{format(self.location, ".2f")}' ' m')

        nbins = int(np.sqrt(len(weights)/2))
        hist_bins = [ nbins, nbins ]  # list of 2 ints. Number of bins along each direction, for the histograms

        # 2D z-x distribution
        hist_range = [[None, None], [None, None]]
        hist_range[0] = [ zs.min(), zs.max() ]  # [m], list contains 2 lists of 2 floats. Extent of the histogram along each direction
        hist_range[1] = [ xs.min(), xs.max() ]
        extent_zx = hist_range[0] + hist_range[1]
        extent_zx = [i*1e6 for i in extent_zx]  # [um]

        self.distribution_plot_2D(arr1=zs, arr2=xs, weights=weights, hist_bins=hist_bins, hist_range=hist_range, axes=axs[0][0], extent=extent_zx, vmin=None, vmax=None, colmap=cmap, xlab=xilab, ylab=xlab, clab=r'$\partial^2 N/\partial\xi \partial x$ [$\mathrm{m}^{-2}$]', origin='lower', interpolation='nearest')
        

        # 2D z-x' distribution
        hist_range_xps = [[None, None], [None, None]]
        hist_range_xps[0] = hist_range[0]
        hist_range_xps[1] = [ xps.min(), xps.max() ]  # [rad]
        extent_xps = hist_range_xps[0] + hist_range_xps[1]
        extent_xps[0] = extent_xps[0]*1e6  # [um]
        extent_xps[1] = extent_xps[1]*1e6  # [um]
        extent_xps[2] = extent_xps[2]*1e3  # [mrad]
        extent_xps[3] = extent_xps[3]*1e3  # [mrad]

        self.distribution_plot_2D(arr1=zs, arr2=xps, weights=weights, hist_bins=hist_bins, hist_range=hist_range_xps, axes=axs[0][1], extent=extent_xps, vmin=None, vmax=None, colmap=cmap, xlab=xilab, ylab=xps_lab, clab=r"$\partial^2 N/\partial z \partial x'$ [$\mathrm{m}^{-1}$ $\mathrm{rad}^{-1}$]", origin='lower', interpolation='nearest')
        
        
        # 2D x-x' distribution
        hist_range_xxp = [[None, None], [None, None]]
        hist_range_xxp[0] = hist_range[1]
        hist_range_xxp[1] = [ xps.min(), xps.max() ]  # [rad]
        extent_xxp = hist_range_xxp[0] + hist_range_xxp[1]
        extent_xxp[0] = extent_xxp[0]*1e6  # [um]
        extent_xxp[1] = extent_xxp[1]*1e6  # [um]
        extent_xxp[2] = extent_xxp[2]*1e3  # [mrad]
        extent_xxp[3] = extent_xxp[3]*1e3  # [mrad]

        self.distribution_plot_2D(arr1=xs, arr2=xps, weights=weights, hist_bins=hist_bins, hist_range=hist_range_xxp, axes=axs[0][2], extent=extent_xxp, vmin=None, vmax=None, colmap=cmap, xlab=xlab, ylab=xps_lab, clab=r"$\partial^2 N/\partial x\partial x'$ [$\mathrm{m}^{-1}$ $\mathrm{rad}^{-1}$]", origin='lower', interpolation='nearest')
        

        # 2D z-y distribution
        hist_range_zy = [[None, None], [None, None]]
        hist_range_zy[0] = hist_range[0]
        hist_range_zy[1] = [ ys.min(), ys.max() ]
        extent_zy = hist_range_zy[0] + hist_range_zy[1]
        extent_zy = [i*1e6 for i in extent_zy]  # [um]

        self.distribution_plot_2D(arr1=zs, arr2=ys, weights=weights, hist_bins=hist_bins, hist_range=hist_range_zy, axes=axs[1][0], extent=extent_zy, vmin=None, vmax=None, colmap=cmap, xlab=xilab, ylab=ylab, clab=r'$\partial^2 N/\partial\xi \partial y$ [$\mathrm{m}^{-2}$]', origin='lower', interpolation='nearest')
        

        # 2D z-y' distribution
        hist_range_yps = [[None, None], [None, None]]
        hist_range_yps[0] = hist_range[0]
        hist_range_yps[1] = [ yps.min(), yps.max() ]  # [rad]
        extent_yps = hist_range_yps[0] + hist_range_yps[1]
        extent_yps[0] = extent_yps[0]*1e6  # [um]
        extent_yps[1] = extent_yps[1]*1e6  # [um]
        extent_yps[2] = extent_yps[2]*1e3  # [mrad]
        extent_yps[3] = extent_yps[3]*1e3  # [mrad]
        
        self.distribution_plot_2D(arr1=zs, arr2=yps, weights=weights, hist_bins=hist_bins, hist_range=hist_range_yps, axes=axs[1][1], extent=extent_yps, vmin=None, vmax=None, colmap=cmap, xlab=xilab, ylab=yps_lab, clab=r"$\partial^2 N/\partial z \partial y'$ [$\mathrm{m}^{-1}$ $\mathrm{rad}^{-1}$]", origin='lower', interpolation='nearest')
        

        # 2D y-y' distribution
        hist_range_yyp = [[None, None], [None, None]]
        hist_range_yyp[0] = hist_range_zy[1]
        hist_range_yyp[1] = [ yps.min(), yps.max() ]  # [rad]
        extent_yyp = hist_range_yyp[0] + hist_range_yyp[1]
        extent_yyp[0] = extent_yyp[0]*1e6  # [um]
        extent_yyp[1] = extent_yyp[1]*1e6  # [um]
        extent_yyp[2] = extent_yyp[2]*1e3  # [mrad]
        extent_yyp[3] = extent_yyp[3]*1e3  # [mrad]
        
        self.distribution_plot_2D(arr1=ys, arr2=yps, weights=weights, hist_bins=hist_bins, hist_range=hist_range_yyp, axes=axs[1][2], extent=extent_yyp, vmin=None, vmax=None, colmap=cmap, xlab=ylab, ylab=yps_lab, clab=r"$\partial^2 N/\partial y\partial y'$ [$\mathrm{m}^{-1}$ $\mathrm{rad}^{-1}$]", origin='lower', interpolation='nearest')
       

        # 2D x-y distribution
        hist_range_xy = [[None, None], [None, None]]
        hist_range_xy[0] = hist_range[1]
        hist_range_xy[1] = hist_range_zy[1]
        extent_xy = hist_range_xy[0] + hist_range_xy[1]
        extent_xy = [i*1e6 for i in extent_xy]  # [um]

        self.distribution_plot_2D(arr1=xs, arr2=ys, weights=weights, hist_bins=hist_bins, hist_range=hist_range_xy, axes=axs[2][0], extent=extent_xy, vmin=None, vmax=None, colmap=cmap, xlab=xlab, ylab=ylab, clab=r'$\partial^2 N/\partial x \partial y$ [$\mathrm{m}^{-2}$]', origin='lower', interpolation='nearest')
        

        # Energy distribution
        ax = axs[2][1]
        dN_dE, rel_energ = self.rel_energy_spectrum()
        dN_dE = dN_dE/SI.e*self.charge_sign()
        ax.fill_between(rel_energ*100, y1=dN_dE, y2=0, color='b', alpha=0.3)
        ax.plot(rel_energ*100, dN_dE, color='b', alpha=0.3, label='Relative energy density')
        ax.grid(True, which='both', axis='both', linestyle='--', linewidth=1, alpha=.5)
        ax.set_xlabel(r'$\mathcal{E}/\langle\mathcal{E}\rangle-1$ [%]')
        ax.set_ylabel('Relative energy density')
        # Add text to the plot
        ax.text(0.05, 0.95, r'$\sigma_\mathcal{E}/\langle\mathcal{E}\rangle=$' f'{format(self.rel_energy_spread()*100, ".2f")}' '%', fontsize=12, color='black', ha='left', va='top', transform=ax.transAxes)

        # 2D z-energy distribution
        hist_range_energ = [[None, None], [None, None]]
        hist_range_energ[0] = hist_range[0]
        hist_range_energ[1] = [ Es.min(), Es.max() ]  # [eV]
        extent_energ = hist_range_energ[0] + hist_range_energ[1]
        extent_energ[0] = extent_energ[0]*1e6  # [um]
        extent_energ[1] = extent_energ[1]*1e6  # [um]
        extent_energ[2] = extent_energ[2]/1e9  # [GeV]
        extent_energ[3] = extent_energ[3]/1e9  # [GeV]
        self.distribution_plot_2D(arr1=zs, arr2=Es, weights=weights, hist_bins=hist_bins, hist_range=hist_range_energ, axes=axs[2][2], extent=extent_energ, vmin=None, vmax=None, colmap=cmap, xlab=xilab, ylab=energ_lab, clab=r'$\partial^2 N/\partial \xi \partial\mathcal{E}$ [$\mathrm{m}^{-1}$ $\mathrm{eV}^{-1}$]', origin='lower', interpolation='nearest')

<<<<<<< HEAD
        
    # ==================================================
=======

        # ==================================================
>>>>>>> 5c8965e9
    def print_summary(self):

        print('---------------------------------------------------')
        print('Quantity \t\t\t\t Value')
        print('---------------------------------------------------')
        if hasattr(self, 'beam_name'):
            print(f"Beam name:\t\t\t\t {self.beam_name :s}")
        print(f"Number of macroparticles:\t\t {len(self) :d}")
        print(f"Mean gamma:\t\t\t\t {self.gamma() :.3f}")
        print(f"Mean energy [GeV]:\t\t\t {self.energy()/1e9 :.3f}")
        print(f"rms energy spread [%]:\t\t\t {self.rel_energy_spread()*1e2 :.3f}\n")

        print(f"Location [m]:\t\t\t\t {self.location :.3f}")
        print(f"x offset [um]:\t\t\t\t {self.x_offset()*1e6 :.3f}")
        print(f"y offset [um]:\t\t\t\t {self.y_offset()*1e6 :.3f}")
        print(f"z offset [um]:\t\t\t\t {self.z_offset()*1e6 :.3f}\n")

        print(f"x angular offset [urad]:\t\t {self.x_angle()*1e6 :.3f}")
        print(f"y angular offset [urad]:\t\t {self.y_angle()*1e6 :.3f}\n")

        print(f"Normalised x emittance [mm mrad]:\t {self.norm_emittance_x()*1e6 :.3f}")
        print(f"Normalised y emittance [mm mrad]:\t {self.norm_emittance_y()*1e6 :.3f}")
        print(f"Angular momentum [mm mrad]:\t\t {self.angular_momentum()*1e6 :.3f}\n")
        print(f"x beta function [mm]:\t\t\t {self.beta_x()*1e3 :.3f} \t\t")
        print(f"y beta function [mm]:\t\t\t {self.beta_y()*1e3 :.3f} \t\t\n")

        print(f"x beam size [um]:\t\t\t {self.beam_size_x()*1e6 :.3f} \t\t\t")
        print(f"y beam size [um]:\t\t\t {self.beam_size_y()*1e6 :.3f} \t\t\t")
        print(f"rms beam length [um]:\t\t\t {self.bunch_length()*1e6 :.3f} \t\t")
        print(f"Peak current [kA]:\t\t\t {self.peak_current()/1e3 :.3f} \t\t")
<<<<<<< HEAD
        print('---------------------------------------------------')

=======
        print('---------------------------------------------------')
>>>>>>> 5c8965e9
<|MERGE_RESOLUTION|>--- conflicted
+++ resolved
@@ -387,11 +387,7 @@
         return self.zs()/SI.c
     
 
-<<<<<<< HEAD
-    def comp_beams(beam1, beam2, comp_location=False, rtol=1e-05, atol=1e-08):
-=======
     def comp_beams(beam1, beam2, comp_location=False, rtol=1e-15, atol=0.0):
->>>>>>> 5c8965e9
         """
         Compare the phase spaces of two beams. Chekcks if all arrays are element-wise equal within given tolerances.
 
@@ -404,17 +400,10 @@
             Flag for comparing the location of the beams. Default set to ``False``.
             
         rtol : float, optional
-<<<<<<< HEAD
-            The relative tolerance parameter (see [1]_). Default set to 1e-5.
-            
-        rb_fit_obj : float, optional
-            The absolute tolerance parameter (see [1]_). Default set to 1e-8.
-=======
             The relative tolerance parameter (see [1]_). Default set to 1e-15.
             
         rb_fit_obj : float, optional
             The absolute tolerance parameter (see [1]_). Default set to 0.0.
->>>>>>> 5c8965e9
         
             
         Returns
@@ -490,11 +479,7 @@
         assert np.allclose(beam1.y_angle(), beam2.y_angle(), rtol=0.0, atol=3e-6)
         assert np.allclose(beam1.divergence_x(), beam2.divergence_x(), rtol=0.0, atol=0.2e-5)
         assert np.allclose(beam1.divergence_y(), beam2.divergence_y(), rtol=0.0, atol=0.5e-6)
-<<<<<<< HEAD
-    
-=======
-
->>>>>>> 5c8965e9
+
 
     # vector of transverse positions and angles: (x, x', y, y')
     def transverse_vector(self):
@@ -679,19 +664,11 @@
         
         Parameters
         ----------
-<<<<<<< HEAD
-         align_x_angle : [rad] float, optional
-            Beam coordinates with in the zx-plane are rotated with this angle. Calls ``Beam.beam_alignment_angles()`` by default if no angle is provided.
+        align_x_angle : [rad] float, optional
+            Beam coordinates in the zx-plane are rotated with this angle. If ``None``, will align the beam using its angular offset.
         
         align_y_angle : [rad] float, optional
-            Beam coordinates with in the zy-plane are rotated with this angle. Note that due to the right hand rule, a positive rotation angle in the zy-plane corresponds to rotation from z-axis towards negative y. I.e. the opposite sign convention of beam.yps(). Calls ``Beam.beam_alignment_angles()`` by default if no angle is provided.
-=======
-         align_x_angle: [rad] float, optional
-            Beam coordinates in the zx-plane are rotated with this angle. If ``None``, will align the beam using its angular offset.
-        
-        align_y_angle: [rad] float, optional
             Beam coordinates in the zy-plane are rotated with this angle. Note that due to the right hand rule, a positive rotation angle in the zy-plane corresponds to rotation from z-axis towards negative y. I.e. the opposite sign convention of ``beam.yps()``. If ``None``, will align the beam using its angular offset.
->>>>>>> 5c8965e9
         
             
         Returns
@@ -803,10 +780,6 @@
         
     
     # ==================================================
-    # def x_tilt_angle(self, clean=False):
-    #     #return np.arcsin(self.ux_offset(clean=clean)/self.uz_offset(clean=clean))
-    #     return np.arcsin(self.x_offset(clean=clean)/self.z_offset(clean=clean))
-    
     def x_tilt_angle(self, z_cutoff=None):
         "Retrieve the tilt angle of the beam in the zx-plane. WARNING: becomes unreliable around > 1e-4 rad."
         if z_cutoff is None:
@@ -2005,13 +1978,8 @@
         extent_energ[3] = extent_energ[3]/1e9  # [GeV]
         self.distribution_plot_2D(arr1=zs, arr2=Es, weights=weights, hist_bins=hist_bins, hist_range=hist_range_energ, axes=axs[2][2], extent=extent_energ, vmin=None, vmax=None, colmap=cmap, xlab=xilab, ylab=energ_lab, clab=r'$\partial^2 N/\partial \xi \partial\mathcal{E}$ [$\mathrm{m}^{-1}$ $\mathrm{eV}^{-1}$]', origin='lower', interpolation='nearest')
 
-<<<<<<< HEAD
         
     # ==================================================
-=======
-
-        # ==================================================
->>>>>>> 5c8965e9
     def print_summary(self):
 
         print('---------------------------------------------------')
@@ -2042,9 +2010,4 @@
         print(f"y beam size [um]:\t\t\t {self.beam_size_y()*1e6 :.3f} \t\t\t")
         print(f"rms beam length [um]:\t\t\t {self.bunch_length()*1e6 :.3f} \t\t")
         print(f"Peak current [kA]:\t\t\t {self.peak_current()/1e3 :.3f} \t\t")
-<<<<<<< HEAD
-        print('---------------------------------------------------')
-
-=======
-        print('---------------------------------------------------')
->>>>>>> 5c8965e9
+        print('---------------------------------------------------')
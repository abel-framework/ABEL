import numpy as np
import openpmd_api as io
from datetime import datetime
from pytz import timezone
from abel.CONFIG import CONFIG
from types import SimpleNamespace
import scipy.constants as SI
from abel.utilities.relativity import energy2proper_velocity, proper_velocity2energy, momentum2proper_velocity, proper_velocity2momentum, proper_velocity2gamma, energy2gamma, gamma2proper_velocity
from abel.utilities.statistics import weighted_mean, weighted_std, weighted_cov
from abel.utilities.plasma_physics import k_p, wave_breaking_field, beta_matched
from abel.physics_models.hills_equation import evolve_hills_equation_analytic
from abel.physics_models.betatron_motion import evolve_betatron_motion
#from abel.physics_models.beta_multistep import evolve_betatron_motion

import scipy.sparse as sp
from scipy.spatial.transform import Rotation as Rot
import copy

from matplotlib import pyplot as plt

class Beam():
    
    def __init__(self, phasespace=None, num_particles=1000, num_bunches_in_train=1, bunch_separation=0.0):

        # the phase space variable is private
        if phasespace is not None:
            self.__phasespace = phasespace
        else:
            self.__phasespace = self.reset_phase_space(num_particles)

        # bunch pattern information
        self.num_bunches_in_train = num_bunches_in_train
        self.bunch_separation = bunch_separation # [s]
        
        self.trackable_number = -1 # will increase to 0 after first tracking element
        self.stage_number = 0
        self.location = 0        
    
    
    # reset phase space
    def reset_phase_space(self, num_particles):
        self.__phasespace = np.zeros((8, num_particles))
    
    # filter out macroparticles based on a mask (true means delete)
    def __delitem__(self, indices):
        if hasattr(indices, 'len'):
            if len(indices) == len(self):
                indices = np.where(indices)
        self.__phasespace = np.ascontiguousarray(np.delete(self.__phasespace, indices, 1))
    
    # filter out nans
    def remove_nans(self):
        del self[np.isnan(self).any(axis=1)]
        
    # set phase space
    def set_phase_space(self, Q, xs, ys, zs, uxs=None, uys=None, uzs=None, pxs=None, pys=None, pzs=None, xps=None, yps=None, Es=None, weightings=None, particle_mass=SI.m_e):
        
        # make empty phase space
        num_particles = len(xs)
        self.reset_phase_space(num_particles)
        
        # add positions
        self.set_xs(xs)
        self.set_ys(ys)
        self.set_zs(zs)
        
        # add momenta
        if uzs is None:
            if pzs is not None:
                uzs = momentum2proper_velocity(pzs)
            elif Es is not None:
                uzs = energy2proper_velocity(Es)
        self.__phasespace[5,:] = uzs
        
        if uxs is None:
            if pxs is not None:
                uxs = momentum2proper_velocity(pxs)
            elif xps is not None:
                uxs = xps * uzs
        self.__phasespace[3,:] = uxs
        
        if uys is None:
            if pys is not None:
                uys = momentum2proper_velocity(pys)
            elif yps is not None:
                uys = yps * uzs
        self.__phasespace[4,:] = uys
        
        # charge
        if weightings is None:
            self.__phasespace[6,:] = Q/num_particles
        else:
            self.__phasespace[6,:] = Q*weightings/np.sum(weightings)
        
        # ids
        self.__phasespace[7,:] = np.arange(num_particles)

        # single particle mass [kg]
        self.particle_mass = particle_mass
       
    
    # addition operator (add two beams using the + operator)
    def __add__(self, beam):
        return Beam(phasespace = np.append(self.__phasespace, beam.__phasespace, axis=1))
        
    # in-place addition operator (add one beam to another using the += operator)
    def __iadd__(self, beam):
        if beam is not None:    
            self.__phasespace = np.append(self.__phasespace, beam.__phasespace, axis=1)
        return self
    
    # indexing operator (get single particle out)
    def __getitem__(self, index):
        return self.__phasespace[:,index]
    
    # "length" operator (number of macroparticles)
    def __len__(self):
        return self.__phasespace.shape[1]
    
    # string operator (called when printing)
    def __str__(self):
        return f"Beam: {len(self)} macroparticles, {self.charge()*1e9:.2f} nC, {self.energy()/1e9:.2f} GeV"
        
        
    ## BUNCH PATTERN

    def bunch_frequency(self) -> float:
        if self.num_bunches_in_train == 1:
            return None
        elif self.bunch_separation == 0.0:
            return None
        else:
            return 1/self.bunch_separation

    def train_duration(self) -> float:
        if self.num_bunches_in_train == 1:
            return 0.0
        elif self.bunch_separation == 0.0:
            return None
        else:
            return self.bunch_separation * (self.num_bunches_in_train-1)
    
    def average_current_train(self) -> float:
        return self.charge()*self.bunch_frequency()

    
    ## BEAM ARRAYS

    # get phase space variables
    def xs(self):
        return self.__phasespace[0,:]
    def ys(self):
        return self.__phasespace[1,:]
    def zs(self):
        return self.__phasespace[2,:]
    def uxs(self):
        return self.__phasespace[3,:]
    def uys(self):
        return self.__phasespace[4,:]
    def uzs(self):
        return self.__phasespace[5,:]
    def qs(self):
        return self.__phasespace[6,:]
    def ids(self):
        return self.__phasespace[7,:]
    
    # set phase space variables
    def set_xs(self, xs):
        self.__phasespace[0,:] = xs
    def set_ys(self, ys):
        self.__phasespace[1,:] = ys
    def set_zs(self, zs):
        self.__phasespace[2,:] = zs
    def set_uxs(self, uxs):
        self.__phasespace[3,:] = uxs
    def set_uys(self, uys):
        self.__phasespace[4,:] = uys
    def set_uzs(self, uzs):
        self.__phasespace[5,:] = uzs
        
    def set_xps(self, xps):
        self.set_uxs(xps*self.uzs())
    def set_yps(self, yps):
        self.set_uys(yps*self.uzs())
    def set_Es(self, Es):
        self.set_uzs(energy2proper_velocity(Es))
        
    def set_qs(self, qs):
        self.__phasespace[6,:] = qs
    def set_ids(self, ids):
        self.__phasespace[7,:] = ids
        
    def weightings(self):
        return self.__phasespace[6,:]/(self.charge_sign()*SI.e)
    
    # copy another beam's macroparticle charge
    def copy_particle_charge(self, beam):
        self.set_qs(np.median(beam.qs()))

    def scale_charge(self, Q):
        self.set_qs((Q/self.charge())*self.qs())

    def scale_energy(self, E):
        self.set_Es((E/self.energy())*self.Es())
    
    
    def rs(self):
        return np.sqrt(self.xs()**2 + self.ys()**2)
    
    def pxs(self):
        return proper_velocity2momentum(self.uxs())
    def pys(self):
        return proper_velocity2momentum(self.uys())
    def pzs(self):
        return proper_velocity2momentum(self.uzs())
    
    def xps(self):
        return self.uxs()/self.uzs()
    def yps(self):
        return self.uys()/self.uzs()

    def gammas(self):
        return proper_velocity2gamma(self.uzs())
    def Es(self):
        return proper_velocity2energy(self.uzs())
    def deltas(self, pz0=None):
        if pz0 is None:
            pz0 = np.mean(self.pzs())
        return self.pzs()/pz0 -1
        
    
    def ts(self):
        return self.zs()/SI.c
    
    # vector of transverse positions and angles: (x, x', y, y')
    def transverse_vector(self):
        vector = np.zeros((4,len(self)))
        vector[0,:] = self.xs()
        vector[1,:] = self.xps()
        vector[2,:] = self.ys()
        vector[3,:] = self.yps()
        return vector
    
    # set phase space based on transverse vector: (x, x', y, y')
    def set_transverse_vector(self, vector):
        self.set_xs(vector[0,:])
        self.set_xps(vector[1,:])
        self.set_ys(vector[2,:])
        self.set_yps(vector[3,:]) 

    def norm_transverse_vector(self):
        vector = np.zeros((4,len(self)))
        vector[0,:] = self.xs()
        vector[1,:] = self.uxs()/SI.c
        vector[2,:] = self.ys()
        vector[3,:] = self.uys()/SI.c
        return vector


    ## Rotate the coordinate system of the beam
    # ==================================================
    def rotate_coord_sys_3D(self, axis1, angle1, axis2=np.array([0, 1, 0]), angle2=0.0, axis3=np.array([1, 0, 0]), angle3=0.0, invert=False):
        """
        Rotates the coordinate system (passive transformation) of the beam first with angle1 around axis1, then with angle2 around axis2 and lastly with angle3 around axis3.
        
        Parameters
        ----------
        axis1, axis2, axis3: 1x3 float nd arrays
            Unit vectors specifying the rotation axes.
        
        angle1, angle2, angle3: [rad] float
            Angles used for rotation of the beam's coordinate system around the respective axes.

        invert: bool
            Performs a standard passive transformation when False. If True, will perform an active transformation and can thus be used to invert the passive transformation.
            
        Returns
        ----------
        Modified beam xs, ys, zs, uxs, uys and uzs.
        """

        # Check the inputs
        if np.linalg.norm(axis1) != 1.0 or np.linalg.norm(axis2) != 1.0 or np.linalg.norm(axis3) != 1.0:
            raise ValueError('The rotation axes have to be unit vectors.')

        if angle1 < -np.pi or angle1 > np.pi or angle2 < -np.pi or angle2 > np.pi or angle3 < -np.pi or angle3 > np.pi:
            raise ValueError('The rotation angles have to be in the interval [-pi, pi].')
        
        # Combine into (N, 3) arrays
        zs = self.zs()
        xs = self.xs()
        ys = self.ys()
        uzs = self.uzs()
        uxs = self.uxs()
        uys = self.uys()
        coords = np.column_stack((zs, xs, ys))
        u_vecs = np.column_stack((uzs, uxs, uys))

        # Create rotation objects
        rotation1 = Rot.from_rotvec(angle1 * axis1)
        rotation2 = Rot.from_rotvec(angle2 * axis2)
        rotation3 = Rot.from_rotvec(angle3 * axis3)

        # Combine the rotations by applying them in sequence
        combined_rotation = rotation1 * rotation2 * rotation3  # Rotation order is right-to-left, but effectively opposite when inverse=True in combined_rotation.apply().

        # Apply rotation to the arrays
        rotated_coords = combined_rotation.apply(coords, inverse= not invert)  # Since combined_rotation.apply() performs active transformations by default, inverse must be set to True for passive transformation.
        rotated_u_vecs = combined_rotation.apply(u_vecs, inverse= not invert)

        # Extract the rotated arrays
        rotated_zs, rotated_xs, rotated_ys = rotated_coords[:, 0], rotated_coords[:, 1], rotated_coords[:, 2]
        rotated_uzs, rotated_uxs, rotated_uys = rotated_u_vecs[:, 0], rotated_u_vecs[:, 1], rotated_u_vecs[:, 2]

        self.set_zs(rotated_zs)
        self.set_xs(rotated_xs)
        self.set_ys(rotated_ys)
        self.set_uzs(rotated_uzs)
        self.set_uxs(rotated_uxs)
        self.set_uys(rotated_uys)
        

    # ==================================================
    def beam_alignment_angles(self):
        """
        Calculates the angles for rotation around the y- and x-axis to align the z-axis to the beam proper velocity.
        
        Parameters
        ----------
        ...
        
            
        Returns
        ----------
        x_angle: [rad] float
            Used for rotating the beam's frame around the y-axis.
        
        y_angle: [rad] float
            Used for rotating the beam's frame around the x-axis. Note that due to the right hand rule, a positive rotation angle in the zy-plane corresponds to rotation from z-axis towards negative y. I.e. the opposite sign convention of beam.yps().
        """

        # Get the mean proper velocity component offsets
        uz_offset = energy2proper_velocity(self.energy())
        ux_offset = self.ux_offset()
        uy_offset = self.uy_offset()

        point_vec = np.array([uz_offset, ux_offset, uy_offset])
        point_vec = point_vec/np.linalg.norm(point_vec)

        # Calculate the angles to be used for beam rotation
        z_axis = np.array([1, 0, 0])  # Axis as an unit vector
        
        zx_projection = point_vec * np.array([1, 1, 0])  # The projection of the pointing vector onto the zx-plane.

        # Separate treatments for small angles to avoid numerical instability
        if np.abs(self.x_angle()) < 1e-4:
            x_angle = ux_offset/uz_offset
        else:
            x_angle = np.sign(point_vec[1]) * np.arccos( np.dot(zx_projection, z_axis) / np.linalg.norm(zx_projection) )  # The angle between zx_projection and z_axis.

        
        if np.abs(self.y_angle()) < 1e-4:
            y_angle = point_vec[2]/np.linalg.norm(zx_projection)
        else:
            rotated_zy_projection = np.array([ np.linalg.norm(zx_projection), 0, point_vec[2] ])  # The new pointing vector after its zx-projection has been aligned to the rotated z-axis.
    
            y_angle = np.sign(point_vec[2]) * np.arccos( np.dot(rotated_zy_projection, z_axis) / np.linalg.norm(rotated_zy_projection) )  # Note that due to the right hand rule, a positive y_angle corresponds to rotation from z-axis towards negative y. I.e. opposite sign convention of yps.

        return x_angle, y_angle

    
    # ==================================================
    def xy_rotate_coord_sys(self, x_angle=None, y_angle=None, invert=False):
        """
        Rotates the coordinate system of the beam first with x_angle around the y-axis then with y_angle around the x-axis.
        
        Parameters
        ----------
        x_angle: [rad] float
            Angle to rotate the coordinate system with in the zx-plane.
        
        y_angle: [rad] float
            Angle to rotate the coordinate system with in the zy-plane. Note that due to the right hand rule, a positive rotation angle in the zy-plane corresponds to rotation from z-axis towards negative y. I.e. the opposite sign convention of beam.yps().

        invert: bool
            Performs a standard passive transformation when False. If True, will perform an active transformation and can thus be used to invert the passive transformation.
        
            
        Returns
        ----------
        Modified beam xs, ys, zs, uxs, uys and uzs.
        """
        
        x_axis = np.array([0, 1, 0])  # Axis as an unit vector. Axis permutaton is zxy.
        y_axis = np.array([0, 0, 1])

        if x_angle is None:
            x_angle, _ = self.beam_alignment_angles()
        if y_angle is None:
            _, y_angle = self.beam_alignment_angles()
            y_angle = -y_angle
        
        self.rotate_coord_sys_3D(y_axis, x_angle, x_axis, y_angle, invert=invert)

    
    # ==================================================
    def add_pointing_tilts(self, align_x_angle=None, align_y_angle=None):
        """
        Uses active transformation to tilt the beam in the zx- and zy-planes.
        
        Parameters
        ----------
         align_x_angle: [rad] float
            Beam coordinates with in the zx-plane are rotated with this angle.
        
        align_y_angle: [rad] float
            Beam coordinates with in the zy-plane are rotated with this angle. Note that due to the right hand rule, a positive rotation angle in the zy-plane corresponds to rotation from z-axis towards negative y. I.e. the opposite sign convention of beam.yps().
        
            
        Returns
        ----------
        Modified beam xs, ys and zs.
        """

        if align_x_angle is None:
            align_x_angle, _ = self.beam_alignment_angles()
        if align_y_angle is None:
            _, align_y_angle = self.beam_alignment_angles()
            align_y_angle = -align_y_angle

        y_axis = np.array([0, 0, 1])
        x_axis = np.array([0, 1, 0])
        
        zs = self.zs()
        xs = self.xs()
        ys = self.ys()

        # Combine into (N, 3) arrays
        coords = np.column_stack((zs, xs, ys))
        
        # Create the rotation object
        rotation_y = Rot.from_rotvec(align_x_angle * y_axis)
        rotation_x = Rot.from_rotvec(align_y_angle * x_axis)
        combined_rotation = rotation_y * rotation_x

        # Apply rotation to the coordinates only
        rotated_coords = combined_rotation.apply(coords, inverse=False)  # Active transformation

        # Extract the rotated coordinates
        rotated_zs, rotated_xs, rotated_ys = rotated_coords[:, 0], rotated_coords[:, 1], rotated_coords[:, 2]

        self.set_zs(rotated_zs)
        self.set_xs(rotated_xs)
        self.set_ys(rotated_ys)


    # ==================================================
    def slice_centroids(self, beam_quant, bin_number=None, cut_off=None, make_plot=False):
        """
        Returns the slice centroids of a beam quantity beam_quant.

        Parameters
        ----------
        beam_quant: 1D float array
            Beam quantity to be binned into bins/slices defined by z_centroids. The mean is calculated for the quantity for all particles in the z-bins. Includes e.g. beam.xs(), beam.Es() etc.

        bin_number: float
            Number of beam slices.

        cut_off: float
            Determines the longitudinal coordinates inside the region of interest

        make_plot: bool
            Flag for making plots.

            
        Returns
        ----------
        beam_quant_slices: 1D float array
            beam_quant binned into bins/slices defined by z_centroids. The mean is calculated for the quantity for all particles in the z-bins. Includes e.g. beam.xs(), beam.Es() etc.

        z_centroids: [m] 1D float array
            z-coordinates of the beam slices.
        """
        
        zs = self.zs()
        mean_z = self.z_offset()
        weights = self.weightings()

        if cut_off is None:
            cut_off = 1.5 * self.bunch_length()

        # Sort the arrays
        indices = np.argsort(zs)
        zs_sorted = zs[indices]  # Particle quantity.
        weights_sorted = weights[indices]  # Particle quantity.
        beam_quant_sorted = beam_quant[indices]  # Particle quantity.

        # Filter out elements outside the region of interest
        bool_indices = (zs_sorted <= mean_z + cut_off) & (zs_sorted >= mean_z - cut_off)
        zs_roi = zs_sorted[bool_indices]
        weights_roi = weights_sorted[bool_indices]
        beam_quant_roi = beam_quant_sorted[bool_indices]

        if bin_number is None:
            bin_number = int(np.sqrt(len(zs_roi)/2))

        # Beam slice zs
        _, edges = np.histogram(zs_roi, bins=bin_number)  # Get the edges of the histogram of z with bin_number bins.
        z_centroids = (edges[0:-1] + edges[1:])/2  # Centres of the beam slices (z)
        
        # Compute the mean of beam_quant of all particles inside a z-bin
        beam_quant_centroids = np.empty(len(z_centroids))
        for i in range(0,len(edges)-1):
            left = np.searchsorted(zs_roi, edges[i])  # zs_sorted[left:len(zs_sorted)] >= edges[i], left side of bin i.
            right = np.searchsorted(zs_roi, edges[i+1], side='right')  # zs_sorted[0:right] <= edges[i+1], right (larger) side of bin i.
            beam_quant_centroids[i] = weighted_mean(beam_quant_roi[left:right], weights_roi[left:right])

        if make_plot is True:
            plt.figure()
            plt.scatter(zs*1e6, beam_quant)
            plt.plot(z_centroids*1e6, beam_quant_centroids, 'rx-')
            plt.xlabel(r'$\xi$ [$\mathrm{\mu}$m]')
        
        return beam_quant_centroids, z_centroids
        
    
    # ==================================================
    def x_tilt_angle(self, z_cutoff=None):
        if z_cutoff is None:
            z_cutoff = 1.5 * self.bunch_length()
            
        x_centroids, z_centroids = self.slice_centroids(self.xs(), cut_off=z_cutoff, make_plot=False)
        
        # Perform linear regression
        slope, _ = np.polyfit(z_centroids, x_centroids, 1)
        
        return np.arctan(slope)

    
    # ==================================================
    def y_tilt_angle(self, z_cutoff=None):
        if z_cutoff is None:
            z_cutoff = 1.5 * self.bunch_length()
        y_centroids, z_centroids = self.slice_centroids(self.ys(), cut_off=z_cutoff, make_plot=False)
        
        # Perform linear regression
        slope, _ = np.polyfit(z_centroids, y_centroids, 1)
        
        return np.arctan(slope)


    
    ## BEAM STATISTICS

    def total_particles(self):
        return int(np.nansum(self.weightings()))
    
    def charge(self):
        return np.nansum(self.qs())
    
    def abs_charge(self):
        return abs(self.charge())
    
    def charge_sign(self):
        if self.charge() == 0:
            return 1.0
        else:
            return self.charge()/abs(self.charge())
    
    def energy(self, clean=False):
        return weighted_mean(self.Es(), self.weightings(), clean)
    
    def gamma(self, clean=False):
        return weighted_mean(self.gammas(), self.weightings(), clean)
    
    def total_energy(self):
        return SI.e * np.nansum(self.weightings()*self.Es())
    
    def energy_spread(self, clean=False):
        return weighted_std(self.Es(), self.weightings(), clean)
    
    def rel_energy_spread(self, clean=False):
        return self.energy_spread(clean)/self.energy(clean)
    
    def z_offset(self, clean=False):
        return weighted_mean(self.zs(), self.weightings(), clean)
    
    def bunch_length(self, clean=False):
        return weighted_std(self.zs(), self.weightings(), clean)
    
    def x_offset(self, clean=False):
        return weighted_mean(self.xs(), self.weightings(), clean)
    
    def beam_size_x(self, clean=False):
        return weighted_std(self.xs(), self.weightings(), clean)

    def y_offset(self, clean=False):
        return weighted_mean(self.ys(), self.weightings(), clean)

    def beam_size_y(self, clean=False):
        return weighted_std(self.ys(), self.weightings(), clean)
    
    def x_angle(self, clean=False):
        return weighted_mean(self.xps(), self.weightings(), clean)
    
    def divergence_x(self, clean=False):
        return weighted_std(self.xps(), self.weightings(), clean)

    def y_angle(self, clean=False):
        return weighted_mean(self.yps(), self.weightings(), clean)
    
    def divergence_y(self, clean=False):
        return weighted_std(self.yps(), self.weightings(), clean)
    
    def ux_offset(self, clean=False):
        return weighted_mean(self.uxs(), self.weightings(), clean)
    
    def uy_offset(self, clean=False):
        return weighted_mean(self.uys(), self.weightings(), clean)

    
    def geom_emittance_x(self, clean=False):
        return np.sqrt(np.linalg.det(weighted_cov(self.xs(), self.xps(), self.weightings(), clean)))
    
    def geom_emittance_y(self, clean=False):
        return np.sqrt(np.linalg.det(weighted_cov(self.ys(), self.yps(), self.weightings(), clean)))
    
    def norm_emittance_x(self, clean=False):
        return np.sqrt(np.linalg.det(weighted_cov(self.xs(), self.uxs()/SI.c, self.weightings(), clean)))
    
    def norm_emittance_y(self, clean=False):
        return np.sqrt(np.linalg.det(weighted_cov(self.ys(), self.uys()/SI.c, self.weightings(), clean)))
    
    def beta_x(self, clean=False):
        covx = weighted_cov(self.xs(), self.xps(), self.weightings(), clean)
        return covx[0,0]/np.sqrt(np.linalg.det(covx))
    
    def beta_y(self, clean=False):
        covy = weighted_cov(self.ys(), self.yps(), self.weightings(), clean)
        return covy[0,0]/np.sqrt(np.linalg.det(covy))
    
    def alpha_x(self, clean=False):
        covx = weighted_cov(self.xs(), self.xps(), self.weightings(), clean)
        return -covx[1,0]/np.sqrt(np.linalg.det(covx))
    
    def alpha_y(self, clean=False):
        covy = weighted_cov(self.ys(), self.yps(), self.weightings(), clean)
        return -covy[1,0]/np.sqrt(np.linalg.det(covy))
    
    def gamma_x(self, clean=False):
        covx = weighted_cov(self.xs(), self.xps(), self.weightings(), clean)
        return covx[1,1]/np.sqrt(np.linalg.det(covx))
    
    def gamma_y(self, clean=False):
        covy = weighted_cov(self.ys(), self.yps(), self.weightings(), clean)
        return covy[1,1]/np.sqrt(np.linalg.det(covy))

    def intrinsic_emittance(self):
        covxy = np.cov(self.norm_transverse_vector(), aweights=self.weightings())
        return np.sqrt(np.sqrt(np.linalg.det(covxy)))

    def angular_momentum(self):
        covxy = np.cov(self.norm_transverse_vector(), aweights=self.weightings())
        det_covxy_cross = np.linalg.det(covxy[2:4,0:2])
        return np.sign(covxy[3,0]-covxy[2,1])*np.sqrt(np.abs(det_covxy_cross))

    def eigen_emittance_max(self):
        return np.sqrt(self.norm_emittance_x()*self.norm_emittance_y()) + self.angular_momentum()

    def eigen_emittance_min(self):
        return np.sqrt(self.norm_emittance_x()*self.norm_emittance_y()) - self.angular_momentum()

    def norm_amplitude_x(self, plasma_density=None, clean=False):
        if plasma_density is not None:
            beta_x = beta_matched(plasma_density, self.energy())
            alpha_x = 0
        else:
            covx = weighted_cov(self.xs(), self.xps(), self.weightings(), clean)
            emgx = np.sqrt(np.linalg.det(covx))
            beta_x = covx[0,0]/emgx
            alpha_x = -covx[1,0]/emgx
        return np.sqrt(self.gamma()/beta_x)*np.sqrt(self.x_offset()**2 + (self.x_offset()*alpha_x + self.x_angle()*beta_x)**2)
        
    def norm_amplitude_y(self, plasma_density=None, clean=False):
        if plasma_density is not None:
            beta_y = beta_matched(plasma_density, self.energy())
            alpha_y = 0
        else:
            covy = weighted_cov(self.ys(), self.yps(), self.weightings(), clean)
            emgy = np.sqrt(np.linalg.det(covy))
            beta_y = covy[0,0]/emgy
            alpha_y = -covy[1,0]/emgy
        return np.sqrt(self.gamma()/beta_y)*np.sqrt(self.y_offset()**2 + (self.y_offset()*alpha_y + self.y_angle()*beta_y)**2)
        
    def peak_density(self):  # TODO: this is only valid for Gaussian beams.
        return (self.charge()/SI.e)/(np.sqrt(2*SI.pi)**3*self.beam_size_x()*self.beam_size_y()*self.bunch_length())
    
    def peak_current(self):
        Is, _ = self.current_profile()
        return max(abs(Is))
    

    ## BEAM HALO CLEANING (EXTREME OUTLIERS)
    def remove_halo_particles(self, nsigma=20):
        xfilter = np.abs(self.xs()-self.x_offset(clean=True)) > nsigma*self.beam_size_x(clean=True)
        xpfilter = np.abs(self.xps()-self.x_angle(clean=True)) > nsigma*self.divergence_x(clean=True)
        yfilter = np.abs(self.ys()-self.y_offset(clean=True)) > nsigma*self.beam_size_y(clean=True)
        ypfilter = np.abs(self.yps()-self.y_angle(clean=True)) > nsigma*self.divergence_y(clean=True)
        filter = np.logical_or(np.logical_or(xfilter, xpfilter), np.logical_or(yfilter, ypfilter))
        del self[filter]

    
    ## BEAM PROJECTIONS
    
    def projected_density(self, fcn, bins=None):
        if bins is None:
            Nbins = int(np.sqrt(len(self)/2))
            bins = np.linspace(min(fcn()), max(fcn()), Nbins)
        counts, edges = np.histogram(fcn(), weights=self.qs(), bins=bins)
        ctrs = (edges[0:-1] + edges[1:])/2
        proj = counts/np.diff(edges)
        return proj, ctrs
        
    def current_profile(self, bins=None):
        return self.projected_density(self.ts, bins=bins)
    
    def longitudinal_num_density(self, bins=None):
        dQdz, zs = self.projected_density(self.zs, bins=bins)
        dNdz = dQdz / SI.e / self.charge_sign()
        return dNdz, zs
    
    def energy_spectrum(self, bins=None):
        return self.projected_density(self.Es, bins=bins)
    
    def rel_energy_spectrum(self, nom_energy=None, bins=None):
        if nom_energy is None:
            nom_energy = self.energy()
        return self.projected_density(lambda: self.Es()/nom_energy-1, bins=bins)
    
    def transverse_profile_x(self, bins=None):
        return self.projected_density(self.xs, bins=bins)
    
    def transverse_profile_y(self, bins=None):
        return self.projected_density(self.ys, bins=bins)

    def transverse_profile_xp(self, bins=None):
        return self.projected_density(self.xps, bins=bins)
    
    def transverse_profile_yp(self, bins=None):
        return self.projected_density(self.yps, bins=bins)
    
    ## phase spaces
    
    def phase_space_density(self, hfcn, vfcn, hbins=None, vbins=None):
        self.remove_nans()
        if hbins is None:
            hbins = round(np.sqrt(len(self))/2)
        if vbins is None:
            vbins = round(np.sqrt(len(self))/2)
        counts, hedges, vedges = np.histogram2d(hfcn(), vfcn(), weights=self.qs(), bins=(hbins, vbins))
        hctrs = (hedges[0:-1] + hedges[1:])/2
        vctrs = (vedges[0:-1] + vedges[1:])/2
        density = (counts/np.diff(vedges)).T/np.diff(hedges)

        #dx = np.diff(hedges)
        #dy = np.diff(vedges)
        #bin_areas = dx[:, None] * dy[None, :]
        #density = counts/bin_areas
        #print(np.sum(density*np.diff(vedges)*np.diff(hedges))/self.charge())
        return density, hctrs, vctrs
    
    def density_lps(self, hbins=None, vbins=None):
        return self.phase_space_density(self.zs, self.Es, hbins=hbins, vbins=vbins)
    
    def density_transverse(self, hbins=None, vbins=None):
        return self.phase_space_density(self.xs, self.ys, hbins=hbins, vbins=vbins)

    
    # ==================================================
    # TODO: Currently does not reproduce the correct peak density for Gaussian beams unless the bin numbers are adjusted manually.
    def charge_density_3D(self, zbins=None, xbins=None, ybins=None):
        """
        Calculates the 3D charge density.
        
        Parameters
        ----------
        zbins, xbins, ybins: [m] float or 1D float ndarray
            The bins along z(x,y).
            
        Returns
        ----------
        dQ_dxdydz: [C/m^3] 3D float ndarray 
            Charge density of the beam.
        
        zctrs, xctrs, yctrs: [m] 1D float ndarray 
            The centre positions of the bins of dQ_dxdydz.
        """
        
        zs = self.zs()
        xs = self.xs()
        ys = self.ys()
        
        if zbins is None:
            zbins = round(np.sqrt(len(self))/2)
        if xbins is None:
            xbins = round(np.sqrt(len(self))/2)
        if ybins is None:
            ybins = round(np.sqrt(len(self))/2)
            
        # Create a 3D histogram
        counts, edges = np.histogramdd((zs, xs, ys), bins=(zbins, xbins, ybins), weights=self.qs())
        edges_z = edges[0]
        edges_x = edges[1]
        edges_y = edges[2]
        
        # Calculate volume of each bin
        dz = np.diff(edges_z)
        dx = np.diff(edges_x)
        dy = np.diff(edges_y)
        bin_volumes = dz[:, None, None] * dx[None, :, None] * dy[None, None, :]  # The None indexing is used to add new axes to the differences arrays, allowing them to be broadcasted properly for division with counts. This ensures that each element of counts is divided by the corresponding bin volume (element-wise division).
        
        # Calculate charge density per unit volume
        with np.errstate(divide='ignore', invalid='ignore'):  # Handle division by zero
            dQ_dzdxdy = np.divide(counts, bin_volumes, out=np.zeros_like(counts), where=bin_volumes != 0)

        #dQ_dzdxdy, edges = np.histogramdd((zs, xs, ys), bins=(zbins, xbins, ybins), weights=self.qs(), density=True)       #######
        #dQ_dzdxdy = -dQ_dzdxdy

        zctrs = (edges_z[0:-1] + edges_z[1:])/2
        xctrs = (edges_x[0:-1] + edges_x[1:])/2
        yctrs = (edges_y[0:-1] + edges_y[1:])/2

        #print(np.sum(dQ_dzdxdy*bin_volumes)/self.charge())        
        
        return dQ_dzdxdy, zctrs, xctrs, yctrs, edges_z, edges_x, edges_y

    
    # ==================================================
    def Dirichlet_BC_system_matrix(self, main_diag, upper_inner_off_diag, lower_inner_off_diag, upper_outer_off_diag, lower_outer_off_diag, num_x_cells, num_unknowns, rhs, boundary_val):
        """
        Applies Dirichlet boundary conditions and assemble the system matrix and the right hand side (source term) of the Poisson equation.
        
        Parameters
        ----------
        main_diag: [m^-2] 1D float ndarray
            The main diagonal of the system matrix to be modified according to the boundary conditions.

        upper_inner_off_diag: [m^-2] 1D float ndarray
            The upper inne off-diagonal of the system matrix to be modified according to the boundary conditions.

        lower_inner_off_diag: [m^-2] 1D float ndarray
            The lower inne off-diagonal of the system matrix to be modified according to the boundary conditions.

        outer_inner_off_diag: [m^-2] 1D float ndarray
            The outer inne off-diagonal of the system matrix to be modified according to the boundary conditions.

        outer_inner_off_diag: [m^-2] 1D float ndarray
            The outer inne off-diagonal of the system matrix to be modified according to the boundary conditions.
            
        num_x_cells: float
            The number of cells in the x-direction. Determines the number of columns of the system matrix A.

        num_x_cells: float
            The number of unknowns in the system, which is determined by The number of cells in the x and y-direction.

        rhs: [V/m^3] 1D float ndarray
            The right hand side of the Poisson equation to be modified according to the boundary conditions.

        boundary_val: [V/m] float
            The value of the electric fields Ex and Ey at the simulation box boundary.

            
        Returns
        ----------
        A: [m^-2] 2D float sparse matrix
            System matrix.

        rhs: [V/m^3] 1D float ndarray
            The modified right hand side of the Poisson equation.
        """
        
        # Set the right side boundary conditions
        rhs[num_x_cells-1::num_x_cells] = boundary_val  # Set BC. Set every num_x_cells-th element starting from the num_x_cells-1 index to 1
        main_diag[num_x_cells-1::num_x_cells] = 1  # Set BC        
        upper_inner_off_diag[num_x_cells-1::num_x_cells] = 0  # Remove off-diagonal elements at boundaries
        lower_inner_off_diag[num_x_cells-2::num_x_cells] = 0  # Remove off-diagonal elements at boundaries
        upper_outer_off_diag[num_x_cells-1::num_x_cells] = 0  # Remove off-diagonal elements at boundaries
        lower_outer_off_diag[-1::-num_x_cells] = 0  # Remove off-diagonal elements at boundaries
        
        # Set the left side boundary conditions
        rhs[0::num_x_cells] = boundary_val
        main_diag[0::num_x_cells] = 1
        upper_inner_off_diag[0::num_x_cells] = 0
        lower_inner_off_diag[-num_x_cells::-num_x_cells] = 0
        upper_outer_off_diag[0::num_x_cells] = 0
        lower_outer_off_diag[-num_x_cells::-num_x_cells] = 0
        
        # Set the top boundary conditions
        rhs[1:num_x_cells-1] = boundary_val
        main_diag[1:num_x_cells-1] = 1
        upper_inner_off_diag[1:num_x_cells-1] = 0
        lower_inner_off_diag[0:num_x_cells-2] = 0
        upper_outer_off_diag[1:num_x_cells-1] = 0
        
        # Set the bottom boundary conditions
        rhs[-num_x_cells+1:-1] = boundary_val
        main_diag[-num_x_cells+1:-1] = 1
        upper_inner_off_diag[-num_x_cells+2:] = 0
        lower_inner_off_diag[-num_x_cells+1:-1] = 0
        lower_outer_off_diag[-num_x_cells+1:-1] = 0

        # Assemble the system matrix as a sparse diagonal dominant matrix
        diagonals = [main_diag, lower_inner_off_diag, upper_inner_off_diag, lower_outer_off_diag, upper_outer_off_diag]  # list
        offsets = [0, -1, 1, -num_x_cells, num_x_cells]  # Offsets of the diagonals. The outer diagonals outer_off_diag containing 1/dy^2 are num_x_cells away from the main diagonal.
        A = sp.diags(diagonals, offsets, shape=(num_unknowns, num_unknowns), format="csr")

        return A, rhs
        

    # ==================================================
    def Ex_Ey_2D(self, num_x_cells, num_y_cells, charge_density_xy_slice, dx, dy, boundary_val=0.0):
        """
        2D Poisson solver for the transverse electric fields Ex and Ey of a beam slice in the xy-plane. The equations solved are a combination of Gauss' law and Faraday's law assuming no time-varying z-component of magnetic field Bz. I.e.

        dEx/dx + dEy/dy = 1/epsilon_0 * dQ/dzdxdy
        dEy/dx - dEx/dy = 0.
        
        
        Parameters
        ----------
        num_x_cells, num_y_cells: float
            The number of cells in the x and y-direction.

        charge_density_xy_slice: [C/m^3] 2D ndarray
            A xy-slice of the beam charge density.

        dx, dy: [m] float
            Bin widths in x and y of the bins of dQ_dzdxdy.

        boundary_val: [V/m] 

            
        Returns
        ----------
        Ex: [V/m] 2D float array 
            x-conponent of electric field generated by the chosen beam slice.

        Ey: [V/m] 2D float array 
            y-conponent of electric field generated by the chosen beam slice.
        """
        
        num_rows, num_cols = charge_density_xy_slice.shape

        # Set up the system matrix
        num_unknowns = int(num_x_cells * num_y_cells)
        main_diag = np.ones(num_unknowns)* (-2/dx**2 - 2/dy**2)
        upper_inner_off_diag = np.ones(num_unknowns - 1)/dx**2
        lower_inner_off_diag = copy.deepcopy(upper_inner_off_diag)
        upper_outer_off_diag = np.ones(num_unknowns - num_x_cells)/dy**2
        lower_outer_off_diag = copy.deepcopy(upper_outer_off_diag)

        # Construct the right hand side of the Poisson equation for Ex
        rhs_2d = 1/SI.epsilon_0*np.gradient(charge_density_xy_slice, dx, axis=1)
        rhs = rhs_2d.flatten()

        # Apply Dirichlet boundary conditions
        A, rhs_BC = self.Dirichlet_BC_system_matrix(main_diag, upper_inner_off_diag, lower_inner_off_diag, upper_outer_off_diag, lower_outer_off_diag, num_x_cells, num_unknowns, rhs, boundary_val=boundary_val)

        # Solve the matrix equation for Ex
        #Ex = sp.linalg.spsolve(A, rhs_BC)
        Ex, has_converged_x = sp.linalg.cg(A, rhs_BC, x0=np.zeros(len(rhs_BC)), tol=1e-2)  # Works for positive definite A.

        # Construct the right hand side of the Poisson equation for Ey
        rhs_2d = 1/SI.epsilon_0*np.gradient(charge_density_xy_slice, dy, axis=0)
        rhs = rhs_2d.flatten()

        # Apply Dirichlet boundary conditions
        A, rhs_BC = self.Dirichlet_BC_system_matrix(main_diag, upper_inner_off_diag, lower_inner_off_diag, upper_outer_off_diag, lower_outer_off_diag, num_x_cells, num_unknowns, rhs, boundary_val=boundary_val)

        # Solve the matrix equation for Ey
        Ey, has_converged_y = sp.linalg.cg(A, rhs_BC, x0=np.zeros(len(rhs_BC)), tol=1e-2)  # Works for positive definite A.

        return Ex.reshape((num_rows, num_cols)), Ey.reshape((num_rows, num_cols))


    # ==================================================
    def Ex_Ey(self, x_box_min, x_box_max, y_box_min, y_box_max, dx, dy, num_z_cells=None, boundary_val=0.0, tolerance=5.0):
        """
        Calculate slice Ex and Ey for the entire beam by solving the Poisson equations for Ex and Ey slice by slice.

        Parameters
        ----------
        x_box_min, y_box_min: [m] float
            The lower x(y) boundary of the simulation domain. Should be much larger than the plasma bubble radius.

        x_box_max, y_box_max: [m] float
            The upper x(y) boundary of the simulation domain. Should be much larger than the plasma bubble radius.
        
        dx, dy: [m] float
            Bin widths in x and y of the bins of dQ_dzdxdy.

        num_z_cells: float
            The number of cells in the z-direction.

        boundary_val: [V/m]
            The values of the electric fields Ex and Ey at the simulation domain boundary.

            
        Returns
        ----------
        Ex: [V/m] 2D float array 
            x-conponent of electric field generated by the chosen beam slice.

        Ey: [V/m] 2D float array 
            y-conponent of electric field generated by the chosen beam slice.

        zctrs, xctrs, yctrs: [m] 1D float ndarray
            Coordinates in z, x and y for the centres of the bins of Ex and Ey.
        """

        # Check if the selected simulation boundaries are significantly larger than the beam extent
        xs = self.xs()
        ys = self.ys()
        
        if np.abs(x_box_min/xs.min()) < tolerance or np.abs(y_box_min/ys.min()) < tolerance or np.abs(x_box_max/xs.max()) < tolerance or np.abs(y_box_max/ys.max()) < tolerance:
            raise ValueError('Simulation box size is too small compared to beam size.')
        
        if num_z_cells is None:
            num_z_cells = round(np.sqrt(len(self))/2)

        z_box_max = np.max(self.zs())
        z_box_min = np.min(self.zs())
        zbins = np.linspace(z_box_min, z_box_max, num_z_cells+1)
        
        num_x_cells = int((x_box_max-x_box_min)/dx)
        num_y_cells = int((y_box_max-y_box_min)/dy)
        
        xbins = np.linspace(x_box_min, x_box_max, num_x_cells+1)
        ybins = np.linspace(y_box_min, y_box_max, num_y_cells+1)

        dQ_dzdxdy, zctrs, xctrs, yctrs, edges_z, edges_x, edges_y = self.charge_density_3D(zbins=zbins, xbins=xbins, ybins=ybins)
        
        Ex = np.zeros((num_z_cells, num_y_cells, num_x_cells))
        Ey = np.zeros((num_z_cells, num_y_cells, num_x_cells))

        for slice_idx in range(0, num_z_cells):
            # Extract a xy-slice from the charge density
            charge_density_xy_slice = dQ_dzdxdy[slice_idx, :, :].T

            # Calculate the fields for the charge density slice
            Ex_2d, Ey_2d = self.Ex_Ey_2D(num_x_cells, num_y_cells, charge_density_xy_slice, dx, dy, boundary_val=boundary_val)
            
            Ex[slice_idx,:,:] = Ex_2d
            Ey[slice_idx,:,:] = Ey_2d
            
        return Ex, Ey, zctrs, xctrs, yctrs
          
        
    
    ## PLOTTING
    def plot_current_profile(self):
        dQdt, ts = self.current_profile()

        fig, ax = plt.subplots()
        fig.set_figwidth(6)
        fig.set_figheight(4)        
        ax.plot(ts*SI.c*1e6, -dQdt/1e3)
        ax.set_xlabel('z (um)')
        ax.set_ylabel('Beam current (kA)')
    
    def plot_lps(self):
        dQdzdE, zs, Es = self.density_lps()

        fig, ax = plt.subplots()
        fig.set_figwidth(8)
        fig.set_figheight(5)  
            
        p = ax.pcolor(zs*1e6, Es/1e9, -dQdzdE*1e15, cmap=CONFIG.default_cmap, shading='auto')
        ax.set_xlabel('z (um)')
        ax.set_ylabel('E (GeV)')
        ax.set_title('Longitudinal phase space')
        cb = fig.colorbar(p)
        cb.ax.set_ylabel('Charge density (pC/um/GeV)')
        
    def plot_trace_space_x(self):
        dQdxdxp, xs, xps = self.phase_space_density(self.xs, self.xps)

        fig, ax = plt.subplots()
        fig.set_figwidth(8)
        fig.set_figheight(5)  
        p = ax.pcolor(xs*1e6, xps*1e3, -dQdxdxp*1e3, cmap=CONFIG.default_cmap, shading='auto')
        ax.set_xlabel('x (um)')
        ax.set_ylabel('x'' (mrad)')
        ax.set_title('Horizontal trace space')
        cb = fig.colorbar(p)
        cb.ax.set_ylabel('Charge density (pC/um/mrad)')
        
    def plot_trace_space_y(self):
        dQdydyp, ys, yps = self.phase_space_density(self.ys, self.yps)

        fig, ax = plt.subplots()
        fig.set_figwidth(8)
        fig.set_figheight(5)  
        p = ax.pcolor(ys*1e6, yps*1e3, -dQdydyp*1e3, cmap=CONFIG.default_cmap, shading='auto')
        ax.set_xlabel('y (um)')
        ax.set_ylabel('y'' (mrad)')
        ax.set_title('Vertical trace space')
        cb = fig.colorbar(p)
        cb.ax.set_ylabel('Charge density (pC/um/mrad)')

    def plot_transverse_profile(self):
        dQdxdy, xs, ys = self.phase_space_density(self.xs, self.ys)

        fig, ax = plt.subplots()
        fig.set_figwidth(8)
        fig.set_figheight(5)
        p = ax.pcolor(xs*1e6, ys*1e6, -dQdxdy, cmap=CONFIG.default_cmap, shading='auto')
        #p = ax.imshow(-dQdxdy, extent=[xs.min()*1e6, xs.max()*1e6, ys.min()*1e6, ys.max()*1e6], 
        #   origin='lower', cmap=CONFIG.default_cmap, aspect='auto')
        ax.set_xlabel('x (um)')
        ax.set_ylabel('y (um)')
        ax.set_title('Transverse profile')
        cb = fig.colorbar(p)
        cb.ax.set_ylabel('Charge density (pC/um^2)')

    
    def plot_bunch_pattern(self):
        
        fig, ax = plt.subplots()
        fig.set_figwidth(6)
        fig.set_figheight(4)        
        ax.plot(ts*SI.c*1e6, -dQdt/1e3)
        ax.set_xlabel('z (um)')
        ax.set_ylabel('Beam current (kA)')
        
        
    
    ## CHANGE BEAM
    
    def accelerate(self, energy_gain=0, chirp=0, z_offset=0):
        
        # add energy and chirp
        Es = self.Es() + energy_gain 
        Es = Es + np.sign(self.qs()) * (self.zs()-z_offset) * chirp
        self.set_uzs(energy2proper_velocity(Es))
        
        # remove particles with subzero energy
        del self[Es < 0]
        
    def compress(self, R_56, nom_energy):
        zs = self.zs() + (1-self.Es()/nom_energy) * R_56
        self.set_zs(zs)
        
    def scale_to_length(self, bunch_length):
        z_mean = self.z_offset()
        zs_scaled = z_mean + (self.zs()-z_mean)*bunch_length/self.bunch_length()
        self.set_zs(zs_scaled)

    def scale_norm_emittance_x(self, norm_emit_nx):
        scale_factor = norm_emit_nx/self.norm_emittance_x()
        self.set_xs(self.xs() * np.sqrt(scale_factor))
        self.set_uxs(self.uxs() * np.sqrt(scale_factor))

    def scale_norm_emittance_y(self, norm_emit_ny):
        scale_factor = norm_emit_ny/self.norm_emittance_y()
        self.set_ys(self.ys() * np.sqrt(scale_factor))
        self.set_uys(self.uys() * np.sqrt(scale_factor))
        
    # betatron damping (must be done before acceleration)
    def apply_betatron_damping(self, deltaE):
        gammasBoosted = energy2gamma(abs(self.Es()+deltaE))
        betamag = np.sqrt(self.gammas()/gammasBoosted)
        self.magnify_beta_function(betamag)
        
    
    # magnify beta function (increase beam size, decrease divergence)
    def magnify_beta_function(self, beta_mag, axis_defining_beam=None):
        
        # calculate beam (not beta) magnification
        mag = np.sqrt(beta_mag)

        if axis_defining_beam is None:
            x_offset = 0
            y_offset = 0
            ux_offset = 0
            uy_offset = 0
        else:
            x_offset = axis_defining_beam.x_offset()
            y_offset = axis_defining_beam.y_offset()
            ux_offset = axis_defining_beam.ux_offset()
            uy_offset = axis_defining_beam.uy_offset()
        
        self.set_xs((self.xs()-x_offset)*mag + x_offset)
        self.set_ys((self.ys()-y_offset)*mag + y_offset)
        self.set_uxs((self.uxs()-ux_offset)/mag + ux_offset)
        self.set_uys((self.uys()-uy_offset)/mag + uy_offset)

    
    # transport in a drift
    def transport(self, L):
        self.set_xs(self.xs() + L*self.xps())
        self.set_ys(self.ys() + L*self.yps())

    
    def flip_transverse_phase_spaces(self, flip_momenta=True, flip_positions=False):
        if flip_momenta:
            self.set_uxs(-self.uxs())
            self.set_uys(-self.uys())
        elif flip_positions:
            self.set_xs(-self.xs())
            self.set_ys(-self.ys())

        
<<<<<<< HEAD
    def apply_betatron_motion(self, L, n0, deltaEs, x0_driver=0, y0_driver=0, radiation_reaction=False, save_evolution = False):
=======
    def apply_betatron_motion(self, L, n0, deltaEs, x0_driver=0, y0_driver=0, radiation_reaction=False, calc_evolution=False, evolution_samples=None):
>>>>>>> 0af1c1ed
        
        # remove particles with subzero and Nan energy
        neg_indices = self.Es() < 0
        del self[neg_indices]
        if isinstance(deltaEs, np.ndarray) and len(deltaEs) > 1:
            deltaEs = deltaEs[~neg_indices]

        nan_indices = np.isnan(self.Es())
        del self[nan_indices]
        if isinstance(deltaEs, np.ndarray) and len(deltaEs) > 1:
            deltaEs = deltaEs[~nan_indices]
        
        # determine initial and final Lorentz factor
        gamma0s = energy2gamma(self.Es())
        Es_final = self.Es() + deltaEs
        gammas = energy2gamma(Es_final)
        dgamma_ds = (gammas-gamma0s)/L
        
        if calc_evolution:
                
            # calculate evolution
            num_evol_steps = max(20, min(400, round(2*L/(beta_matched(n0, self.energy()+min(0,np.mean(deltaEs)))))))
            evol = SimpleNamespace()
            evol.location = np.linspace(0, L, num_evol_steps)
            evol.x, evol.ux, evol.ux, evol.y, evol.uy, evol.energy, evol.energy_spread, evol.rel_energy_spread, evol.beam_size_x, evol.beam_size_y, evol.emit_nx, evol.emit_ny, evol.beta_x, evol.beta_y = (np.empty(evol.location.shape) for _ in range(14))

            # select a given subset of the particles (for faster calculation)
            sample_fraction = round(2*np.sqrt(len(self))) #
            inds_sample = np.arange(0, len(self), sample_fraction, dtype=int) # not random, to be consistent across ramps and stages
            xs_sample, uxs_sample = self.xs()[inds_sample], self.uxs()[inds_sample]
            ys_sample, uys_sample = self.ys()[inds_sample], self.uys()[inds_sample]
            gamma0s_sample, dgamma_ds_sample = gamma0s[inds_sample], dgamma_ds[inds_sample]
            Es_sample, deltaEs_sample = self.Es()[inds_sample], deltaEs[inds_sample]

            # go through steps
            for i in range(num_evol_steps):
                
                # evolve the beam (no radiation reaction)
                xs_i, uxs_i = evolve_hills_equation_analytic(xs_sample-x0_driver, uxs_sample, evol.location[i], gamma0s_sample, dgamma_ds_sample, k_p(n0))
                ys_i, uys_i = evolve_hills_equation_analytic(ys_sample-y0_driver, uys_sample, evol.location[i], gamma0s_sample, dgamma_ds_sample, k_p(n0))
                Es_i = Es_sample+deltaEs_sample*i/(num_evol_steps-1)
                uzs_i = energy2proper_velocity(Es_i)
                
                # save the parameters
                evol.x[i], evol.ux[i] = np.mean(xs_i), np.mean(uxs_i)
                evol.y[i], evol.uy[i] = np.mean(ys_i), np.mean(uys_i)
                evol.energy[i], evol.energy_spread[i] = np.mean(Es_i), np.std(Es_i)
                evol.beam_size_x[i], evol.beam_size_y[i] = np.std(xs_i), np.std(ys_i)
                evol.emit_nx[i] = np.sqrt(np.linalg.det(np.cov(xs_i, uxs_i/SI.c))) # only works for equal weight particles
                evol.emit_ny[i] = np.sqrt(np.linalg.det(np.cov(ys_i, uys_i/SI.c))) # only works for equal weight particles
                covx, covy = np.cov(xs_i, uxs_i/uzs_i), np.cov(ys_i, uys_i/uzs_i)
                evol.beta_x[i] = covx[0,0]/np.sqrt(np.linalg.det(covx))
                evol.beta_y[i] = covy[0,0]/np.sqrt(np.linalg.det(covy))

            evol.rel_energy_spread = evol.energy_spread/evol.energy
            evol.charge = self.charge()*np.ones(evol.location.shape)
            evol.z = self.z_offset()*np.ones(evol.location.shape)
            evol.bunch_length = self.bunch_length()*np.ones(evol.location.shape)
            evol.plasma_density = n0*np.ones(evol.location.shape)
            
            
        # calculate final positions and angles after betatron motion
        if radiation_reaction:
            xs, ys, uxs, uys, Es_final, evolution, location = evolve_betatron_motion(self.qs(), self.xs()-x0_driver, self.ys()-y0_driver, self.uxs(), self.uys(), L, gamma0s, dgamma_ds, k_p(n0), save_evolution)
            # set new beam positions and angles (shift back driver offsets)
            self.set_xs(xs+x0_driver)
            self.set_uxs(uxs)
            self.set_ys(ys+y0_driver)
            self.set_uys(uys)
            if save_evolution:
                return Es_final, evolution, location
            else:
                return Es_final
        else:
            xs, uxs = evolve_hills_equation_analytic(self.xs()-x0_driver, self.uxs(), L, gamma0s, dgamma_ds, k_p(n0))
            ys, uys = evolve_hills_equation_analytic(self.ys()-y0_driver, self.uys(), L, gamma0s, dgamma_ds, k_p(n0))
        
            # set new beam positions and angles (shift back driver offsets)
            self.set_xs(xs+x0_driver)
            self.set_uxs(uxs)
            self.set_ys(ys+y0_driver)
            self.set_uys(uys)
            if save_evolution:
                print('Save_evolution has not yet been implemented without radiation reaction, set save_evolution to False')

<<<<<<< HEAD
=======
        if calc_evolution:
            return Es_final, evol
        else:
>>>>>>> 0af1c1ed
            return Es_final
        
  
    ## SAVE AND LOAD BEAM
    
    def filename(self, runnable, beam_name):
        return runnable.shot_path() + "/" + beam_name + "_" + str(self.trackable_number).zfill(3) + "_{:012.6F}".format(self.location) + ".h5"
    
    
    # save beam (to OpenPMD format)
    def save(self, runnable=None, filename=None, beam_name="beam", series=None):
        
        if len(self) == 0:
            return
        
        # make new file if not provided
        if series is None:

            # open a new file
            if runnable is not None:
                filename = self.filename(runnable, beam_name)
            
            # open a new file
            series = io.Series(filename, io.Access.create)
            
        
            # add metadata
            series.author = "ABEL (the Adaptable Beginning-to-End Linac simulation framework)"
            series.date = datetime.now(timezone('CET')).strftime('%Y-%m-%d %H:%M:%S %z')

        # make step (only one)
        index = 0
        iteration = series.iterations[index]
        
        # add attributes
        iteration.set_attribute("time", self.location/SI.c)
        for key, value in self.__dict__.items():
            if not "__phasespace" in key:
                iteration.set_attribute(key, value)
                
        # make beam record
        particles = iteration.particles[beam_name]
       
        # generate datasets
        dset_z = io.Dataset(self.zs().dtype, extent=self.zs().shape)
        dset_x = io.Dataset(self.xs().dtype, extent=self.xs().shape)
        dset_y = io.Dataset(self.ys().dtype, extent=self.ys().shape)
        dset_zoff = io.Dataset(np.dtype('float64'), extent=[1])
        dset_xoff = io.Dataset(np.dtype('float64'), extent=[1])
        dset_yoff = io.Dataset(np.dtype('float64'), extent=[1])
        dset_uz = io.Dataset(self.uzs().dtype, extent=self.uzs().shape)
        dset_ux = io.Dataset(self.uxs().dtype, extent=self.uxs().shape)
        dset_uy = io.Dataset(self.uys().dtype, extent=self.uys().shape)
        dset_w = io.Dataset(self.weightings().dtype, extent=self.weightings().shape)
        dset_id = io.Dataset(self.ids().dtype, extent=self.ids().shape)
        dset_q = io.Dataset(np.dtype('float64'), extent=[1])
        dset_m = io.Dataset(np.dtype('float64'), extent=[1])
        
        dset_n = io.Dataset(self.ids().dtype, extent=[1])
        dset_f = io.Dataset(np.dtype('float64'), extent=[1])
        
        # prepare for writing
        particles['position']['z'].reset_dataset(dset_z)
        particles['position']['x'].reset_dataset(dset_x)
        particles['position']['y'].reset_dataset(dset_y)
        particles['positionOffset']['z'].reset_dataset(dset_zoff)
        particles['positionOffset']['x'].reset_dataset(dset_xoff)
        particles['positionOffset']['y'].reset_dataset(dset_yoff)
        particles['momentum']['z'].reset_dataset(dset_uz)
        particles['momentum']['x'].reset_dataset(dset_ux)
        particles['momentum']['y'].reset_dataset(dset_uy)
        particles['weighting'][io.Record_Component.SCALAR].reset_dataset(dset_w)
        particles['id'][io.Record_Component.SCALAR].reset_dataset(dset_id)        
        particles['charge'][io.Record_Component.SCALAR].reset_dataset(dset_q)
        particles['mass'][io.Record_Component.SCALAR].reset_dataset(dset_m)
        
        # store data
        particles['position']['z'].store_chunk(self.zs())
        particles['position']['x'].store_chunk(self.xs())
        particles['position']['y'].store_chunk(self.ys())
        particles['positionOffset']['x'].make_constant(0.)
        particles['positionOffset']['y'].make_constant(0.)
        particles['positionOffset']['z'].make_constant(0.)
        particles['momentum']['z'].store_chunk(self.uzs())
        particles['momentum']['x'].store_chunk(self.uxs())
        particles['momentum']['y'].store_chunk(self.uys())
        particles['weighting'][io.Record_Component.SCALAR].store_chunk(self.weightings())
        particles['id'][io.Record_Component.SCALAR].store_chunk(self.ids())
        particles['charge'][io.Record_Component.SCALAR].make_constant(self.charge_sign()*SI.e)
        particles['mass'][io.Record_Component.SCALAR].make_constant(SI.m_e)
        
        # set SI units (scaling factor)
        particles['momentum']['z'].unit_SI = SI.m_e
        particles['momentum']['x'].unit_SI = SI.m_e
        particles['momentum']['y'].unit_SI = SI.m_e
        
        # set dimensional units
        particles['position'].unit_dimension = {io.Unit_Dimension.L: 1}
        particles['positionOffset'].unit_dimension = {io.Unit_Dimension.L: 1}
        particles['momentum'].unit_dimension = {io.Unit_Dimension.L: 1, io.Unit_Dimension.M: 1, io.Unit_Dimension.T: -1}
        particles['charge'].unit_dimension = {io.Unit_Dimension.T: 1, io.Unit_Dimension.I: 1}
        particles['mass'].unit_dimension = {io.Unit_Dimension.M: 1}
        
        # save data to file
        series.flush()
        
        return series
        
        
    # load beam (from OpenPMD format)
    @classmethod
    def load(_, filename, beam_name='beam'):
        
        # load file
        series = io.Series(filename, io.Access.read_only)
        
        # find index (use last one)
        *_, index = series.iterations
        
        # get particle data
        particles = series.iterations[index].particles[beam_name]
        
        # get attributes
        charge = particles["charge"][io.Record_Component.SCALAR].get_attribute("value")
        mass = particles["mass"][io.Record_Component.SCALAR].get_attribute("value")
        
        # extract phase space
        ids = particles["id"][io.Record_Component.SCALAR].load_chunk()
        weightings = particles["weighting"][io.Record_Component.SCALAR].load_chunk()
        xs = particles['position']['x'].load_chunk()
        ys = particles['position']['y'].load_chunk()
        zs = particles['position']['z'].load_chunk()
        pxs_unscaled = particles['momentum']['x'].load_chunk()
        pys_unscaled = particles['momentum']['y'].load_chunk()
        pzs_unscaled = particles['momentum']['z'].load_chunk()
        series.flush()
        
        # apply SI scaling
        pxs = pxs_unscaled * particles['momentum']['x'].unit_SI
        pys = pys_unscaled * particles['momentum']['y'].unit_SI
        pzs = pzs_unscaled * particles['momentum']['z'].unit_SI
        
        # make beam
        beam = Beam()
        beam.set_phase_space(Q=np.sum(weightings*charge), xs=xs, ys=ys, zs=zs, pxs=pxs, pys=pys, pzs=pzs, weightings=weightings)
        
        # add metadata to beam
        try:
            beam.trackable_number = series.iterations[index].get_attribute("trackable_number")
            beam.stage_number = series.iterations[index].get_attribute("stage_number")
            beam.location = series.iterations[index].get_attribute("location")
            beam.num_bunches_in_train = series.iterations[index].get_attribute("num_bunches_in_train")
            beam.bunch_separation = series.iterations[index].get_attribute("bunch_separation")
        except:
            beam.trackable_number = None
            beam.stage_number = None
            beam.location = None
            beam.num_bunches_in_train = None
            beam.bunch_separation = None
        
        return beam


    # ==================================================
    def imshow_plot(self, data, axes=None, extent=None, vmin=None, vmax=None, colmap='seismic', xlab=None, ylab=None, clab='', gridOn=False, origin='lower', interpolation=None, aspect='auto', log_cax=False, reduce_cax_pad=False):
        
        if axes is None:
            fig = plt.figure()  # an empty figure with an axes
            ax = fig.add_axes([.15, .15, .75, .75])
            cbar_ax = fig.add_axes([.85, .15, .03, .75])
        else:
            #ax = axes[0]  # TODO: adjust colourbar axes
            #cbar_ax = axes[1]
            
            ax = axes
            cbar_ax = None

        if reduce_cax_pad is True:
            # Create an axis on the right side of ax. The width of cax will be 5%
            # of ax and the padding between cax and ax will be fixed at 0.05 inch.
            divider = make_axes_locatable(ax)
            cbar_ax = divider.append_axes("right", size="5%", pad=0.05)

        if vmin is None:
            vmin = data.min()
        if vmax is None:
            vmax = data.max()

        # Make a 2D plot
        if log_cax is True:
            p = ax.imshow(data, extent=extent, cmap=plt.get_cmap(colmap), origin=origin, aspect=aspect, interpolation=interpolation, norm=colors.LogNorm(vmin+1, vmax))
        else:
            p = ax.imshow(data, extent=extent, vmin=vmin, vmax=vmax, cmap=plt.get_cmap(colmap), origin=origin, aspect=aspect, interpolation=interpolation)

        # Add a grid
        if gridOn == True:
            ax.grid(True, which='both', axis='both', linestyle='--', linewidth=1, alpha=.5)

        # Add a colourbar
        cbar = plt.colorbar(p, ax=ax, cax=cbar_ax)
        cbar.set_label(clab)

        # Set the tick formatter to use power notation
        #import matplotlib.ticker as ticker
        #cbar.ax.yaxis.set_major_formatter(ticker.ScalarFormatter(useMathText=True))
        #cbar.ax.tick_params(axis='y', which='major', pad=10)

        #import matplotlib.ticker as ticker
        #fmt = ticker.ScalarFormatter(useMathText=True)
        #fmt.set_powerlimits((-3, 19))
        #cbar.ax.yaxis.set_major_formatter(fmt)

        # Customize the colorbar tick locator and formatter
        #from matplotlib.ticker import ScalarFormatter
        #cbar.ax.yaxis.set_major_locator(plt.MaxNLocator(nbins=6))  # Set the number of tick intervals
        #cbar.ax.yaxis.set_major_formatter(ScalarFormatter(useMathText=True))  # Use scientific notation

        ax.set_ylabel(ylab)
        ax.set_xlabel(xlab)

    
    # ==================================================
    def distribution_plot_2D(self, arr1, arr2, weights=None, hist_bins=None, hist_range=None, axes=None, extent=None, vmin=None, vmax=None, colmap=CONFIG.default_cmap, xlab='', ylab='', clab='', origin='lower', interpolation='nearest', reduce_cax_pad=False):

        if weights is None:
            weights = self.weightings()
        if hist_bins is None:
            nbins = int(np.sqrt(len(arr1)/2))
            hist_bins = [ nbins, nbins ]  # list of 2 ints. Number of bins along each direction, for the histograms
        if hist_range is None:
            hist_range = [[None, None], [None, None]]
            hist_range[0] = [ arr1.min(), arr1.max() ]  # List contains 2 lists of 2 floats. Extent of the histogram along each direction
            hist_range[1] = [ arr2.min(), arr2.max() ]
        if extent is None:
            extent = hist_range[0] + hist_range[1]
        
        binned_data, zedges, xedges = np.histogram2d(arr1, arr2, hist_bins, hist_range, weights=weights)
        beam_hist2d = binned_data.T/np.diff(zedges)/np.diff(xedges)
        self.imshow_plot(beam_hist2d, axes=axes, extent=extent, vmin=vmin, vmax=vmax, colmap=colmap, xlab=xlab, ylab=ylab, clab=clab, gridOn=False, origin=origin, interpolation=interpolation, reduce_cax_pad=reduce_cax_pad)

    
    # ==================================================
    def density_map_diags(self):
        
        #colors = ['white', 'aquamarine', 'lightgreen', 'green']
        #colors = ['white', 'forestgreen', 'limegreen', 'lawngreen', 'aquamarine', 'deepskyblue']
        #bounds = [0, 0.2, 0.4, 0.8, 1]
        #cmap = LinearSegmentedColormap.from_list('my_cmap', colors, N=256)
        
        cmap = CONFIG.default_cmap

        # Macroparticles data
        zs = self.zs()
        xs = self.xs()
        xps = self.xps()
        ys = self.ys()
        yps = self.yps()
        Es = self.Es()
        weights = self.weightings()

        # Labels for plots
        zlab = r'$z$ [$\mathrm{\mu}$m]'
        xilab = r'$\xi$ [$\mathrm{\mu}$m]'
        xlab = r'$x$ [$\mathrm{\mu}$m]'
        ylab = r'$y$ [$\mathrm{\mu}$m]'
        xps_lab = r"$x'$ [mrad]"
        yps_lab = r"$y'$ [mrad]"
        energ_lab = r'$\mathcal{E}$ [GeV]'
        
        # Set up a figure with axes
        fig, axs = plt.subplots(nrows=3, ncols=3, layout='constrained', figsize=(5*3, 4*3))
        fig.suptitle(r'$\Delta s=$' f'{format(self.location, ".2f")}' ' m')

        nbins = int(np.sqrt(len(weights)/2))
        hist_bins = [ nbins, nbins ]  # list of 2 ints. Number of bins along each direction, for the histograms

        # 2D z-x distribution
        hist_range = [[None, None], [None, None]]
        hist_range[0] = [ zs.min(), zs.max() ]  # [m], list contains 2 lists of 2 floats. Extent of the histogram along each direction
        hist_range[1] = [ xs.min(), xs.max() ]
        extent_zx = hist_range[0] + hist_range[1]
        extent_zx = [i*1e6 for i in extent_zx]  # [um]

        self.distribution_plot_2D(arr1=zs, arr2=xs, weights=weights, hist_bins=hist_bins, hist_range=hist_range, axes=axs[0][0], extent=extent_zx, vmin=None, vmax=None, colmap=cmap, xlab=xilab, ylab=xlab, clab=r'$\partial^2 N/\partial\xi \partial x$ [$\mathrm{m}^{-2}$]', origin='lower', interpolation='nearest')
        

        # 2D z-x' distribution
        hist_range_xps = [[None, None], [None, None]]
        hist_range_xps[0] = hist_range[0]
        hist_range_xps[1] = [ xps.min(), xps.max() ]  # [rad]
        extent_xps = hist_range_xps[0] + hist_range_xps[1]
        extent_xps[0] = extent_xps[0]*1e6  # [um]
        extent_xps[1] = extent_xps[1]*1e6  # [um]
        extent_xps[2] = extent_xps[2]*1e3  # [mrad]
        extent_xps[3] = extent_xps[3]*1e3  # [mrad]

        self.distribution_plot_2D(arr1=zs, arr2=xps, weights=weights, hist_bins=hist_bins, hist_range=hist_range_xps, axes=axs[0][1], extent=extent_xps, vmin=None, vmax=None, colmap=cmap, xlab=xilab, ylab=xps_lab, clab=r"$\partial^2 N/\partial z \partial x'$ [$\mathrm{m}^{-1}$ $\mathrm{rad}^{-1}$]", origin='lower', interpolation='nearest')
        
        
        # 2D x-x' distribution
        hist_range_xxp = [[None, None], [None, None]]
        hist_range_xxp[0] = hist_range[1]
        hist_range_xxp[1] = [ xps.min(), xps.max() ]  # [rad]
        extent_xxp = hist_range_xxp[0] + hist_range_xxp[1]
        extent_xxp[0] = extent_xxp[0]*1e6  # [um]
        extent_xxp[1] = extent_xxp[1]*1e6  # [um]
        extent_xxp[2] = extent_xxp[2]*1e3  # [mrad]
        extent_xxp[3] = extent_xxp[3]*1e3  # [mrad]

        self.distribution_plot_2D(arr1=xs, arr2=xps, weights=weights, hist_bins=hist_bins, hist_range=hist_range_xxp, axes=axs[0][2], extent=extent_xxp, vmin=None, vmax=None, colmap=cmap, xlab=xlab, ylab=xps_lab, clab=r"$\partial^2 N/\partial x\partial x'$ [$\mathrm{m}^{-1}$ $\mathrm{rad}^{-1}$]", origin='lower', interpolation='nearest')
        

        # 2D z-y distribution
        hist_range_zy = [[None, None], [None, None]]
        hist_range_zy[0] = hist_range[0]
        hist_range_zy[1] = [ ys.min(), ys.max() ]
        extent_zy = hist_range_zy[0] + hist_range_zy[1]
        extent_zy = [i*1e6 for i in extent_zy]  # [um]

        self.distribution_plot_2D(arr1=zs, arr2=ys, weights=weights, hist_bins=hist_bins, hist_range=hist_range_zy, axes=axs[1][0], extent=extent_zy, vmin=None, vmax=None, colmap=cmap, xlab=xilab, ylab=ylab, clab=r'$\partial^2 N/\partial\xi \partial y$ [$\mathrm{m}^{-2}$]', origin='lower', interpolation='nearest')
        

        # 2D z-y' distribution
        hist_range_yps = [[None, None], [None, None]]
        hist_range_yps[0] = hist_range[0]
        hist_range_yps[1] = [ yps.min(), yps.max() ]  # [rad]
        extent_yps = hist_range_yps[0] + hist_range_yps[1]
        extent_yps[0] = extent_yps[0]*1e6  # [um]
        extent_yps[1] = extent_yps[1]*1e6  # [um]
        extent_yps[2] = extent_yps[2]*1e3  # [mrad]
        extent_yps[3] = extent_yps[3]*1e3  # [mrad]
        
        self.distribution_plot_2D(arr1=zs, arr2=yps, weights=weights, hist_bins=hist_bins, hist_range=hist_range_yps, axes=axs[1][1], extent=extent_yps, vmin=None, vmax=None, colmap=cmap, xlab=xilab, ylab=yps_lab, clab=r"$\partial^2 N/\partial z \partial y'$ [$\mathrm{m}^{-1}$ $\mathrm{rad}^{-1}$]", origin='lower', interpolation='nearest')
        

        # 2D y-y' distribution
        hist_range_yyp = [[None, None], [None, None]]
        hist_range_yyp[0] = hist_range_zy[1]
        hist_range_yyp[1] = [ yps.min(), yps.max() ]  # [rad]
        extent_yyp = hist_range_yyp[0] + hist_range_yyp[1]
        extent_yyp[0] = extent_yyp[0]*1e6  # [um]
        extent_yyp[1] = extent_yyp[1]*1e6  # [um]
        extent_yyp[2] = extent_yyp[2]*1e3  # [mrad]
        extent_yyp[3] = extent_yyp[3]*1e3  # [mrad]
        
        self.distribution_plot_2D(arr1=ys, arr2=yps, weights=weights, hist_bins=hist_bins, hist_range=hist_range_yyp, axes=axs[1][2], extent=extent_yyp, vmin=None, vmax=None, colmap=cmap, xlab=ylab, ylab=yps_lab, clab=r"$\partial^2 N/\partial y\partial y'$ [$\mathrm{m}^{-1}$ $\mathrm{rad}^{-1}$]", origin='lower', interpolation='nearest')
       

        # 2D x-y distribution
        hist_range_xy = [[None, None], [None, None]]
        hist_range_xy[0] = hist_range[1]
        hist_range_xy[1] = hist_range_zy[1]
        extent_xy = hist_range_xy[0] + hist_range_xy[1]
        extent_xy = [i*1e6 for i in extent_xy]  # [um]

        self.distribution_plot_2D(arr1=xs, arr2=ys, weights=weights, hist_bins=hist_bins, hist_range=hist_range_xy, axes=axs[2][0], extent=extent_xy, vmin=None, vmax=None, colmap=cmap, xlab=xlab, ylab=ylab, clab=r'$\partial^2 N/\partial x \partial y$ [$\mathrm{m}^{-2}$]', origin='lower', interpolation='nearest')
        

        # Energy distribution
        ax = axs[2][1]
        dN_dE, rel_energ = self.rel_energy_spectrum()
        dN_dE = dN_dE/SI.e*self.charge_sign()
        ax.fill_between(rel_energ*100, y1=dN_dE, y2=0, color='b', alpha=0.3)
        ax.plot(rel_energ*100, dN_dE, color='b', alpha=0.3, label='Relative energy density')
        ax.grid(True, which='both', axis='both', linestyle='--', linewidth=1, alpha=.5)
        ax.set_xlabel(r'$\mathcal{E}/\langle\mathcal{E}\rangle-1$ [%]')
        ax.set_ylabel('Relative energy density')
        # Add text to the plot
        ax.text(0.05, 0.95, r'$\sigma_\mathcal{E}/\langle\mathcal{E}\rangle=$' f'{format(self.rel_energy_spread()*100, ".2f")}' '%', fontsize=12, color='black', ha='left', va='top', transform=ax.transAxes)

        # 2D z-energy distribution
        hist_range_energ = [[None, None], [None, None]]
        hist_range_energ[0] = hist_range[0]
        hist_range_energ[1] = [ Es.min(), Es.max() ]  # [eV]
        extent_energ = hist_range_energ[0] + hist_range_energ[1]
        extent_energ[0] = extent_energ[0]*1e6  # [um]
        extent_energ[1] = extent_energ[1]*1e6  # [um]
        extent_energ[2] = extent_energ[2]/1e9  # [GeV]
        extent_energ[3] = extent_energ[3]/1e9  # [GeV]
        self.distribution_plot_2D(arr1=zs, arr2=Es, weights=weights, hist_bins=hist_bins, hist_range=hist_range_energ, axes=axs[2][2], extent=extent_energ, vmin=None, vmax=None, colmap=cmap, xlab=xilab, ylab=energ_lab, clab=r'$\partial^2 N/\partial \xi \partial\mathcal{E}$ [$\mathrm{m}^{-1}$ $\mathrm{eV}^{-1}$]', origin='lower', interpolation='nearest')<|MERGE_RESOLUTION|>--- conflicted
+++ resolved
@@ -1212,11 +1212,7 @@
             self.set_ys(-self.ys())
 
         
-<<<<<<< HEAD
-    def apply_betatron_motion(self, L, n0, deltaEs, x0_driver=0, y0_driver=0, radiation_reaction=False, save_evolution = False):
-=======
     def apply_betatron_motion(self, L, n0, deltaEs, x0_driver=0, y0_driver=0, radiation_reaction=False, calc_evolution=False, evolution_samples=None):
->>>>>>> 0af1c1ed
         
         # remove particles with subzero and Nan energy
         neg_indices = self.Es() < 0
@@ -1302,12 +1298,10 @@
             if save_evolution:
                 print('Save_evolution has not yet been implemented without radiation reaction, set save_evolution to False')
 
-<<<<<<< HEAD
-=======
+
         if calc_evolution:
             return Es_final, evol
         else:
->>>>>>> 0af1c1ed
             return Es_final
         
   

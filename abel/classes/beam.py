--- conflicted
+++ resolved
@@ -1551,13 +1551,8 @@
         xilab = r'$\xi$ [$\mathrm{\mu}$m]'
         xlab = r'$x$ [$\mathrm{\mu}$m]'
         ylab = r'$y$ [$\mathrm{\mu}$m]'
-<<<<<<< HEAD
-        xps_lab = '$x\'$ [mrad]'
-        yps_lab = '$y\'$ [mrad]'
-=======
         xps_lab = r"$x'$ [mrad]"
         yps_lab = r"$y'$ [mrad]"
->>>>>>> 1d0ccae5
         energ_lab = r'$\mathcal{E}$ [GeV]'
         
         # Set up a figure with axes
